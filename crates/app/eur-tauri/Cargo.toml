--- conflicted
+++ resolved
@@ -22,12 +22,8 @@
 anyhow = "1.0.98"
 eur-secret = { path = "../eur-secret" }
 eur-prompt-kit = { path = "../../common/eur-prompt-kit" }
-<<<<<<< HEAD
 eur-auth = { path = "../../common/eur-auth" }
-backtrace = { version = "0.3.74", optional = true }
-=======
 backtrace = { version = "0.3.75", optional = true }
->>>>>>> 43bde78d
 console-subscriber = "0.4.1"
 reqwest = { version = "0.12.18", features = ["json", "native-tls"] }
 serde.workspace = true
