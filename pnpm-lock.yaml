lockfileVersion: '9.0'

settings:
  autoInstallPeers: true
  excludeLinksFromLockfile: false

catalogs:
  default:
    vite:
      specifier: 6.3.4
      version: 6.3.4
    vitest:
      specifier: 3.0.5
      version: 3.0.5
  svelte:
    '@sveltejs/adapter-static':
      specifier: 3.0.8
      version: 3.0.8
    '@sveltejs/kit':
      specifier: 2.20.8
      version: 2.20.8
    '@sveltejs/vite-plugin-svelte':
      specifier: 5.0.3
      version: 5.0.3
    svelte:
      specifier: 5.28.2
      version: 5.28.2
    svelte-check:
      specifier: 4.1.6
      version: 4.1.6

importers:

  .:
    devDependencies:
      '@bufbuild/buf':
        specifier: ^1.53.0
        version: 1.54.0
      '@bufbuild/protobuf':
        specifier: ^2.2.5
        version: 2.5.1
      '@bufbuild/protoc-gen-es':
        specifier: ^2.2.5
        version: 2.5.1(@bufbuild/protobuf@2.5.1)
      '@commitlint/cli':
        specifier: ^19.8.1
        version: 19.8.1(@types/node@22.15.21)(typescript@5.4.5)
      '@commitlint/config-conventional':
        specifier: ^19.8.0
        version: 19.8.1
      '@commitlint/cz-commitlint':
        specifier: ^19.8.0
        version: 19.8.1(@types/node@22.15.21)(commitizen@4.3.1(@types/node@22.15.21)(typescript@5.4.5))(inquirer@9.3.7)(typescript@5.4.5)
      '@connectrpc/connect':
        specifier: ^2.0.2
        version: 2.0.2(@bufbuild/protobuf@2.5.1)
      '@connectrpc/connect-web':
        specifier: ^2.0.2
        version: 2.0.2(@bufbuild/protobuf@2.5.1)(@connectrpc/connect@2.0.2(@bufbuild/protobuf@2.5.1))
      '@tauri-apps/cli':
        specifier: ^2.5.0
        version: 2.5.0
      commitizen:
        specifier: ^4.3.1
        version: 4.3.1(@types/node@22.15.21)(typescript@5.4.5)
      cz-conventional-changelog:
        specifier: ^3.3.0
        version: 3.3.0(@types/node@22.15.21)(typescript@5.4.5)
      eslint-plugin-svelte:
        specifier: 3.9.0
        version: 3.9.0(eslint@9.28.0(jiti@2.4.2))(svelte@5.33.14)
      husky:
        specifier: ^9.1.7
        version: 9.1.7
      inquirer:
        specifier: ^9.3.7
        version: 9.3.7
      prettier:
        specifier: ^3.5.3
        version: 3.5.3
      prettier-plugin-css-order:
        specifier: ^2.1.2
        version: 2.1.2(postcss@8.5.3)(prettier@3.5.3)
      prettier-plugin-svelte:
        specifier: ^3.4.0
        version: 3.4.0(prettier@3.5.3)(svelte@5.33.14)
      prettier-plugin-tailwindcss:
<<<<<<< HEAD
        specifier: ^0.6.12
=======
        specifier: ^0.6.11
>>>>>>> 6a64aa7d
        version: 0.6.12(prettier-plugin-css-order@2.1.2(postcss@8.5.3)(prettier@3.5.3))(prettier-plugin-svelte@3.4.0(prettier@3.5.3)(svelte@5.33.14))(prettier@3.5.3)
      protolint:
        specifier: ^0.55.2
        version: 0.55.6
      svelte-eslint-parser:
        specifier: ^1.2.0
        version: 1.2.0(svelte@5.33.14)
      tailwindcss:
        specifier: ^4.1.8
        version: 4.1.8
      ts-proto:
        specifier: ^2.7.0
        version: 2.7.2
      turbo:
        specifier: ^2.5.2
        version: 2.5.4

  apps/desktop:
    dependencies:
      '@eurora/ai-chat':
        specifier: workspace:*
        version: link:../../packages/custom-components/ai-chat
      '@eurora/katex':
        specifier: workspace:*
        version: link:../../packages/custom-components/katex
      '@eurora/prosemirror-core':
        specifier: workspace:*
        version: link:../../packages/prosemirror/core
      '@eurora/prosemirror-factory':
        specifier: workspace:*
        version: link:../../packages/prosemirror/factory
      '@eurora/proto':
        specifier: workspace:*
        version: link:../../packages/proto
      '@eurora/tauri-bindings':
        specifier: workspace:*
        version: link:../../packages/tauri-bindings
    devDependencies:
      '@eslint/compat':
        specifier: ^1.2.9
        version: 1.2.9(eslint@9.28.0(jiti@2.4.2))
      '@eslint/js':
        specifier: ^9.25.1
        version: 9.28.0
      '@eurora/eslint-config':
        specifier: workspace:*
        version: link:../../packages/eslint-config
      '@eurora/ext-transcript':
        specifier: workspace:*
        version: link:../../packages/prosemirror/ext-transcript
      '@eurora/ext-video':
        specifier: workspace:*
        version: link:../../packages/prosemirror/ext-video
      '@eurora/prosemirror-tauri-bindings':
        specifier: workspace:*
        version: link:../../packages/prosemirror/tauri-bindings
      '@eurora/typescript-config':
        specifier: workspace:*
        version: link:../../packages/typescript-config
      '@eurora/ui':
        specifier: workspace:*
        version: link:../../packages/ui
      '@icons-pack/svelte-simple-icons':
        specifier: ^5.0.0
        version: 5.0.0(@sveltejs/kit@2.21.1(@sveltejs/vite-plugin-svelte@5.0.3(svelte@5.33.14)(vite@6.3.5(@types/node@22.15.21)(jiti@2.4.2)(lightningcss@1.30.1)(yaml@2.8.0)))(svelte@5.33.14)(vite@6.3.5(@types/node@22.15.21)(jiti@2.4.2)(lightningcss@1.30.1)(yaml@2.8.0)))(svelte@5.33.14)
      '@lucide/svelte':
        specifier: ^0.511.0
        version: 0.511.0(svelte@5.33.14)
      '@playwright/test':
        specifier: ^1.52.0
        version: 1.52.0
      '@sveltejs/adapter-node':
        specifier: ^5.2.12
        version: 5.2.12(@sveltejs/kit@2.21.1(@sveltejs/vite-plugin-svelte@5.0.3(svelte@5.33.14)(vite@6.3.5(@types/node@22.15.21)(jiti@2.4.2)(lightningcss@1.30.1)(yaml@2.8.0)))(svelte@5.33.14)(vite@6.3.5(@types/node@22.15.21)(jiti@2.4.2)(lightningcss@1.30.1)(yaml@2.8.0)))
      '@sveltejs/adapter-static':
        specifier: ^3.0.8
        version: 3.0.8(@sveltejs/kit@2.21.1(@sveltejs/vite-plugin-svelte@5.0.3(svelte@5.33.14)(vite@6.3.5(@types/node@22.15.21)(jiti@2.4.2)(lightningcss@1.30.1)(yaml@2.8.0)))(svelte@5.33.14)(vite@6.3.5(@types/node@22.15.21)(jiti@2.4.2)(lightningcss@1.30.1)(yaml@2.8.0)))
      '@sveltejs/kit':
        specifier: ^2.21.1
        version: 2.21.1(@sveltejs/vite-plugin-svelte@5.0.3(svelte@5.33.14)(vite@6.3.5(@types/node@22.15.21)(jiti@2.4.2)(lightningcss@1.30.1)(yaml@2.8.0)))(svelte@5.33.14)(vite@6.3.5(@types/node@22.15.21)(jiti@2.4.2)(lightningcss@1.30.1)(yaml@2.8.0))
      '@sveltejs/vite-plugin-svelte':
        specifier: ^5.0.3
        version: 5.0.3(svelte@5.33.14)(vite@6.3.5(@types/node@22.15.21)(jiti@2.4.2)(lightningcss@1.30.1)(yaml@2.8.0))
      '@tailwindcss/postcss':
        specifier: ^4.1.8
        version: 4.1.8
      '@tailwindcss/vite':
        specifier: ^4.1.4
        version: 4.1.8(vite@6.3.5(@types/node@22.15.21)(jiti@2.4.2)(lightningcss@1.30.1)(yaml@2.8.0))
      '@tauri-apps/api':
        specifier: ^2.5.0
        version: 2.5.0
      '@tauri-apps/plugin-dialog':
        specifier: ^2.2.1
        version: 2.2.2
      '@tauri-apps/plugin-fs':
        specifier: ^2.2.1
        version: 2.3.0
      '@tauri-apps/plugin-http':
        specifier: ^2.4.3
        version: 2.4.4
      '@tauri-apps/plugin-log':
        specifier: ^2.4.0
        version: 2.4.0
      '@tauri-apps/plugin-os':
        specifier: ^2.2.1
        version: 2.2.1
      '@tauri-apps/plugin-process':
        specifier: ^2.2.1
        version: 2.2.1
      '@tauri-apps/plugin-shell':
        specifier: ^2.2.1
        version: 2.2.1
      '@tauri-apps/plugin-store':
        specifier: ^2.2.0
        version: 2.2.0
      '@tauri-apps/plugin-updater':
        specifier: ^2.7.1
        version: 2.7.1
      '@testing-library/jest-dom':
        specifier: ^6.6.3
        version: 6.6.3
      '@testing-library/svelte':
        specifier: ^5.2.7
        version: 5.2.8(svelte@5.33.14)(vite@6.3.5(@types/node@22.15.21)(jiti@2.4.2)(lightningcss@1.30.1)(yaml@2.8.0))(vitest@3.2.0(@types/debug@4.1.12)(@types/node@22.15.21)(jiti@2.4.2)(jsdom@25.0.1)(lightningcss@1.30.1)(yaml@2.8.0))
      autoprefixer:
        specifier: ^10.4.21
        version: 10.4.21(postcss@8.5.4)
      eslint:
        specifier: ^9.25.1
        version: 9.28.0(jiti@2.4.2)
      eslint-config-prettier:
        specifier: ^10.1.2
        version: 10.1.5(eslint@9.28.0(jiti@2.4.2))
      eslint-plugin-svelte:
        specifier: ^2.46.1
        version: 2.46.1(eslint@9.28.0(jiti@2.4.2))(svelte@5.33.14)
      globals:
        specifier: ^15.15.0
        version: 15.15.0
      jsdom:
        specifier: ^25.0.1
        version: 25.0.1
      katex:
        specifier: ^0.16.22
        version: 0.16.22
      postcss:
        specifier: ^8.5.3
        version: 8.5.4
      postcss-cli:
        specifier: ^11.0.0
        version: 11.0.1(jiti@2.4.2)(postcss@8.5.4)
      postcss-nesting:
        specifier: ^13.0.1
        version: 13.0.1(postcss@8.5.4)
      postcss-pxtorem:
        specifier: ^6.1.0
        version: 6.1.0(postcss@8.5.4)
      prettier:
        specifier: ^3.5.3
        version: 3.5.3
      prettier-plugin-svelte:
        specifier: ^3.3.3
        version: 3.4.0(prettier@3.5.3)(svelte@5.33.14)
      prettier-plugin-tailwindcss:
<<<<<<< HEAD
        specifier: ^0.6.12
        version: 0.6.12(prettier-plugin-css-order@2.1.2(postcss@8.5.4)(prettier@3.5.3))(prettier-plugin-svelte@3.4.0(prettier@3.5.3)(svelte@5.33.14))(prettier@3.5.3)
      svelte:
        specifier: ^5.33.14
=======
        specifier: ^0.6.11
        version: 0.6.12(prettier-plugin-css-order@2.1.2(postcss@8.5.4)(prettier@3.5.3))(prettier-plugin-svelte@3.4.0(prettier@3.5.3)(svelte@5.33.14))(prettier@3.5.3)
      svelte:
        specifier: ^5.33.3
>>>>>>> 6a64aa7d
        version: 5.33.14
      svelte-check:
        specifier: ^4.2.1
        version: 4.2.1(picomatch@4.0.2)(svelte@5.33.14)(typescript@5.8.3)
      tinykeys:
        specifier: ^2.1.0
        version: 2.1.0
      typescript:
        specifier: ^5.8.3
        version: 5.8.3
      typescript-eslint:
        specifier: ^8.31.1
        version: 8.33.1(eslint@9.28.0(jiti@2.4.2))(typescript@5.8.3)
      uuid:
        specifier: ^11.1.0
        version: 11.1.0
      vite:
        specifier: ^6.3.5
        version: 6.3.5(@types/node@22.15.21)(jiti@2.4.2)(lightningcss@1.30.1)(yaml@2.8.0)
      vitest:
<<<<<<< HEAD
        specifier: ^3.2.0
=======
        specifier: ^3.1.4
>>>>>>> 6a64aa7d
        version: 3.2.0(@types/debug@4.1.12)(@types/node@22.15.21)(jiti@2.4.2)(jsdom@25.0.1)(lightningcss@1.30.1)(yaml@2.8.0)

  apps/docs:
    devDependencies:
      '@eurora/eslint-config':
        specifier: workspace:*
        version: link:../../packages/eslint-config
      '@eurora/ext-transcript':
        specifier: workspace:*
        version: link:../../packages/prosemirror/ext-transcript
      '@eurora/prosemirror-core':
        specifier: workspace:*
        version: link:../../packages/prosemirror/core
      '@eurora/typescript-config':
        specifier: workspace:*
        version: link:../../packages/typescript-config
      '@eurora/ui':
        specifier: workspace:*
        version: link:../../packages/ui
      '@icons-pack/svelte-simple-icons':
        specifier: ^5.0.0
        version: 5.0.0(@sveltejs/kit@2.21.1(@sveltejs/vite-plugin-svelte@5.0.3(svelte@5.33.14)(vite@6.3.5(@types/node@22.15.21)(jiti@2.4.2)(lightningcss@1.30.1)(yaml@2.8.0)))(svelte@5.33.14)(vite@6.3.5(@types/node@22.15.21)(jiti@2.4.2)(lightningcss@1.30.1)(yaml@2.8.0)))(svelte@5.33.14)
      '@lucide/svelte':
        specifier: ^0.511.0
        version: 0.511.0(svelte@5.33.14)
      '@sveltejs/adapter-auto':
        specifier: ^6.0.0
        version: 6.0.1(@sveltejs/kit@2.21.1(@sveltejs/vite-plugin-svelte@5.0.3(svelte@5.33.14)(vite@6.3.5(@types/node@22.15.21)(jiti@2.4.2)(lightningcss@1.30.1)(yaml@2.8.0)))(svelte@5.33.14)(vite@6.3.5(@types/node@22.15.21)(jiti@2.4.2)(lightningcss@1.30.1)(yaml@2.8.0)))
      '@sveltejs/adapter-static':
        specifier: ^3.0.8
        version: 3.0.8(@sveltejs/kit@2.21.1(@sveltejs/vite-plugin-svelte@5.0.3(svelte@5.33.14)(vite@6.3.5(@types/node@22.15.21)(jiti@2.4.2)(lightningcss@1.30.1)(yaml@2.8.0)))(svelte@5.33.14)(vite@6.3.5(@types/node@22.15.21)(jiti@2.4.2)(lightningcss@1.30.1)(yaml@2.8.0)))
      '@sveltejs/kit':
        specifier: ^2.21.1
        version: 2.21.1(@sveltejs/vite-plugin-svelte@5.0.3(svelte@5.33.14)(vite@6.3.5(@types/node@22.15.21)(jiti@2.4.2)(lightningcss@1.30.1)(yaml@2.8.0)))(svelte@5.33.14)(vite@6.3.5(@types/node@22.15.21)(jiti@2.4.2)(lightningcss@1.30.1)(yaml@2.8.0))
      '@sveltejs/vite-plugin-svelte':
        specifier: ^5.0.3
        version: 5.0.3(svelte@5.33.14)(vite@6.3.5(@types/node@22.15.21)(jiti@2.4.2)(lightningcss@1.30.1)(yaml@2.8.0))
      '@tailwindcss/postcss':
        specifier: ^4.1.8
        version: 4.1.8
      '@tailwindcss/vite':
        specifier: ^4.1.7
        version: 4.1.8(vite@6.3.5(@types/node@22.15.21)(jiti@2.4.2)(lightningcss@1.30.1)(yaml@2.8.0))
      autoprefixer:
        specifier: ^10.4.21
        version: 10.4.21(postcss@8.5.4)
      bits-ui:
        specifier: ^2.4.0
        version: 2.4.1(@internationalized/date@3.8.1)(svelte@5.33.14)
      clsx:
        specifier: ^2.1.1
        version: 2.1.1
      eslint:
        specifier: ^9.25.1
        version: 9.28.0(jiti@2.4.2)
      formsnap:
        specifier: ^2.0.1
        version: 2.0.1(svelte@5.33.14)(sveltekit-superforms@2.25.0(@sveltejs/kit@2.21.1(@sveltejs/vite-plugin-svelte@5.0.3(svelte@5.33.14)(vite@6.3.5(@types/node@22.15.21)(jiti@2.4.2)(lightningcss@1.30.1)(yaml@2.8.0)))(svelte@5.33.14)(vite@6.3.5(@types/node@22.15.21)(jiti@2.4.2)(lightningcss@1.30.1)(yaml@2.8.0)))(@types/json-schema@7.0.15)(svelte@5.33.14)(typescript@5.8.3))
      paneforge:
        specifier: 1.0.0-next.5
        version: 1.0.0-next.5(svelte@5.33.14)
      postcss:
        specifier: ^8.5.3
        version: 8.5.4
      postcss-import:
        specifier: ^16.1.0
        version: 16.1.0(postcss@8.5.4)
      prettier:
        specifier: ^3.5.3
        version: 3.5.3
      prettier-plugin-svelte:
        specifier: ^3.3.3
        version: 3.4.0(prettier@3.5.3)(svelte@5.33.14)
      svelte:
<<<<<<< HEAD
        specifier: ^5.33.14
=======
        specifier: ^5.33.3
>>>>>>> 6a64aa7d
        version: 5.33.14
      svelte-check:
        specifier: ^4.2.1
        version: 4.2.1(picomatch@4.0.2)(svelte@5.33.14)(typescript@5.8.3)
      svelte-sonner:
        specifier: ^1.0.4
        version: 1.0.4(svelte@5.33.14)
      tailwind-merge:
        specifier: ^3.3.0
        version: 3.3.0
      tailwind-variants:
        specifier: ^1.0.0
        version: 1.0.0(tailwindcss@4.1.8)
      tailwindcss:
        specifier: ^4.1.8
        version: 4.1.8
      tslib:
        specifier: ^2.8.1
        version: 2.8.1
      typescript:
        specifier: 5.8.3
        version: 5.8.3
      vaul-svelte:
        specifier: 1.0.0-next.7
        version: 1.0.0-next.7(svelte@5.33.14)
      vite:
        specifier: ^6.3.5
        version: 6.3.5(@types/node@22.15.21)(jiti@2.4.2)(lightningcss@1.30.1)(yaml@2.8.0)
      vitest:
<<<<<<< HEAD
        specifier: ^3.2.0
=======
        specifier: ^3.1.4
>>>>>>> 6a64aa7d
        version: 3.2.0(@types/debug@4.1.12)(@types/node@22.15.21)(jiti@2.4.2)(jsdom@25.0.1)(lightningcss@1.30.1)(yaml@2.8.0)

  apps/extension/background-script:
    dependencies:
      '@sentry/browser':
        specifier: ^9.15.0
        version: 9.24.0
      '@sentry/vite-plugin':
        specifier: ^3.3.1
        version: 3.5.0
    devDependencies:
      '@eslint/compat':
        specifier: ^1.2.9
        version: 1.2.9(eslint@9.28.0(jiti@2.4.2))
      '@eslint/js':
        specifier: ^9.25.1
        version: 9.28.0
      '@eurora/eslint-config':
        specifier: workspace:*
        version: link:../../../packages/eslint-config
      '@eurora/proto':
        specifier: workspace:*
        version: link:../../../packages/proto
      '@eurora/typescript-config':
        specifier: workspace:*
        version: link:../../../packages/typescript-config
      '@playwright/test':
        specifier: ^1.52.0
        version: 1.52.0
      '@testing-library/jest-dom':
        specifier: ^6.6.3
        version: 6.6.3
      '@types/chrome':
        specifier: ^0.0.326
        version: 0.0.326
      eslint:
        specifier: ^9.25.1
        version: 9.28.0(jiti@2.4.2)
      eslint-config-prettier:
        specifier: ^10.1.2
        version: 10.1.5(eslint@9.28.0(jiti@2.4.2))
      globals:
        specifier: ^15.15.0
        version: 15.15.0
      jsdom:
        specifier: ^25.0.1
        version: 25.0.1
      prettier:
        specifier: ^3.5.3
        version: 3.5.3
      typescript:
        specifier: ^5.8.3
        version: 5.8.3
      typescript-eslint:
        specifier: ^8.31.1
        version: 8.33.1(eslint@9.28.0(jiti@2.4.2))(typescript@5.8.3)
      vite:
        specifier: ^6.3.5
        version: 6.3.5(@types/node@22.15.21)(jiti@2.4.2)(lightningcss@1.30.1)(yaml@2.8.0)
      vite-plugin-dts:
        specifier: ^4.5.3
        version: 4.5.4(@types/node@22.15.21)(rollup@4.41.1)(typescript@5.8.3)(vite@6.3.5(@types/node@22.15.21)(jiti@2.4.2)(lightningcss@1.30.1)(yaml@2.8.0))
      vitest:
<<<<<<< HEAD
        specifier: ^3.2.0
=======
        specifier: ^3.1.4
>>>>>>> 6a64aa7d
        version: 3.2.0(@types/debug@4.1.12)(@types/node@22.15.21)(jiti@2.4.2)(jsdom@25.0.1)(lightningcss@1.30.1)(yaml@2.8.0)

  apps/extension/content-scripts/article-watcher:
    devDependencies:
      '@eslint/compat':
        specifier: ^1.2.9
        version: 1.2.9(eslint@9.28.0(jiti@2.4.2))
      '@eslint/js':
        specifier: ^9.25.1
        version: 9.28.0
      '@eurora/eslint-config':
        specifier: workspace:*
        version: link:../../../../packages/eslint-config
      '@eurora/proto':
        specifier: workspace:*
        version: link:../../../../packages/proto
      '@eurora/typescript-config':
        specifier: workspace:*
        version: link:../../../../packages/typescript-config
      '@mozilla/readability':
        specifier: ^0.6.0
        version: 0.6.0
      '@playwright/test':
        specifier: ^1.52.0
        version: 1.52.0
      '@testing-library/jest-dom':
        specifier: ^6.6.3
        version: 6.6.3
      '@types/chrome':
        specifier: ^0.0.326
        version: 0.0.326
      eslint:
        specifier: ^9.25.1
        version: 9.28.0(jiti@2.4.2)
      eslint-config-prettier:
        specifier: ^10.1.2
        version: 10.1.5(eslint@9.28.0(jiti@2.4.2))
      globals:
        specifier: ^15.15.0
        version: 15.15.0
      jsdom:
        specifier: ^25.0.1
        version: 25.0.1
      prettier:
        specifier: ^3.5.3
        version: 3.5.3
      rxjs:
        specifier: ^7.8.2
        version: 7.8.2
      typescript:
        specifier: ^5.8.3
        version: 5.8.3
      typescript-eslint:
        specifier: ^8.31.1
        version: 8.33.1(eslint@9.28.0(jiti@2.4.2))(typescript@5.8.3)
      vite:
        specifier: ^6.3.5
        version: 6.3.5(@types/node@22.15.21)(jiti@2.4.2)(lightningcss@1.30.1)(yaml@2.8.0)
      vite-plugin-dts:
        specifier: ^4.5.3
        version: 4.5.4(@types/node@22.15.21)(rollup@4.41.1)(typescript@5.8.3)(vite@6.3.5(@types/node@22.15.21)(jiti@2.4.2)(lightningcss@1.30.1)(yaml@2.8.0))
      vitest:
<<<<<<< HEAD
        specifier: ^3.2.0
=======
        specifier: ^3.1.4
>>>>>>> 6a64aa7d
        version: 3.2.0(@types/debug@4.1.12)(@types/node@22.15.21)(jiti@2.4.2)(jsdom@25.0.1)(lightningcss@1.30.1)(yaml@2.8.0)

  apps/extension/content-scripts/pdf-watcher:
    devDependencies:
      '@eslint/compat':
        specifier: ^1.2.9
        version: 1.2.9(eslint@9.28.0(jiti@2.4.2))
      '@eslint/js':
        specifier: ^9.25.1
        version: 9.28.0
      '@eurora/eslint-config':
        specifier: workspace:*
        version: link:../../../../packages/eslint-config
      '@eurora/proto':
        specifier: workspace:*
        version: link:../../../../packages/proto
      '@eurora/typescript-config':
        specifier: workspace:*
        version: link:../../../../packages/typescript-config
      '@mozilla/readability':
        specifier: ^0.6.0
        version: 0.6.0
      '@playwright/test':
        specifier: ^1.52.0
        version: 1.52.0
      '@testing-library/jest-dom':
        specifier: ^6.6.3
        version: 6.6.3
      '@types/chrome':
        specifier: ^0.0.326
        version: 0.0.326
      eslint:
        specifier: ^9.25.1
        version: 9.28.0(jiti@2.4.2)
      eslint-config-prettier:
        specifier: ^10.1.2
        version: 10.1.5(eslint@9.28.0(jiti@2.4.2))
      globals:
        specifier: ^15.15.0
        version: 15.15.0
      jsdom:
        specifier: ^25.0.1
        version: 25.0.1
      prettier:
        specifier: ^3.5.3
        version: 3.5.3
      rxjs:
        specifier: ^7.8.2
        version: 7.8.2
      typescript:
        specifier: ^5.8.3
        version: 5.8.3
      typescript-eslint:
        specifier: ^8.31.1
        version: 8.33.1(eslint@9.28.0(jiti@2.4.2))(typescript@5.8.3)
      vite:
        specifier: ^6.3.5
        version: 6.3.5(@types/node@22.15.21)(jiti@2.4.2)(lightningcss@1.30.1)(yaml@2.8.0)
      vite-plugin-dts:
        specifier: ^4.5.3
        version: 4.5.4(@types/node@22.15.21)(rollup@4.41.1)(typescript@5.8.3)(vite@6.3.5(@types/node@22.15.21)(jiti@2.4.2)(lightningcss@1.30.1)(yaml@2.8.0))
      vitest:
<<<<<<< HEAD
        specifier: ^3.2.0
=======
        specifier: ^3.1.4
>>>>>>> 6a64aa7d
        version: 3.2.0(@types/debug@4.1.12)(@types/node@22.15.21)(jiti@2.4.2)(jsdom@25.0.1)(lightningcss@1.30.1)(yaml@2.8.0)

  apps/extension/content-scripts/youtube-watcher:
    dependencies:
      '@eurora/youtube-transcripts':
        specifier: workspace:*
        version: link:../../../../packages/website-modules/youtube/youtube-transcripts
    devDependencies:
      '@eslint/compat':
        specifier: ^1.2.9
        version: 1.2.9(eslint@9.28.0(jiti@2.4.2))
      '@eslint/js':
        specifier: ^9.25.1
        version: 9.28.0
      '@eurora/eslint-config':
        specifier: workspace:*
        version: link:../../../../packages/eslint-config
      '@eurora/proto':
        specifier: workspace:*
        version: link:../../../../packages/proto
      '@eurora/typescript-config':
        specifier: workspace:*
        version: link:../../../../packages/typescript-config
      '@playwright/test':
        specifier: ^1.52.0
        version: 1.52.0
      '@testing-library/jest-dom':
        specifier: ^6.6.3
        version: 6.6.3
      '@types/chrome':
        specifier: ^0.0.326
        version: 0.0.326
      eslint:
        specifier: ^9.25.1
        version: 9.28.0(jiti@2.4.2)
      eslint-config-prettier:
        specifier: ^10.1.2
        version: 10.1.5(eslint@9.28.0(jiti@2.4.2))
      globals:
        specifier: ^15.15.0
        version: 15.15.0
      jsdom:
        specifier: ^25.0.1
        version: 25.0.1
      prettier:
        specifier: ^3.5.3
        version: 3.5.3
      rxjs:
        specifier: ^7.8.2
        version: 7.8.2
      typescript:
        specifier: ^5.8.3
        version: 5.8.3
      typescript-eslint:
        specifier: ^8.31.1
        version: 8.33.1(eslint@9.28.0(jiti@2.4.2))(typescript@5.8.3)
      vite:
        specifier: ^6.3.5
        version: 6.3.5(@types/node@22.15.21)(jiti@2.4.2)(lightningcss@1.30.1)(yaml@2.8.0)
      vite-plugin-dts:
        specifier: ^4.5.3
        version: 4.5.4(@types/node@22.15.21)(rollup@4.41.1)(typescript@5.8.3)(vite@6.3.5(@types/node@22.15.21)(jiti@2.4.2)(lightningcss@1.30.1)(yaml@2.8.0))
      vitest:
<<<<<<< HEAD
        specifier: ^3.2.0
=======
        specifier: ^3.1.4
>>>>>>> 6a64aa7d
        version: 3.2.0(@types/debug@4.1.12)(@types/node@22.15.21)(jiti@2.4.2)(jsdom@25.0.1)(lightningcss@1.30.1)(yaml@2.8.0)

  apps/extension/popup:
    dependencies:
      '@eurora/katex':
        specifier: workspace:*
        version: link:../../../packages/custom-components/katex
    devDependencies:
      '@eurora/eslint-config':
        specifier: workspace:*
        version: link:../../../packages/eslint-config
      '@eurora/typescript-config':
        specifier: workspace:*
        version: link:../../../packages/typescript-config
      '@eurora/ui':
        specifier: workspace:*
        version: link:../../../packages/ui
      '@icons-pack/svelte-simple-icons':
        specifier: ^5.0.0
        version: 5.0.0(@sveltejs/kit@2.21.1(@sveltejs/vite-plugin-svelte@5.0.3(svelte@5.33.14)(vite@6.3.5(@types/node@22.15.21)(jiti@2.4.2)(lightningcss@1.30.1)(yaml@2.8.0)))(svelte@5.33.14)(vite@6.3.5(@types/node@22.15.21)(jiti@2.4.2)(lightningcss@1.30.1)(yaml@2.8.0)))(svelte@5.33.14)
      '@lucide/svelte':
        specifier: ^0.511.0
        version: 0.511.0(svelte@5.33.14)
      '@sveltejs/adapter-auto':
        specifier: ^4.0.0
        version: 4.0.0(@sveltejs/kit@2.21.1(@sveltejs/vite-plugin-svelte@5.0.3(svelte@5.33.14)(vite@6.3.5(@types/node@22.15.21)(jiti@2.4.2)(lightningcss@1.30.1)(yaml@2.8.0)))(svelte@5.33.14)(vite@6.3.5(@types/node@22.15.21)(jiti@2.4.2)(lightningcss@1.30.1)(yaml@2.8.0)))
      '@sveltejs/adapter-static':
        specifier: ^3.0.8
        version: 3.0.8(@sveltejs/kit@2.21.1(@sveltejs/vite-plugin-svelte@5.0.3(svelte@5.33.14)(vite@6.3.5(@types/node@22.15.21)(jiti@2.4.2)(lightningcss@1.30.1)(yaml@2.8.0)))(svelte@5.33.14)(vite@6.3.5(@types/node@22.15.21)(jiti@2.4.2)(lightningcss@1.30.1)(yaml@2.8.0)))
      '@sveltejs/kit':
        specifier: ^2.21.1
        version: 2.21.1(@sveltejs/vite-plugin-svelte@5.0.3(svelte@5.33.14)(vite@6.3.5(@types/node@22.15.21)(jiti@2.4.2)(lightningcss@1.30.1)(yaml@2.8.0)))(svelte@5.33.14)(vite@6.3.5(@types/node@22.15.21)(jiti@2.4.2)(lightningcss@1.30.1)(yaml@2.8.0))
      '@sveltejs/vite-plugin-svelte':
        specifier: ^5.0.0
        version: 5.0.3(svelte@5.33.14)(vite@6.3.5(@types/node@22.15.21)(jiti@2.4.2)(lightningcss@1.30.1)(yaml@2.8.0))
      eslint:
        specifier: ^9.25.1
        version: 9.28.0(jiti@2.4.2)
      perfect-arrows:
        specifier: ^0.3.7
        version: 0.3.7
      prettier:
        specifier: ^3.5.3
        version: 3.5.3
      prettier-plugin-svelte:
        specifier: ^3.3.3
        version: 3.4.0(prettier@3.5.3)(svelte@5.33.14)
      svelte:
<<<<<<< HEAD
        specifier: ^5.33.14
=======
        specifier: ^5.33.3
>>>>>>> 6a64aa7d
        version: 5.33.14
      svelte-check:
        specifier: ^4.2.1
        version: 4.2.1(picomatch@4.0.2)(svelte@5.33.14)(typescript@5.8.3)
      sveltekit-adapter-chrome-extension:
        specifier: ^2.0.0
        version: 2.0.1(@sveltejs/adapter-static@3.0.8(@sveltejs/kit@2.21.1(@sveltejs/vite-plugin-svelte@5.0.3(svelte@5.33.14)(vite@6.3.5(@types/node@22.15.21)(jiti@2.4.2)(lightningcss@1.30.1)(yaml@2.8.0)))(svelte@5.33.14)(vite@6.3.5(@types/node@22.15.21)(jiti@2.4.2)(lightningcss@1.30.1)(yaml@2.8.0))))
      tslib:
        specifier: ^2.8.1
        version: 2.8.1
      typescript:
        specifier: 5.8.3
        version: 5.8.3
      vite:
        specifier: ^6.3.5
        version: 6.3.5(@types/node@22.15.21)(jiti@2.4.2)(lightningcss@1.30.1)(yaml@2.8.0)
      vitest:
<<<<<<< HEAD
        specifier: ^3.2.0
=======
        specifier: ^3.1.4
>>>>>>> 6a64aa7d
        version: 3.2.0(@types/debug@4.1.12)(@types/node@22.15.21)(jiti@2.4.2)(jsdom@25.0.1)(lightningcss@1.30.1)(yaml@2.8.0)

  apps/web:
    dependencies:
      '@eurora/katex':
        specifier: workspace:*
        version: link:../../packages/custom-components/katex
    devDependencies:
      '@eurora/eslint-config':
        specifier: workspace:*
        version: link:../../packages/eslint-config
      '@eurora/proto':
        specifier: workspace:*
        version: link:../../packages/proto
      '@eurora/typescript-config':
        specifier: workspace:*
        version: link:../../packages/typescript-config
      '@eurora/ui':
        specifier: workspace:*
        version: link:../../packages/ui
      '@icons-pack/svelte-simple-icons':
        specifier: ^5.0.0
        version: 5.0.0(@sveltejs/kit@2.21.1(@sveltejs/vite-plugin-svelte@5.0.3(svelte@5.33.14)(vite@6.3.5(@types/node@22.15.21)(jiti@2.4.2)(lightningcss@1.30.1)(yaml@2.8.0)))(svelte@5.33.14)(vite@6.3.5(@types/node@22.15.21)(jiti@2.4.2)(lightningcss@1.30.1)(yaml@2.8.0)))(svelte@5.33.14)
      '@lucide/svelte':
        specifier: ^0.511.0
        version: 0.511.0(svelte@5.33.14)
      '@sveltejs/adapter-auto':
        specifier: ^4.0.0
        version: 4.0.0(@sveltejs/kit@2.21.1(@sveltejs/vite-plugin-svelte@5.0.3(svelte@5.33.14)(vite@6.3.5(@types/node@22.15.21)(jiti@2.4.2)(lightningcss@1.30.1)(yaml@2.8.0)))(svelte@5.33.14)(vite@6.3.5(@types/node@22.15.21)(jiti@2.4.2)(lightningcss@1.30.1)(yaml@2.8.0)))
      '@sveltejs/adapter-static':
        specifier: ^3.0.8
        version: 3.0.8(@sveltejs/kit@2.21.1(@sveltejs/vite-plugin-svelte@5.0.3(svelte@5.33.14)(vite@6.3.5(@types/node@22.15.21)(jiti@2.4.2)(lightningcss@1.30.1)(yaml@2.8.0)))(svelte@5.33.14)(vite@6.3.5(@types/node@22.15.21)(jiti@2.4.2)(lightningcss@1.30.1)(yaml@2.8.0)))
      '@sveltejs/kit':
        specifier: ^2.21.1
        version: 2.21.1(@sveltejs/vite-plugin-svelte@5.0.3(svelte@5.33.14)(vite@6.3.5(@types/node@22.15.21)(jiti@2.4.2)(lightningcss@1.30.1)(yaml@2.8.0)))(svelte@5.33.14)(vite@6.3.5(@types/node@22.15.21)(jiti@2.4.2)(lightningcss@1.30.1)(yaml@2.8.0))
      '@sveltejs/vite-plugin-svelte':
        specifier: ^5.0.0
        version: 5.0.3(svelte@5.33.14)(vite@6.3.5(@types/node@22.15.21)(jiti@2.4.2)(lightningcss@1.30.1)(yaml@2.8.0))
      '@tailwindcss/container-queries':
        specifier: ^0.1.1
        version: 0.1.1(tailwindcss@4.1.8)
      '@tailwindcss/forms':
        specifier: ^0.5.10
        version: 0.5.10(tailwindcss@4.1.8)
      '@tailwindcss/postcss':
        specifier: ^4.1.8
        version: 4.1.8
      '@tailwindcss/typography':
        specifier: ^0.5.16
        version: 0.5.16(tailwindcss@4.1.8)
      '@tailwindcss/vite':
        specifier: ^4.1.8
        version: 4.1.8(vite@6.3.5(@types/node@22.15.21)(jiti@2.4.2)(lightningcss@1.30.1)(yaml@2.8.0))
      eslint:
        specifier: ^9.25.1
        version: 9.28.0(jiti@2.4.2)
      grpc-web:
        specifier: ^1.5.0
        version: 1.5.0
      perfect-arrows:
        specifier: ^0.3.7
        version: 0.3.7
      postcss:
        specifier: ^8.5.3
        version: 8.5.4
      prettier:
        specifier: ^3.5.3
        version: 3.5.3
      prettier-plugin-svelte:
        specifier: ^3.3.3
        version: 3.4.0(prettier@3.5.3)(svelte@5.33.14)
      svelte:
<<<<<<< HEAD
        specifier: ^5.33.14
=======
        specifier: ^5.33.3
>>>>>>> 6a64aa7d
        version: 5.33.14
      svelte-check:
        specifier: ^4.2.1
        version: 4.2.1(picomatch@4.0.2)(svelte@5.33.14)(typescript@5.8.3)
      sveltekit-superforms:
        specifier: ^2.25.0
        version: 2.25.0(@sveltejs/kit@2.21.1(@sveltejs/vite-plugin-svelte@5.0.3(svelte@5.33.14)(vite@6.3.5(@types/node@22.15.21)(jiti@2.4.2)(lightningcss@1.30.1)(yaml@2.8.0)))(svelte@5.33.14)(vite@6.3.5(@types/node@22.15.21)(jiti@2.4.2)(lightningcss@1.30.1)(yaml@2.8.0)))(@types/json-schema@7.0.15)(svelte@5.33.14)(typescript@5.8.3)
      tailwindcss:
        specifier: ^4.1.8
        version: 4.1.8
      tailwindcss-animate:
        specifier: ^1.0.7
        version: 1.0.7(tailwindcss@4.1.8)
      tslib:
        specifier: ^2.8.1
        version: 2.8.1
      typescript:
        specifier: 5.8.3
        version: 5.8.3
      vite:
        specifier: ^6.3.5
        version: 6.3.5(@types/node@22.15.21)(jiti@2.4.2)(lightningcss@1.30.1)(yaml@2.8.0)
      vitest:
<<<<<<< HEAD
        specifier: ^3.2.0
=======
        specifier: ^3.1.4
>>>>>>> 6a64aa7d
        version: 3.2.0(@types/debug@4.1.12)(@types/node@22.15.21)(jiti@2.4.2)(jsdom@25.0.1)(lightningcss@1.30.1)(yaml@2.8.0)
      zod:
        specifier: ^3.25.46
        version: 3.25.49

  packages/custom-components/ai-chat:
    dependencies:
      '@eurora/katex':
        specifier: workspace:*
        version: link:../katex
      '@lucide/svelte':
        specifier: ^0.511.0
        version: 0.511.0(svelte@5.33.14)
    devDependencies:
      '@eslint/compat':
        specifier: ^1.2.9
        version: 1.2.9(eslint@9.28.0(jiti@2.4.2))
      '@eslint/js':
        specifier: ^9.25.1
        version: 9.28.0
      '@eurora/typescript-config':
        specifier: workspace:*
        version: link:../../typescript-config
      '@eurora/ui':
        specifier: workspace:*
        version: link:../../ui
      '@playwright/test':
        specifier: ^1.52.0
        version: 1.52.0
      '@sveltejs/adapter-static':
        specifier: ^3.0.8
        version: 3.0.8(@sveltejs/kit@2.21.1(@sveltejs/vite-plugin-svelte@5.0.3(svelte@5.33.14)(vite@6.3.5(@types/node@22.15.21)(jiti@2.4.2)(lightningcss@1.30.1)(yaml@2.8.0)))(svelte@5.33.14)(vite@6.3.5(@types/node@22.15.21)(jiti@2.4.2)(lightningcss@1.30.1)(yaml@2.8.0)))
      '@sveltejs/kit':
        specifier: ^2.21.1
        version: 2.21.1(@sveltejs/vite-plugin-svelte@5.0.3(svelte@5.33.14)(vite@6.3.5(@types/node@22.15.21)(jiti@2.4.2)(lightningcss@1.30.1)(yaml@2.8.0)))(svelte@5.33.14)(vite@6.3.5(@types/node@22.15.21)(jiti@2.4.2)(lightningcss@1.30.1)(yaml@2.8.0))
      '@sveltejs/package':
        specifier: ^2.3.11
        version: 2.3.11(svelte@5.33.14)(typescript@5.8.3)
      '@sveltejs/vite-plugin-svelte':
        specifier: ^5.0.0
        version: 5.0.3(svelte@5.33.14)(vite@6.3.5(@types/node@22.15.21)(jiti@2.4.2)(lightningcss@1.30.1)(yaml@2.8.0))
      '@tailwindcss/vite':
        specifier: ^4.1.4
        version: 4.1.8(vite@6.3.5(@types/node@22.15.21)(jiti@2.4.2)(lightningcss@1.30.1)(yaml@2.8.0))
      '@testing-library/jest-dom':
        specifier: ^6.6.3
        version: 6.6.3
      '@testing-library/svelte':
        specifier: ^5.2.4
        version: 5.2.8(svelte@5.33.14)(vite@6.3.5(@types/node@22.15.21)(jiti@2.4.2)(lightningcss@1.30.1)(yaml@2.8.0))(vitest@3.2.0(@types/debug@4.1.12)(@types/node@22.15.21)(jiti@2.4.2)(jsdom@25.0.1)(lightningcss@1.30.1)(yaml@2.8.0))
      eslint:
        specifier: ^9.25.1
        version: 9.28.0(jiti@2.4.2)
      eslint-config-prettier:
        specifier: ^10.1.2
        version: 10.1.5(eslint@9.28.0(jiti@2.4.2))
      eslint-plugin-svelte:
        specifier: ^2.46.1
        version: 2.46.1(eslint@9.28.0(jiti@2.4.2))(svelte@5.33.14)
      globals:
        specifier: ^15.14.0
        version: 15.15.0
      jsdom:
        specifier: ^25.0.1
        version: 25.0.1
      prettier:
        specifier: ^3.5.3
        version: 3.5.3
      prettier-plugin-svelte:
        specifier: ^3.3.3
        version: 3.4.0(prettier@3.5.3)(svelte@5.33.14)
      prettier-plugin-tailwindcss:
<<<<<<< HEAD
        specifier: ^0.6.12
=======
        specifier: ^0.6.11
>>>>>>> 6a64aa7d
        version: 0.6.12(prettier-plugin-css-order@2.1.2(postcss@8.5.4)(prettier@3.5.3))(prettier-plugin-svelte@3.4.0(prettier@3.5.3)(svelte@5.33.14))(prettier@3.5.3)
      publint:
        specifier: ^0.3.12
        version: 0.3.12
      svelte:
<<<<<<< HEAD
        specifier: ^5.33.14
=======
        specifier: ^5.33.3
>>>>>>> 6a64aa7d
        version: 5.33.14
      svelte-check:
        specifier: ^4.2.1
        version: 4.2.1(picomatch@4.0.2)(svelte@5.33.14)(typescript@5.8.3)
      typescript:
        specifier: ^5.8.3
        version: 5.8.3
      typescript-eslint:
        specifier: ^8.31.1
        version: 8.33.1(eslint@9.28.0(jiti@2.4.2))(typescript@5.8.3)
      vite:
        specifier: ^6.3.5
        version: 6.3.5(@types/node@22.15.21)(jiti@2.4.2)(lightningcss@1.30.1)(yaml@2.8.0)
      vitest:
<<<<<<< HEAD
        specifier: ^3.2.0
=======
        specifier: ^3.1.4
>>>>>>> 6a64aa7d
        version: 3.2.0(@types/debug@4.1.12)(@types/node@22.15.21)(jiti@2.4.2)(jsdom@25.0.1)(lightningcss@1.30.1)(yaml@2.8.0)

  packages/custom-components/katex:
    devDependencies:
      '@eurora/typescript-config':
        specifier: workspace:*
        version: link:../../typescript-config
      '@sveltejs/adapter-auto':
        specifier: ^4.0.0
        version: 4.0.0(@sveltejs/kit@2.21.1(@sveltejs/vite-plugin-svelte@5.0.3(svelte@5.33.14)(vite@6.3.5(@types/node@22.15.21)(jiti@2.4.2)(lightningcss@1.30.1)(yaml@2.8.0)))(svelte@5.33.14)(vite@6.3.5(@types/node@22.15.21)(jiti@2.4.2)(lightningcss@1.30.1)(yaml@2.8.0)))
      '@sveltejs/adapter-static':
        specifier: ^3.0.8
        version: 3.0.8(@sveltejs/kit@2.21.1(@sveltejs/vite-plugin-svelte@5.0.3(svelte@5.33.14)(vite@6.3.5(@types/node@22.15.21)(jiti@2.4.2)(lightningcss@1.30.1)(yaml@2.8.0)))(svelte@5.33.14)(vite@6.3.5(@types/node@22.15.21)(jiti@2.4.2)(lightningcss@1.30.1)(yaml@2.8.0)))
      '@sveltejs/kit':
        specifier: ^2.21.1
        version: 2.21.1(@sveltejs/vite-plugin-svelte@5.0.3(svelte@5.33.14)(vite@6.3.5(@types/node@22.15.21)(jiti@2.4.2)(lightningcss@1.30.1)(yaml@2.8.0)))(svelte@5.33.14)(vite@6.3.5(@types/node@22.15.21)(jiti@2.4.2)(lightningcss@1.30.1)(yaml@2.8.0))
      '@sveltejs/package':
        specifier: ^2.3.11
        version: 2.3.11(svelte@5.33.14)(typescript@5.8.3)
      '@sveltejs/vite-plugin-svelte':
        specifier: ^5.0.0
        version: 5.0.3(svelte@5.33.14)(vite@6.3.5(@types/node@22.15.21)(jiti@2.4.2)(lightningcss@1.30.1)(yaml@2.8.0))
      prettier:
        specifier: ^3.5.3
        version: 3.5.3
      prettier-plugin-svelte:
        specifier: ^3.3.3
        version: 3.4.0(prettier@3.5.3)(svelte@5.33.14)
      publint:
        specifier: ^0.3.12
        version: 0.3.12
      rehype-katex:
        specifier: ^7.0.1
        version: 7.0.1
      rehype-raw:
        specifier: ^7.0.0
        version: 7.0.0
      rehype-stringify:
        specifier: ^10.0.1
        version: 10.0.1
      remark-gfm:
        specifier: ^4.0.1
        version: 4.0.1
      remark-math:
        specifier: ^6.0.0
        version: 6.0.0
      remark-parse:
        specifier: ^11.0.0
        version: 11.0.0
      remark-rehype:
        specifier: ^11.1.2
        version: 11.1.2
      svelte:
<<<<<<< HEAD
        specifier: ^5.33.14
=======
        specifier: ^5.33.3
>>>>>>> 6a64aa7d
        version: 5.33.14
      svelte-check:
        specifier: ^4.2.1
        version: 4.2.1(picomatch@4.0.2)(svelte@5.33.14)(typescript@5.8.3)
      typescript:
        specifier: ^5.8.3
        version: 5.8.3
      unified:
        specifier: ^11.0.5
        version: 11.0.5
      vite:
        specifier: ^6.3.5
        version: 6.3.5(@types/node@22.15.21)(jiti@2.4.2)(lightningcss@1.30.1)(yaml@2.8.0)
      vitest:
<<<<<<< HEAD
        specifier: ^3.2.0
=======
        specifier: ^3.1.4
>>>>>>> 6a64aa7d
        version: 3.2.0(@types/debug@4.1.12)(@types/node@22.15.21)(jiti@2.4.2)(jsdom@25.0.1)(lightningcss@1.30.1)(yaml@2.8.0)

  packages/eslint-config:
    devDependencies:
      '@eslint/eslintrc':
        specifier: ^3.3.1
        version: 3.3.1
      '@eslint/js':
        specifier: ^9.25.1
        version: 9.28.0
      eslint-config-prettier:
        specifier: ^10.1.2
        version: 10.1.5(eslint@9.28.0(jiti@2.4.2))
      eslint-config-turbo:
        specifier: ^2.5.2
        version: 2.5.4(eslint@9.28.0(jiti@2.4.2))(turbo@2.5.4)
      eslint-plugin-svelte:
        specifier: ^2.46.1
        version: 2.46.1(eslint@9.28.0(jiti@2.4.2))(svelte@5.33.14)
      globals:
        specifier: ^15.15.0
        version: 15.15.0
      typescript-eslint:
        specifier: ^8.31.1
        version: 8.33.1(eslint@9.28.0(jiti@2.4.2))(typescript@5.8.3)

  packages/prosemirror/core:
    devDependencies:
      '@eurora/typescript-config':
        specifier: workspace:*
        version: link:../../typescript-config
      '@sveltejs/vite-plugin-svelte':
        specifier: ^5.0.0
        version: 5.0.3(svelte@5.33.14)(vite@6.3.5(@types/node@22.15.21)(jiti@2.4.2)(lightningcss@1.30.1)(yaml@2.8.0))
      prosemirror-commands:
        specifier: ^1.5.2
        version: 1.7.1
      prosemirror-dropcursor:
        specifier: ^1.8.2
        version: 1.8.2
      prosemirror-example-setup:
        specifier: ^1.1.2
        version: 1.2.3
      prosemirror-gapcursor:
        specifier: ^1.3.2
        version: 1.3.2
      prosemirror-keymap:
        specifier: ^1.2.2
        version: 1.2.3
      prosemirror-model:
        specifier: ^1.20.0
        version: 1.25.1
      prosemirror-schema-basic:
        specifier: ^1.2.4
        version: 1.2.4
      prosemirror-schema-list:
        specifier: ^1.5.1
        version: 1.5.1
      prosemirror-state:
        specifier: ^1.4.3
        version: 1.4.3
      prosemirror-transform:
        specifier: ^1.8.0
        version: 1.10.4
      prosemirror-view:
        specifier: ^1.33.5
        version: 1.40.0
      svelte:
<<<<<<< HEAD
        specifier: ^5.33.14
=======
        specifier: ^5.33.3
>>>>>>> 6a64aa7d
        version: 5.33.14

  packages/prosemirror/ext-transcript:
    dependencies:
      prosemirror-model:
        specifier: ^1.20.0
        version: 1.25.1
      prosemirror-view:
        specifier: ^1.33.5
        version: 1.40.0
    devDependencies:
      '@eurora/prosemirror-core':
        specifier: workspace:*
        version: link:../core
      '@eurora/typescript-config':
        specifier: workspace:*
        version: link:../../typescript-config
      '@eurora/ui':
        specifier: workspace:*
        version: link:../../ui
      '@sveltejs/kit':
        specifier: catalog:svelte
        version: 2.20.8(@sveltejs/vite-plugin-svelte@5.0.3(svelte@5.28.2)(vite@6.3.4(@types/node@22.15.21)(jiti@2.4.2)(lightningcss@1.30.1)(yaml@2.8.0)))(svelte@5.28.2)(vite@6.3.4(@types/node@22.15.21)(jiti@2.4.2)(lightningcss@1.30.1)(yaml@2.8.0))
      '@sveltejs/package':
        specifier: ^2.3.2
        version: 2.3.11(svelte@5.28.2)(typescript@5.8.3)
      '@sveltejs/vite-plugin-svelte':
        specifier: catalog:svelte
        version: 5.0.3(svelte@5.28.2)(vite@6.3.4(@types/node@22.15.21)(jiti@2.4.2)(lightningcss@1.30.1)(yaml@2.8.0))
      svelte:
        specifier: catalog:svelte
        version: 5.28.2
      svelte-check:
        specifier: catalog:svelte
        version: 4.1.6(picomatch@4.0.2)(svelte@5.28.2)(typescript@5.8.3)
      svelte-preprocess:
        specifier: ^6.0.3
        version: 6.0.3(@babel/core@7.27.1)(postcss-load-config@5.1.0(jiti@2.4.2)(postcss@8.5.4))(postcss@8.5.4)(svelte@5.28.2)(typescript@5.8.3)
      svelte2tsx:
        specifier: ^0.7.7
        version: 0.7.39(svelte@5.28.2)(typescript@5.8.3)
      vite:
        specifier: 'catalog:'
        version: 6.3.4(@types/node@22.15.21)(jiti@2.4.2)(lightningcss@1.30.1)(yaml@2.8.0)
      vitest:
        specifier: 'catalog:'
        version: 3.0.5(@types/debug@4.1.12)(@types/node@22.15.21)(jiti@2.4.2)(jsdom@25.0.1)(lightningcss@1.30.1)(yaml@2.8.0)

  packages/prosemirror/ext-video:
    dependencies:
      prosemirror-model:
        specifier: ^1.20.0
        version: 1.25.1
      prosemirror-view:
        specifier: ^1.33.5
        version: 1.40.0
    devDependencies:
      '@eurora/prosemirror-core':
        specifier: workspace:*
        version: link:../core
      '@eurora/typescript-config':
        specifier: workspace:*
        version: link:../../typescript-config
      '@eurora/ui':
        specifier: workspace:*
        version: link:../../ui
      '@sveltejs/adapter-static':
        specifier: catalog:svelte
        version: 3.0.8(@sveltejs/kit@2.20.8(@sveltejs/vite-plugin-svelte@5.0.3(svelte@5.28.2)(vite@6.3.4(@types/node@22.15.21)(jiti@2.4.2)(lightningcss@1.30.1)(yaml@2.8.0)))(svelte@5.28.2)(vite@6.3.4(@types/node@22.15.21)(jiti@2.4.2)(lightningcss@1.30.1)(yaml@2.8.0)))
      '@sveltejs/kit':
        specifier: catalog:svelte
        version: 2.20.8(@sveltejs/vite-plugin-svelte@5.0.3(svelte@5.28.2)(vite@6.3.4(@types/node@22.15.21)(jiti@2.4.2)(lightningcss@1.30.1)(yaml@2.8.0)))(svelte@5.28.2)(vite@6.3.4(@types/node@22.15.21)(jiti@2.4.2)(lightningcss@1.30.1)(yaml@2.8.0))
      '@sveltejs/package':
        specifier: ^2.3.2
        version: 2.3.11(svelte@5.28.2)(typescript@5.8.3)
      '@sveltejs/vite-plugin-svelte':
        specifier: catalog:svelte
        version: 5.0.3(svelte@5.28.2)(vite@6.3.4(@types/node@22.15.21)(jiti@2.4.2)(lightningcss@1.30.1)(yaml@2.8.0))
      svelte:
        specifier: catalog:svelte
        version: 5.28.2
      svelte-check:
        specifier: catalog:svelte
        version: 4.1.6(picomatch@4.0.2)(svelte@5.28.2)(typescript@5.8.3)
      svelte-preprocess:
        specifier: ^6.0.3
        version: 6.0.3(@babel/core@7.27.1)(postcss-load-config@5.1.0(jiti@2.4.2)(postcss@8.5.4))(postcss@8.5.4)(svelte@5.28.2)(typescript@5.8.3)
      svelte2tsx:
        specifier: ^0.7.7
        version: 0.7.39(svelte@5.28.2)(typescript@5.8.3)
      vite:
        specifier: 'catalog:'
        version: 6.3.4(@types/node@22.15.21)(jiti@2.4.2)(lightningcss@1.30.1)(yaml@2.8.0)
      vitest:
        specifier: 'catalog:'
        version: 3.0.5(@types/debug@4.1.12)(@types/node@22.15.21)(jiti@2.4.2)(jsdom@25.0.1)(lightningcss@1.30.1)(yaml@2.8.0)

  packages/prosemirror/ext-youtube-video:
    dependencies:
      prosemirror-model:
        specifier: ^1.20.0
        version: 1.25.1
      prosemirror-view:
        specifier: ^1.33.5
        version: 1.40.0
    devDependencies:
      '@eurora/prosemirror-core':
        specifier: workspace:*
        version: link:../core
      '@eurora/typescript-config':
        specifier: workspace:*
        version: link:../../typescript-config
      '@eurora/ui':
        specifier: workspace:*
        version: link:../../ui
      '@icons-pack/svelte-simple-icons':
        specifier: ^5.0.0
        version: 5.0.0(@sveltejs/kit@2.20.8(@sveltejs/vite-plugin-svelte@5.0.3(svelte@5.28.2)(vite@6.3.4(@types/node@22.15.21)(jiti@2.4.2)(lightningcss@1.30.1)(yaml@2.8.0)))(svelte@5.28.2)(vite@6.3.4(@types/node@22.15.21)(jiti@2.4.2)(lightningcss@1.30.1)(yaml@2.8.0)))(svelte@5.28.2)
      '@sveltejs/adapter-static':
        specifier: catalog:svelte
        version: 3.0.8(@sveltejs/kit@2.20.8(@sveltejs/vite-plugin-svelte@5.0.3(svelte@5.28.2)(vite@6.3.4(@types/node@22.15.21)(jiti@2.4.2)(lightningcss@1.30.1)(yaml@2.8.0)))(svelte@5.28.2)(vite@6.3.4(@types/node@22.15.21)(jiti@2.4.2)(lightningcss@1.30.1)(yaml@2.8.0)))
      '@sveltejs/kit':
        specifier: catalog:svelte
        version: 2.20.8(@sveltejs/vite-plugin-svelte@5.0.3(svelte@5.28.2)(vite@6.3.4(@types/node@22.15.21)(jiti@2.4.2)(lightningcss@1.30.1)(yaml@2.8.0)))(svelte@5.28.2)(vite@6.3.4(@types/node@22.15.21)(jiti@2.4.2)(lightningcss@1.30.1)(yaml@2.8.0))
      '@sveltejs/package':
        specifier: ^2.3.2
        version: 2.3.11(svelte@5.28.2)(typescript@5.8.3)
      '@sveltejs/vite-plugin-svelte':
        specifier: catalog:svelte
        version: 5.0.3(svelte@5.28.2)(vite@6.3.4(@types/node@22.15.21)(jiti@2.4.2)(lightningcss@1.30.1)(yaml@2.8.0))
      svelte:
        specifier: catalog:svelte
        version: 5.28.2
      svelte-check:
        specifier: catalog:svelte
        version: 4.1.6(picomatch@4.0.2)(svelte@5.28.2)(typescript@5.8.3)
      svelte-preprocess:
        specifier: ^6.0.3
        version: 6.0.3(@babel/core@7.27.1)(postcss-load-config@5.1.0(jiti@2.4.2)(postcss@8.5.4))(postcss@8.5.4)(svelte@5.28.2)(typescript@5.8.3)
      svelte2tsx:
        specifier: ^0.7.7
        version: 0.7.39(svelte@5.28.2)(typescript@5.8.3)
      vite:
        specifier: 'catalog:'
        version: 6.3.4(@types/node@22.15.21)(jiti@2.4.2)(lightningcss@1.30.1)(yaml@2.8.0)
      vitest:
        specifier: 'catalog:'
        version: 3.0.5(@types/debug@4.1.12)(@types/node@22.15.21)(jiti@2.4.2)(jsdom@25.0.1)(lightningcss@1.30.1)(yaml@2.8.0)

  packages/prosemirror/factory:
    dependencies:
      prosemirror-model:
        specifier: ^1.20.0
        version: 1.25.1
      prosemirror-view:
        specifier: ^1.33.5
        version: 1.40.0
      svelte:
<<<<<<< HEAD
        specifier: ^5.33.14
=======
        specifier: ^5.33.3
>>>>>>> 6a64aa7d
        version: 5.33.14
    devDependencies:
      '@eurora/ext-transcript':
        specifier: workspace:*
        version: link:../ext-transcript
      '@eurora/ext-video':
        specifier: workspace:*
        version: link:../ext-video
      '@eurora/ext-youtube-video':
        specifier: workspace:*
        version: link:../ext-youtube-video
      '@eurora/prosemirror-core':
        specifier: workspace:*
        version: link:../core
      '@eurora/typescript-config':
        specifier: workspace:*
        version: link:../../typescript-config
      '@eurora/ui':
        specifier: workspace:*
        version: link:../../ui
      '@sveltejs/vite-plugin-svelte':
        specifier: ^5.0.0
        version: 5.0.3(svelte@5.33.14)(vite@6.3.5(@types/node@22.15.21)(jiti@2.4.2)(lightningcss@1.30.1)(yaml@2.8.0))
      svelte-check:
        specifier: ^4.2.1
        version: 4.2.1(picomatch@4.0.2)(svelte@5.33.14)(typescript@5.8.3)
      svelte-preprocess:
        specifier: ^6.0.3
        version: 6.0.3(@babel/core@7.27.1)(postcss-load-config@5.1.0(jiti@2.4.2)(postcss@8.5.4))(postcss@8.5.4)(svelte@5.33.14)(typescript@5.8.3)
      svelte2tsx:
        specifier: ^0.7.7
        version: 0.7.39(svelte@5.33.14)(typescript@5.8.3)

  packages/prosemirror/tauri-bindings:
    dependencies:
      prosemirror-model:
        specifier: ^1.20.0
        version: 1.25.1
      prosemirror-view:
        specifier: ^1.33.5
        version: 1.40.0
      svelte:
<<<<<<< HEAD
        specifier: ^5.33.14
=======
        specifier: ^5.33.3
>>>>>>> 6a64aa7d
        version: 5.33.14
    devDependencies:
      '@eurora/ext-transcript':
        specifier: workspace:*
        version: link:../ext-transcript
      '@eurora/ext-video':
        specifier: workspace:*
        version: link:../ext-video
      '@eurora/ext-youtube-video':
        specifier: workspace:*
        version: link:../ext-youtube-video
      '@eurora/prosemirror-core':
        specifier: workspace:*
        version: link:../core
      '@eurora/typescript-config':
        specifier: workspace:*
        version: link:../../typescript-config
      '@eurora/ui':
        specifier: workspace:*
        version: link:../../ui
      '@sveltejs/vite-plugin-svelte':
        specifier: ^5.0.0
        version: 5.0.3(svelte@5.33.14)(vite@6.3.5(@types/node@22.15.21)(jiti@2.4.2)(lightningcss@1.30.1)(yaml@2.8.0))
      svelte-check:
        specifier: ^4.2.1
        version: 4.2.1(picomatch@4.0.2)(svelte@5.33.14)(typescript@5.8.3)
      svelte-preprocess:
        specifier: ^6.0.3
        version: 6.0.3(@babel/core@7.27.1)(postcss-load-config@5.1.0(jiti@2.4.2)(postcss@8.5.4))(postcss@8.5.4)(svelte@5.33.14)(typescript@5.8.3)
      svelte2tsx:
        specifier: ^0.7.7
        version: 0.7.39(svelte@5.33.14)(typescript@5.8.3)

  packages/proto:
    devDependencies:
      '@bufbuild/buf':
        specifier: ^1.53.0
        version: 1.54.0
      '@bufbuild/protobuf':
        specifier: ^2.2.5
        version: 2.5.1
      '@bufbuild/protoc-gen-es':
        specifier: ^2.2.5
        version: 2.5.1(@bufbuild/protobuf@2.5.1)
      '@eurora/eslint-config':
        specifier: workspace:*
        version: link:../eslint-config
      '@eurora/typescript-config':
        specifier: workspace:*
        version: link:../typescript-config
      rxjs:
        specifier: ^7.8.2
        version: 7.8.2
      typescript:
        specifier: ^5.8.3
        version: 5.8.3

  packages/tauri-bindings:
    dependencies:
      prosemirror-model:
        specifier: ^1.20.0
        version: 1.25.1
      prosemirror-view:
        specifier: ^1.33.5
        version: 1.40.0
      svelte:
<<<<<<< HEAD
        specifier: ^5.33.14
=======
        specifier: ^5.33.3
>>>>>>> 6a64aa7d
        version: 5.33.14
    devDependencies:
      '@eurora/ext-transcript':
        specifier: workspace:*
        version: link:../prosemirror/ext-transcript
      '@eurora/ext-video':
        specifier: workspace:*
        version: link:../prosemirror/ext-video
      '@eurora/ext-youtube-video':
        specifier: workspace:*
        version: link:../prosemirror/ext-youtube-video
      '@eurora/prosemirror-core':
        specifier: workspace:*
        version: link:../prosemirror/core
      '@eurora/typescript-config':
        specifier: workspace:*
        version: link:../typescript-config
      '@eurora/ui':
        specifier: workspace:*
        version: link:../ui
      '@sveltejs/vite-plugin-svelte':
        specifier: ^5.0.0
        version: 5.0.3(svelte@5.33.14)(vite@6.3.5(@types/node@22.15.21)(jiti@2.4.2)(lightningcss@1.30.1)(yaml@2.8.0))
      svelte-check:
        specifier: ^4.2.1
        version: 4.2.1(picomatch@4.0.2)(svelte@5.33.14)(typescript@5.8.3)
      svelte-preprocess:
        specifier: ^6.0.3
        version: 6.0.3(@babel/core@7.27.1)(postcss-load-config@5.1.0(jiti@2.4.2)(postcss@8.5.4))(postcss@8.5.4)(svelte@5.33.14)(typescript@5.8.3)
      svelte2tsx:
        specifier: ^0.7.7
        version: 0.7.39(svelte@5.33.14)(typescript@5.8.3)
      taurpc:
        specifier: ^1.8.1
        version: 1.8.1

  packages/typescript-config: {}

  packages/ui:
    dependencies:
      '@icons-pack/svelte-simple-icons':
        specifier: ^5.0.0
        version: 5.0.0(@sveltejs/kit@2.21.1(@sveltejs/vite-plugin-svelte@5.0.3(svelte@5.33.14)(vite@6.3.5(@types/node@22.15.21)(jiti@2.4.2)(lightningcss@1.30.1)(yaml@2.8.0)))(svelte@5.33.14)(vite@6.3.5(@types/node@22.15.21)(jiti@2.4.2)(lightningcss@1.30.1)(yaml@2.8.0)))(svelte@5.33.14)
      formsnap:
        specifier: ^2.0.1
        version: 2.0.1(svelte@5.33.14)(sveltekit-superforms@2.25.0(@sveltejs/kit@2.21.1(@sveltejs/vite-plugin-svelte@5.0.3(svelte@5.33.14)(vite@6.3.5(@types/node@22.15.21)(jiti@2.4.2)(lightningcss@1.30.1)(yaml@2.8.0)))(svelte@5.33.14)(vite@6.3.5(@types/node@22.15.21)(jiti@2.4.2)(lightningcss@1.30.1)(yaml@2.8.0)))(@types/json-schema@7.0.15)(svelte@5.33.14)(typescript@5.8.3))
    devDependencies:
      '@eslint/compat':
        specifier: ^1.2.9
        version: 1.2.9(eslint@9.28.0(jiti@2.4.2))
      '@eslint/js':
        specifier: ^9.25.1
        version: 9.28.0
      '@eurora/eslint-config':
        specifier: workspace:*
        version: link:../eslint-config
      '@eurora/prosemirror-core':
        specifier: workspace:*
        version: link:../prosemirror/core
      '@eurora/typescript-config':
        specifier: workspace:*
        version: link:../typescript-config
      '@internationalized/date':
        specifier: ^3.8.1
        version: 3.8.1
      '@lucide/svelte':
        specifier: ^0.511.0
        version: 0.511.0(svelte@5.33.14)
      '@playwright/test':
        specifier: ^1.52.0
        version: 1.52.0
      '@storybook/addon-docs':
        specifier: ^8.6.12
        version: 8.6.14(@types/react@19.1.6)(storybook@8.6.14(prettier@3.5.3))
      '@storybook/addon-essentials':
        specifier: ^8.6.12
        version: 8.6.14(@types/react@19.1.6)(storybook@8.6.14(prettier@3.5.3))
      '@storybook/addon-links':
        specifier: ^8.6.12
        version: 8.6.14(react@19.1.0)(storybook@8.6.14(prettier@3.5.3))
      '@storybook/addon-svelte-csf':
<<<<<<< HEAD
        specifier: 5.0.3
        version: 5.0.3(@storybook/svelte@8.6.14(storybook@8.6.14(prettier@3.5.3))(svelte@5.33.14))(@sveltejs/vite-plugin-svelte@5.0.3(svelte@5.33.14)(vite@6.3.5(@types/node@22.15.21)(jiti@2.4.2)(lightningcss@1.30.1)(yaml@2.8.0)))(storybook@8.6.14(prettier@3.5.3))(svelte@5.33.14)(vite@6.3.5(@types/node@22.15.21)(jiti@2.4.2)(lightningcss@1.30.1)(yaml@2.8.0))
=======
        specifier: 5.0.0-next.23
        version: 5.0.0-next.23(@storybook/svelte@8.6.14(storybook@8.6.14(prettier@3.5.3))(svelte@5.33.14))(@sveltejs/vite-plugin-svelte@5.0.3(svelte@5.33.14)(vite@6.3.5(@types/node@22.15.21)(jiti@2.4.2)(lightningcss@1.30.1)(yaml@2.8.0)))(storybook@8.6.14(prettier@3.5.3))(svelte@5.33.14)(vite@6.3.5(@types/node@22.15.21)(jiti@2.4.2)(lightningcss@1.30.1)(yaml@2.8.0))
>>>>>>> 6a64aa7d
      '@storybook/blocks':
        specifier: ^8.6.12
        version: 8.6.14(react-dom@19.1.0(react@19.1.0))(react@19.1.0)(storybook@8.6.14(prettier@3.5.3))
      '@storybook/experimental-addon-test':
        specifier: ^8.6.12
        version: 8.6.14(@vitest/runner@3.2.0)(react-dom@19.1.0(react@19.1.0))(react@19.1.0)(storybook@8.6.14(prettier@3.5.3))(vitest@3.2.0(@types/debug@4.1.12)(@types/node@22.15.21)(jiti@2.4.2)(jsdom@25.0.1)(lightningcss@1.30.1)(yaml@2.8.0))
      '@storybook/svelte':
        specifier: ^8.6.12
        version: 8.6.14(storybook@8.6.14(prettier@3.5.3))(svelte@5.33.14)
      '@storybook/sveltekit':
        specifier: ^8.6.12
        version: 8.6.14(@babel/core@7.27.1)(@sveltejs/vite-plugin-svelte@5.0.3(svelte@5.33.14)(vite@6.3.5(@types/node@22.15.21)(jiti@2.4.2)(lightningcss@1.30.1)(yaml@2.8.0)))(postcss-load-config@5.1.0(jiti@2.4.2)(postcss@8.5.4))(postcss@8.5.4)(storybook@8.6.14(prettier@3.5.3))(svelte@5.33.14)(vite@6.3.5(@types/node@22.15.21)(jiti@2.4.2)(lightningcss@1.30.1)(yaml@2.8.0))
      '@storybook/test':
        specifier: ^8.6.12
        version: 8.6.14(storybook@8.6.14(prettier@3.5.3))
      '@sveltejs/adapter-static':
        specifier: ^3.0.8
        version: 3.0.8(@sveltejs/kit@2.21.1(@sveltejs/vite-plugin-svelte@5.0.3(svelte@5.33.14)(vite@6.3.5(@types/node@22.15.21)(jiti@2.4.2)(lightningcss@1.30.1)(yaml@2.8.0)))(svelte@5.33.14)(vite@6.3.5(@types/node@22.15.21)(jiti@2.4.2)(lightningcss@1.30.1)(yaml@2.8.0)))
      '@sveltejs/kit':
        specifier: ^2.21.1
        version: 2.21.1(@sveltejs/vite-plugin-svelte@5.0.3(svelte@5.33.14)(vite@6.3.5(@types/node@22.15.21)(jiti@2.4.2)(lightningcss@1.30.1)(yaml@2.8.0)))(svelte@5.33.14)(vite@6.3.5(@types/node@22.15.21)(jiti@2.4.2)(lightningcss@1.30.1)(yaml@2.8.0))
      '@sveltejs/package':
        specifier: ^2.3.11
        version: 2.3.11(svelte@5.33.14)(typescript@5.8.3)
      '@sveltejs/vite-plugin-svelte':
        specifier: ^5.0.0
        version: 5.0.3(svelte@5.33.14)(vite@6.3.5(@types/node@22.15.21)(jiti@2.4.2)(lightningcss@1.30.1)(yaml@2.8.0))
      '@tailwindcss/container-queries':
        specifier: ^0.1.1
        version: 0.1.1(tailwindcss@4.1.8)
      '@tailwindcss/forms':
        specifier: ^0.5.10
        version: 0.5.10(tailwindcss@4.1.8)
      '@tailwindcss/postcss':
        specifier: ^4.1.8
        version: 4.1.8
      '@tailwindcss/typography':
        specifier: ^0.5.16
        version: 0.5.16(tailwindcss@4.1.8)
      '@tailwindcss/vite':
        specifier: ^4.1.7
        version: 4.1.8(vite@6.3.5(@types/node@22.15.21)(jiti@2.4.2)(lightningcss@1.30.1)(yaml@2.8.0))
      '@tanstack/table-core':
        specifier: ^8.21.3
        version: 8.21.3
      '@testing-library/jest-dom':
        specifier: ^6.6.3
        version: 6.6.3
      '@testing-library/svelte':
        specifier: ^5.2.4
        version: 5.2.8(svelte@5.33.14)(vite@6.3.5(@types/node@22.15.21)(jiti@2.4.2)(lightningcss@1.30.1)(yaml@2.8.0))(vitest@3.2.0(@types/debug@4.1.12)(@types/node@22.15.21)(jiti@2.4.2)(jsdom@25.0.1)(lightningcss@1.30.1)(yaml@2.8.0))
      autoprefixer:
        specifier: ^10.4.21
        version: 10.4.21(postcss@8.5.4)
      bits-ui:
        specifier: ^2.4.0
        version: 2.4.1(@internationalized/date@3.8.1)(svelte@5.33.14)
      clsx:
        specifier: ^2.1.1
        version: 2.1.1
      embla-carousel-svelte:
        specifier: ^8.6.0
        version: 8.6.0(svelte@5.33.14)
      eslint:
        specifier: ^9.25.1
        version: 9.28.0(jiti@2.4.2)
      eslint-config-prettier:
        specifier: ^10.1.2
        version: 10.1.5(eslint@9.28.0(jiti@2.4.2))
      eslint-plugin-svelte:
        specifier: ^2.46.1
        version: 2.46.1(eslint@9.28.0(jiti@2.4.2))(svelte@5.33.14)
      globals:
        specifier: ^15.14.0
        version: 15.15.0
      jsdom:
        specifier: ^25.0.1
        version: 25.0.1
      layerchart:
<<<<<<< HEAD
        specifier: 2.0.0-next.10
        version: 2.0.0-next.10(svelte@5.33.14)
=======
        specifier: 2.0.0-next.16
        version: 2.0.0-next.16(svelte@5.33.14)
>>>>>>> 6a64aa7d
      mode-watcher:
        specifier: ^1.0.7
        version: 1.0.7(svelte@5.33.14)
      paneforge:
        specifier: 1.0.0-next.5
        version: 1.0.0-next.5(svelte@5.33.14)
      postcss:
        specifier: ^8.5.3
        version: 8.5.4
      postcss-cli:
        specifier: ^11.0.0
        version: 11.0.1(jiti@2.4.2)(postcss@8.5.4)
      postcss-import:
        specifier: ^16.1.0
        version: 16.1.0(postcss@8.5.4)
      postcss-minify:
        specifier: ^1.1.0
        version: 1.2.0(postcss@8.5.4)
      postcss-nesting:
        specifier: ^13.0.1
        version: 13.0.1(postcss@8.5.4)
      postcss-pxtorem:
        specifier: ^6.1.0
        version: 6.1.0(postcss@8.5.4)
      prettier:
        specifier: ^3.5.3
        version: 3.5.3
      prettier-plugin-svelte:
        specifier: ^3.3.3
        version: 3.4.0(prettier@3.5.3)(svelte@5.33.14)
      prettier-plugin-tailwindcss:
<<<<<<< HEAD
        specifier: ^0.6.12
=======
        specifier: ^0.6.11
>>>>>>> 6a64aa7d
        version: 0.6.12(prettier-plugin-css-order@2.1.2(postcss@8.5.4)(prettier@3.5.3))(prettier-plugin-svelte@3.4.0(prettier@3.5.3)(svelte@5.33.14))(prettier@3.5.3)
      publint:
        specifier: ^0.3.12
        version: 0.3.12
      storybook:
        specifier: ^8.6.12
        version: 8.6.14(prettier@3.5.3)
      storybook-dark-mode:
        specifier: ^4.0.2
        version: 4.0.2(react-dom@19.1.0(react@19.1.0))(react@19.1.0)(storybook@8.6.14(prettier@3.5.3))
      svelte:
<<<<<<< HEAD
        specifier: ^5.33.14
=======
        specifier: ^5.33.3
>>>>>>> 6a64aa7d
        version: 5.33.14
      svelte-check:
        specifier: ^4.2.1
        version: 4.2.1(picomatch@4.0.2)(svelte@5.33.14)(typescript@5.8.3)
      svelte-sonner:
        specifier: ^1.0.4
        version: 1.0.4(svelte@5.33.14)
      sveltekit-superforms:
        specifier: ^2.25.0
        version: 2.25.0(@sveltejs/kit@2.21.1(@sveltejs/vite-plugin-svelte@5.0.3(svelte@5.33.14)(vite@6.3.5(@types/node@22.15.21)(jiti@2.4.2)(lightningcss@1.30.1)(yaml@2.8.0)))(svelte@5.33.14)(vite@6.3.5(@types/node@22.15.21)(jiti@2.4.2)(lightningcss@1.30.1)(yaml@2.8.0)))(@types/json-schema@7.0.15)(svelte@5.33.14)(typescript@5.8.3)
      tailwind-merge:
        specifier: ^3.3.0
        version: 3.3.0
      tailwind-variants:
        specifier: ^1.0.0
        version: 1.0.0(tailwindcss@4.1.8)
      tailwindcss:
        specifier: ^4.1.8
        version: 4.1.8
      tw-animate-css:
        specifier: ^1.3.2
        version: 1.3.3
      typescript:
        specifier: ^5.8.3
        version: 5.8.3
      typescript-eslint:
        specifier: ^8.31.1
        version: 8.33.1(eslint@9.28.0(jiti@2.4.2))(typescript@5.8.3)
      vaul-svelte:
        specifier: 1.0.0-next.7
        version: 1.0.0-next.7(svelte@5.33.14)
      vite:
        specifier: ^6.3.5
        version: 6.3.5(@types/node@22.15.21)(jiti@2.4.2)(lightningcss@1.30.1)(yaml@2.8.0)
      vitest:
<<<<<<< HEAD
        specifier: ^3.2.0
=======
        specifier: ^3.1.4
>>>>>>> 6a64aa7d
        version: 3.2.0(@types/debug@4.1.12)(@types/node@22.15.21)(jiti@2.4.2)(jsdom@25.0.1)(lightningcss@1.30.1)(yaml@2.8.0)

  packages/website-modules/youtube/youtube-transcripts:
    devDependencies:
      '@eurora/eslint-config':
        specifier: workspace:*
        version: link:../../../eslint-config
      '@eurora/typescript-config':
        specifier: workspace:*
        version: link:../../../typescript-config
      typescript:
        specifier: ^5.8.3
        version: 5.8.3

packages:

  '@adobe/css-tools@4.4.3':
    resolution: {integrity: sha512-VQKMkwriZbaOgVCby1UDY/LDk5fIjhQicCvVPFqfe+69fWaPWydbWJ3wRt59/YzIwda1I81loas3oCoHxnqvdA==}

  '@alloc/quick-lru@5.2.0':
    resolution: {integrity: sha512-UrcABB+4bUrFABwbluTIBErXwvbsU/V7TZWfmbgJfbkwiBuziS9gxdODUyuiecfdGQ85jglMW6juS3+z5TsKLw==}
    engines: {node: '>=10'}

  '@ampproject/remapping@2.3.0':
    resolution: {integrity: sha512-30iZtAPgz+LTIYoeivqYo853f02jBYSd5uGnGpkFV0M3xOt9aN73erkgYAmZU43x4VfqcnLxW9Kpg3R5LC4YYw==}
    engines: {node: '>=6.0.0'}

  '@ark/schema@0.46.0':
    resolution: {integrity: sha512-c2UQdKgP2eqqDArfBqQIJppxJHvNNXuQPeuSPlDML4rjw+f1cu0qAlzOG4b8ujgm9ctIDWwhpyw6gjG5ledIVQ==}

  '@ark/util@0.46.0':
    resolution: {integrity: sha512-JPy/NGWn/lvf1WmGCPw2VGpBg5utZraE84I7wli18EDF3p3zc/e9WolT35tINeZO3l7C77SjqRJeAUoT0CvMRg==}

  '@asamuzakjp/css-color@3.2.0':
    resolution: {integrity: sha512-K1A6z8tS3XsmCMM86xoWdn7Fkdn9m6RSVtocUrJYIwZnFVkng/PvkEoWtOWmP+Scc6saYWHWZYbndEEXxl24jw==}

  '@babel/code-frame@7.27.1':
    resolution: {integrity: sha512-cjQ7ZlQ0Mv3b47hABuTevyTuYN4i+loJKGeV9flcCgIK37cCXRh+L1bd3iBHlynerhQ7BhCkn2BPbQUL+rGqFg==}
    engines: {node: '>=6.9.0'}

  '@babel/compat-data@7.27.2':
    resolution: {integrity: sha512-TUtMJYRPyUb/9aU8f3K0mjmjf6M9N5Woshn2CS6nqJSeJtTtQcpLUXjGt9vbF8ZGff0El99sWkLgzwW3VXnxZQ==}
    engines: {node: '>=6.9.0'}

  '@babel/core@7.27.1':
    resolution: {integrity: sha512-IaaGWsQqfsQWVLqMn9OB92MNN7zukfVA4s7KKAI0KfrrDsZ0yhi5uV4baBuLuN7n3vsZpwP8asPPcVwApxvjBQ==}
    engines: {node: '>=6.9.0'}

  '@babel/generator@7.27.1':
    resolution: {integrity: sha512-UnJfnIpc/+JO0/+KRVQNGU+y5taA5vCbwN8+azkX6beii/ZF+enZJSOKo11ZSzGJjlNfJHfQtmQT8H+9TXPG2w==}
    engines: {node: '>=6.9.0'}

  '@babel/helper-compilation-targets@7.27.2':
    resolution: {integrity: sha512-2+1thGUUWWjLTYTHZWK1n8Yga0ijBz1XAhUXcKy81rd5g6yh7hGqMp45v7cadSbEHc9G3OTv45SyneRN3ps4DQ==}
    engines: {node: '>=6.9.0'}

  '@babel/helper-module-imports@7.27.1':
    resolution: {integrity: sha512-0gSFWUPNXNopqtIPQvlD5WgXYI5GY2kP2cCvoT8kczjbfcfuIljTbcWrulD1CIPIX2gt1wghbDy08yE1p+/r3w==}
    engines: {node: '>=6.9.0'}

  '@babel/helper-module-transforms@7.27.1':
    resolution: {integrity: sha512-9yHn519/8KvTU5BjTVEEeIM3w9/2yXNKoD82JifINImhpKkARMJKPP59kLo+BafpdN5zgNeIcS4jsGDmd3l58g==}
    engines: {node: '>=6.9.0'}
    peerDependencies:
      '@babel/core': ^7.0.0

  '@babel/helper-string-parser@7.27.1':
    resolution: {integrity: sha512-qMlSxKbpRlAridDExk92nSobyDdpPijUq2DW6oDnUqd0iOGxmQjyqhMIihI9+zv4LPyZdRje2cavWPbCbWm3eA==}
    engines: {node: '>=6.9.0'}

  '@babel/helper-validator-identifier@7.27.1':
    resolution: {integrity: sha512-D2hP9eA+Sqx1kBZgzxZh0y1trbuU+JoDkiEwqhQ36nodYqJwyEIhPSdMNd7lOm/4io72luTPWH20Yda0xOuUow==}
    engines: {node: '>=6.9.0'}

  '@babel/helper-validator-option@7.27.1':
    resolution: {integrity: sha512-YvjJow9FxbhFFKDSuFnVCe2WxXk1zWc22fFePVNEaWJEu8IrZVlda6N0uHwzZrUM1il7NC9Mlp4MaJYbYd9JSg==}
    engines: {node: '>=6.9.0'}

  '@babel/helpers@7.27.1':
    resolution: {integrity: sha512-FCvFTm0sWV8Fxhpp2McP5/W53GPllQ9QeQ7SiqGWjMf/LVG07lFa5+pgK05IRhVwtvafT22KF+ZSnM9I545CvQ==}
    engines: {node: '>=6.9.0'}

  '@babel/parser@7.27.2':
    resolution: {integrity: sha512-QYLs8299NA7WM/bZAdp+CviYYkVoYXlDW2rzliy3chxd1PQjej7JORuMJDJXJUb9g0TT+B99EwaVLKmX+sPXWw==}
    engines: {node: '>=6.0.0'}
    hasBin: true

  '@babel/runtime@7.27.1':
    resolution: {integrity: sha512-1x3D2xEk2fRo3PAhwQwu5UubzgiVWSXTBfWpVd2Mx2AzRqJuDJCsgaDVZ7HB5iGzDW1Hl1sWN2mFyKjmR9uAog==}
    engines: {node: '>=6.9.0'}

  '@babel/template@7.27.2':
    resolution: {integrity: sha512-LPDZ85aEJyYSd18/DkjNh4/y1ntkE5KwUHWTiqgRxruuZL2F1yuHligVHLvcHY2vMHXttKFpJn6LwfI7cw7ODw==}
    engines: {node: '>=6.9.0'}

  '@babel/traverse@7.27.1':
    resolution: {integrity: sha512-ZCYtZciz1IWJB4U61UPu4KEaqyfj+r5T1Q5mqPo+IBpcG9kHv30Z0aD8LXPgC1trYa6rK0orRyAhqUgk4MjmEg==}
    engines: {node: '>=6.9.0'}

  '@babel/types@7.27.1':
    resolution: {integrity: sha512-+EzkxvLNfiUeKMgy/3luqfsCWFRXLb7U6wNQTk60tovuckwB15B191tJWvpp4HjiQWdJkCxO3Wbvc6jlk3Xb2Q==}
    engines: {node: '>=6.9.0'}

  '@bufbuild/buf-darwin-arm64@1.54.0':
    resolution: {integrity: sha512-MkwlxcuHH8YO2wyQ2nGAv5SwBRCR4PtA8zcQb7AR6q93Cgy314ac8blGjfpenprjI3kAAhxc9BQK4t+/hkIS/A==}
    engines: {node: '>=12'}
    cpu: [arm64]
    os: [darwin]

  '@bufbuild/buf-darwin-x64@1.54.0':
    resolution: {integrity: sha512-59Z+6BxvVwBbcpLOAwD8TLobngb9YUvUZ1nnP1IyIJnay/tIY+yfmgAdgMwm3VUZlbaFlURGmD34UAwEsxodGQ==}
    engines: {node: '>=12'}
    cpu: [x64]
    os: [darwin]

  '@bufbuild/buf-linux-aarch64@1.54.0':
    resolution: {integrity: sha512-cUbvujfoAQGsnRH/+UfKxt0Hfe6PGHjM/gLiC2Kgv8fcoIWjPJMBBgdl/TLbq1QrVcCXSvMc16hW5ias7Jdyfw==}
    engines: {node: '>=12'}
    cpu: [arm64]
    os: [linux]

  '@bufbuild/buf-linux-armv7@1.54.0':
    resolution: {integrity: sha512-xdKjzPsOo6E2eth3uGIRoVG9TpPVHOUucr0MeCRVhM2hb5gbM8KQLn6iDxVGbQFq6eL2qe+B0b8k9HfuwzirWA==}
    engines: {node: '>=12'}
    cpu: [arm]
    os: [linux]

  '@bufbuild/buf-linux-x64@1.54.0':
    resolution: {integrity: sha512-ZnfaE5GLAhyvR/ponDgG+s6FbtMEm+RaS2f0EoBLORYC7sK/Elfmw2Q0XcjHyEl83u4hELCqej9T0eUxbgxtow==}
    engines: {node: '>=12'}
    cpu: [x64]
    os: [linux]

  '@bufbuild/buf-win32-arm64@1.54.0':
    resolution: {integrity: sha512-N5YlX8c6p+KZIWYmx03viYF/FLuY5GyzHgor17nuJUYhF1xFyIJL8v4mhqcQ8Pq0xua9IyRwmSxHJKyrdNatcg==}
    engines: {node: '>=12'}
    cpu: [arm64]
    os: [win32]

  '@bufbuild/buf-win32-x64@1.54.0':
    resolution: {integrity: sha512-PepTA9RcLCjukQhFPFBqKXF9mVwct+ZSBeuLjFuUVcHovdGUZXspNTb5LnuIDjWXx2fcALs0xb/FNUNd6pNjbA==}
    engines: {node: '>=12'}
    cpu: [x64]
    os: [win32]

  '@bufbuild/buf@1.54.0':
    resolution: {integrity: sha512-UkjZmVslA7YAxhUQVxE2O4HX4qD7aMspjkuG3vsjnvmAkiV6Jhz47z3focCuPI28e59H20TiQNhc9Y3fkffWPw==}
    engines: {node: '>=12'}
    hasBin: true

  '@bufbuild/protobuf@2.5.1':
    resolution: {integrity: sha512-lut4UTvKL8tqtend0UDu7R79/n9jA7Jtxf77RNPbxtmWqfWI4qQ9bTjf7KCS4vfqLmpQbuHr1ciqJumAgJODdw==}

  '@bufbuild/protoc-gen-es@2.5.1':
    resolution: {integrity: sha512-qsRqmwWWd3W+/xb76gKv1fsLfNohrXm54rfqPzFX0RkAhh+YEEPeUyG3Ecgeomi22pH/gD+TaptkQl8dpbj13w==}
    engines: {node: '>=14'}
    hasBin: true
    peerDependencies:
      '@bufbuild/protobuf': 2.5.1
    peerDependenciesMeta:
      '@bufbuild/protobuf':
        optional: true

  '@bufbuild/protoplugin@2.5.1':
    resolution: {integrity: sha512-viJAgCqPUw1JZQxYTdhbRmMy5+C0afS52ak7CgeKL8R7bwVHWb8HjOFMMvJwPXb8fkDQqxIEBdWP7Yn00Dnikw==}

  '@commitlint/cli@19.8.1':
    resolution: {integrity: sha512-LXUdNIkspyxrlV6VDHWBmCZRtkEVRpBKxi2Gtw3J54cGWhLCTouVD/Q6ZSaSvd2YaDObWK8mDjrz3TIKtaQMAA==}
    engines: {node: '>=v18'}
    hasBin: true

  '@commitlint/config-conventional@19.8.1':
    resolution: {integrity: sha512-/AZHJL6F6B/G959CsMAzrPKKZjeEiAVifRyEwXxcT6qtqbPwGw+iQxmNS+Bu+i09OCtdNRW6pNpBvgPrtMr9EQ==}
    engines: {node: '>=v18'}

  '@commitlint/config-validator@19.8.1':
    resolution: {integrity: sha512-0jvJ4u+eqGPBIzzSdqKNX1rvdbSU1lPNYlfQQRIFnBgLy26BtC0cFnr7c/AyuzExMxWsMOte6MkTi9I3SQ3iGQ==}
    engines: {node: '>=v18'}

  '@commitlint/cz-commitlint@19.8.1':
    resolution: {integrity: sha512-GndsziRLYQbmDSukwgQSp8G/cTlhJNn2U8nKZaNG9NiBxv17uMTI69u7c9RJTcAQCjVNOWWB4+CT/aPFxcbzSQ==}
    engines: {node: '>=v18'}
    peerDependencies:
      commitizen: ^4.0.3
      inquirer: ^9.0.0

  '@commitlint/ensure@19.8.1':
    resolution: {integrity: sha512-mXDnlJdvDzSObafjYrOSvZBwkD01cqB4gbnnFuVyNpGUM5ijwU/r/6uqUmBXAAOKRfyEjpkGVZxaDsCVnHAgyw==}
    engines: {node: '>=v18'}

  '@commitlint/execute-rule@19.8.1':
    resolution: {integrity: sha512-YfJyIqIKWI64Mgvn/sE7FXvVMQER/Cd+s3hZke6cI1xgNT/f6ZAz5heND0QtffH+KbcqAwXDEE1/5niYayYaQA==}
    engines: {node: '>=v18'}

  '@commitlint/format@19.8.1':
    resolution: {integrity: sha512-kSJj34Rp10ItP+Eh9oCItiuN/HwGQMXBnIRk69jdOwEW9llW9FlyqcWYbHPSGofmjsqeoxa38UaEA5tsbm2JWw==}
    engines: {node: '>=v18'}

  '@commitlint/is-ignored@19.8.1':
    resolution: {integrity: sha512-AceOhEhekBUQ5dzrVhDDsbMaY5LqtN8s1mqSnT2Kz1ERvVZkNihrs3Sfk1Je/rxRNbXYFzKZSHaPsEJJDJV8dg==}
    engines: {node: '>=v18'}

  '@commitlint/lint@19.8.1':
    resolution: {integrity: sha512-52PFbsl+1EvMuokZXLRlOsdcLHf10isTPlWwoY1FQIidTsTvjKXVXYb7AvtpWkDzRO2ZsqIgPK7bI98x8LRUEw==}
    engines: {node: '>=v18'}

  '@commitlint/load@19.8.1':
    resolution: {integrity: sha512-9V99EKG3u7z+FEoe4ikgq7YGRCSukAcvmKQuTtUyiYPnOd9a2/H9Ak1J9nJA1HChRQp9OA/sIKPugGS+FK/k1A==}
    engines: {node: '>=v18'}

  '@commitlint/message@19.8.1':
    resolution: {integrity: sha512-+PMLQvjRXiU+Ae0Wc+p99EoGEutzSXFVwQfa3jRNUZLNW5odZAyseb92OSBTKCu+9gGZiJASt76Cj3dLTtcTdg==}
    engines: {node: '>=v18'}

  '@commitlint/parse@19.8.1':
    resolution: {integrity: sha512-mmAHYcMBmAgJDKWdkjIGq50X4yB0pSGpxyOODwYmoexxxiUCy5JJT99t1+PEMK7KtsCtzuWYIAXYAiKR+k+/Jw==}
    engines: {node: '>=v18'}

  '@commitlint/read@19.8.1':
    resolution: {integrity: sha512-03Jbjb1MqluaVXKHKRuGhcKWtSgh3Jizqy2lJCRbRrnWpcM06MYm8th59Xcns8EqBYvo0Xqb+2DoZFlga97uXQ==}
    engines: {node: '>=v18'}

  '@commitlint/resolve-extends@19.8.1':
    resolution: {integrity: sha512-GM0mAhFk49I+T/5UCYns5ayGStkTt4XFFrjjf0L4S26xoMTSkdCf9ZRO8en1kuopC4isDFuEm7ZOm/WRVeElVg==}
    engines: {node: '>=v18'}

  '@commitlint/rules@19.8.1':
    resolution: {integrity: sha512-Hnlhd9DyvGiGwjfjfToMi1dsnw1EXKGJNLTcsuGORHz6SS9swRgkBsou33MQ2n51/boIDrbsg4tIBbRpEWK2kw==}
    engines: {node: '>=v18'}

  '@commitlint/to-lines@19.8.1':
    resolution: {integrity: sha512-98Mm5inzbWTKuZQr2aW4SReY6WUukdWXuZhrqf1QdKPZBCCsXuG87c+iP0bwtD6DBnmVVQjgp4whoHRVixyPBg==}
    engines: {node: '>=v18'}

  '@commitlint/top-level@19.8.1':
    resolution: {integrity: sha512-Ph8IN1IOHPSDhURCSXBz44+CIu+60duFwRsg6HqaISFHQHbmBtxVw4ZrFNIYUzEP7WwrNPxa2/5qJ//NK1FGcw==}
    engines: {node: '>=v18'}

  '@commitlint/types@19.8.1':
    resolution: {integrity: sha512-/yCrWGCoA1SVKOks25EGadP9Pnj0oAIHGpl2wH2M2Y46dPM2ueb8wyCVOD7O3WCTkaJ0IkKvzhl1JY7+uCT2Dw==}
    engines: {node: '>=v18'}

  '@connectrpc/connect-web@2.0.2':
    resolution: {integrity: sha512-QANMFPiL2o66BdBEctg4TsQLe5ozsBLqcle3dCBp7BwGlNGTY6NnNnqmt+YRnpeMW88GgomJwWNMGCrRD9pRKA==}
    peerDependencies:
      '@bufbuild/protobuf': ^2.2.0
      '@connectrpc/connect': 2.0.2

  '@connectrpc/connect@2.0.2':
    resolution: {integrity: sha512-xZuylIUNvNlH52e/4eQsZvY4QZyDJRtEFEDnn/yBrv5Xi5ZZI/p8X+GAHH35ucVaBvv9u7OzHZo8+tEh1EFTxA==}
    peerDependencies:
      '@bufbuild/protobuf': ^2.2.0

  '@csstools/color-helpers@5.0.2':
    resolution: {integrity: sha512-JqWH1vsgdGcw2RR6VliXXdA0/59LttzlU8UlRT/iUUsEeWfYq8I+K0yhihEUTTHLRm1EXvpsCx3083EU15ecsA==}
    engines: {node: '>=18'}

  '@csstools/css-calc@2.1.3':
    resolution: {integrity: sha512-XBG3talrhid44BY1x3MHzUx/aTG8+x/Zi57M4aTKK9RFB4aLlF3TTSzfzn8nWVHWL3FgAXAxmupmDd6VWww+pw==}
    engines: {node: '>=18'}
    peerDependencies:
      '@csstools/css-parser-algorithms': ^3.0.4
      '@csstools/css-tokenizer': ^3.0.3

  '@csstools/css-color-parser@3.0.9':
    resolution: {integrity: sha512-wILs5Zk7BU86UArYBJTPy/FMPPKVKHMj1ycCEyf3VUptol0JNRLFU/BZsJ4aiIHJEbSLiizzRrw8Pc1uAEDrXw==}
    engines: {node: '>=18'}
    peerDependencies:
      '@csstools/css-parser-algorithms': ^3.0.4
      '@csstools/css-tokenizer': ^3.0.3

  '@csstools/css-parser-algorithms@3.0.4':
    resolution: {integrity: sha512-Up7rBoV77rv29d3uKHUIVubz1BTcgyUK72IvCQAbfbMv584xHcGKCKbWh7i8hPrRJ7qU4Y8IO3IY9m+iTB7P3A==}
    engines: {node: '>=18'}
    peerDependencies:
      '@csstools/css-tokenizer': ^3.0.3

  '@csstools/css-tokenizer@3.0.3':
    resolution: {integrity: sha512-UJnjoFsmxfKUdNYdWgOB0mWUypuLvAfQPH1+pyvRJs6euowbFkFC6P13w1l8mJyi3vxYMxc9kld5jZEGRQs6bw==}
    engines: {node: '>=18'}

  '@csstools/selector-resolve-nested@3.0.0':
    resolution: {integrity: sha512-ZoK24Yku6VJU1gS79a5PFmC8yn3wIapiKmPgun0hZgEI5AOqgH2kiPRsPz1qkGv4HL+wuDLH83yQyk6inMYrJQ==}
    engines: {node: '>=18'}
    peerDependencies:
      postcss-selector-parser: ^7.0.0

  '@csstools/selector-specificity@5.0.0':
    resolution: {integrity: sha512-PCqQV3c4CoVm3kdPhyeZ07VmBRdH2EpMFA/pd9OASpOEC3aXNGoqPDAZ80D0cLpMBxnmk0+yNhGsEx31hq7Gtw==}
    engines: {node: '>=18'}
    peerDependencies:
      postcss-selector-parser: ^7.0.0

  '@dagrejs/dagre@1.1.4':
    resolution: {integrity: sha512-QUTc54Cg/wvmlEUxB+uvoPVKFazM1H18kVHBQNmK2NbrDR5ihOCR6CXLnDSZzMcSQKJtabPUWridBOlJM3WkDg==}

  '@dagrejs/graphlib@2.2.4':
    resolution: {integrity: sha512-mepCf/e9+SKYy1d02/UkvSy6+6MoyXhVxP8lLDfA7BPE1X1d4dR0sZznmbM8/XVJ1GPM+Svnx7Xj6ZweByWUkw==}
    engines: {node: '>17.0.0'}

  '@esbuild/aix-ppc64@0.25.4':
    resolution: {integrity: sha512-1VCICWypeQKhVbE9oW/sJaAmjLxhVqacdkvPLEjwlttjfwENRSClS8EjBz0KzRyFSCPDIkuXW34Je/vk7zdB7Q==}
    engines: {node: '>=18'}
    cpu: [ppc64]
    os: [aix]

  '@esbuild/android-arm64@0.25.4':
    resolution: {integrity: sha512-bBy69pgfhMGtCnwpC/x5QhfxAz/cBgQ9enbtwjf6V9lnPI/hMyT9iWpR1arm0l3kttTr4L0KSLpKmLp/ilKS9A==}
    engines: {node: '>=18'}
    cpu: [arm64]
    os: [android]

  '@esbuild/android-arm@0.25.4':
    resolution: {integrity: sha512-QNdQEps7DfFwE3hXiU4BZeOV68HHzYwGd0Nthhd3uCkkEKK7/R6MTgM0P7H7FAs5pU/DIWsviMmEGxEoxIZ+ZQ==}
    engines: {node: '>=18'}
    cpu: [arm]
    os: [android]

  '@esbuild/android-x64@0.25.4':
    resolution: {integrity: sha512-TVhdVtQIFuVpIIR282btcGC2oGQoSfZfmBdTip2anCaVYcqWlZXGcdcKIUklfX2wj0JklNYgz39OBqh2cqXvcQ==}
    engines: {node: '>=18'}
    cpu: [x64]
    os: [android]

  '@esbuild/darwin-arm64@0.25.4':
    resolution: {integrity: sha512-Y1giCfM4nlHDWEfSckMzeWNdQS31BQGs9/rouw6Ub91tkK79aIMTH3q9xHvzH8d0wDru5Ci0kWB8b3up/nl16g==}
    engines: {node: '>=18'}
    cpu: [arm64]
    os: [darwin]

  '@esbuild/darwin-x64@0.25.4':
    resolution: {integrity: sha512-CJsry8ZGM5VFVeyUYB3cdKpd/H69PYez4eJh1W/t38vzutdjEjtP7hB6eLKBoOdxcAlCtEYHzQ/PJ/oU9I4u0A==}
    engines: {node: '>=18'}
    cpu: [x64]
    os: [darwin]

  '@esbuild/freebsd-arm64@0.25.4':
    resolution: {integrity: sha512-yYq+39NlTRzU2XmoPW4l5Ifpl9fqSk0nAJYM/V/WUGPEFfek1epLHJIkTQM6bBs1swApjO5nWgvr843g6TjxuQ==}
    engines: {node: '>=18'}
    cpu: [arm64]
    os: [freebsd]

  '@esbuild/freebsd-x64@0.25.4':
    resolution: {integrity: sha512-0FgvOJ6UUMflsHSPLzdfDnnBBVoCDtBTVyn/MrWloUNvq/5SFmh13l3dvgRPkDihRxb77Y17MbqbCAa2strMQQ==}
    engines: {node: '>=18'}
    cpu: [x64]
    os: [freebsd]

  '@esbuild/linux-arm64@0.25.4':
    resolution: {integrity: sha512-+89UsQTfXdmjIvZS6nUnOOLoXnkUTB9hR5QAeLrQdzOSWZvNSAXAtcRDHWtqAUtAmv7ZM1WPOOeSxDzzzMogiQ==}
    engines: {node: '>=18'}
    cpu: [arm64]
    os: [linux]

  '@esbuild/linux-arm@0.25.4':
    resolution: {integrity: sha512-kro4c0P85GMfFYqW4TWOpvmF8rFShbWGnrLqlzp4X1TNWjRY3JMYUfDCtOxPKOIY8B0WC8HN51hGP4I4hz4AaQ==}
    engines: {node: '>=18'}
    cpu: [arm]
    os: [linux]

  '@esbuild/linux-ia32@0.25.4':
    resolution: {integrity: sha512-yTEjoapy8UP3rv8dB0ip3AfMpRbyhSN3+hY8mo/i4QXFeDxmiYbEKp3ZRjBKcOP862Ua4b1PDfwlvbuwY7hIGQ==}
    engines: {node: '>=18'}
    cpu: [ia32]
    os: [linux]

  '@esbuild/linux-loong64@0.25.4':
    resolution: {integrity: sha512-NeqqYkrcGzFwi6CGRGNMOjWGGSYOpqwCjS9fvaUlX5s3zwOtn1qwg1s2iE2svBe4Q/YOG1q6875lcAoQK/F4VA==}
    engines: {node: '>=18'}
    cpu: [loong64]
    os: [linux]

  '@esbuild/linux-mips64el@0.25.4':
    resolution: {integrity: sha512-IcvTlF9dtLrfL/M8WgNI/qJYBENP3ekgsHbYUIzEzq5XJzzVEV/fXY9WFPfEEXmu3ck2qJP8LG/p3Q8f7Zc2Xg==}
    engines: {node: '>=18'}
    cpu: [mips64el]
    os: [linux]

  '@esbuild/linux-ppc64@0.25.4':
    resolution: {integrity: sha512-HOy0aLTJTVtoTeGZh4HSXaO6M95qu4k5lJcH4gxv56iaycfz1S8GO/5Jh6X4Y1YiI0h7cRyLi+HixMR+88swag==}
    engines: {node: '>=18'}
    cpu: [ppc64]
    os: [linux]

  '@esbuild/linux-riscv64@0.25.4':
    resolution: {integrity: sha512-i8JUDAufpz9jOzo4yIShCTcXzS07vEgWzyX3NH2G7LEFVgrLEhjwL3ajFE4fZI3I4ZgiM7JH3GQ7ReObROvSUA==}
    engines: {node: '>=18'}
    cpu: [riscv64]
    os: [linux]

  '@esbuild/linux-s390x@0.25.4':
    resolution: {integrity: sha512-jFnu+6UbLlzIjPQpWCNh5QtrcNfMLjgIavnwPQAfoGx4q17ocOU9MsQ2QVvFxwQoWpZT8DvTLooTvmOQXkO51g==}
    engines: {node: '>=18'}
    cpu: [s390x]
    os: [linux]

  '@esbuild/linux-x64@0.25.4':
    resolution: {integrity: sha512-6e0cvXwzOnVWJHq+mskP8DNSrKBr1bULBvnFLpc1KY+d+irZSgZ02TGse5FsafKS5jg2e4pbvK6TPXaF/A6+CA==}
    engines: {node: '>=18'}
    cpu: [x64]
    os: [linux]

  '@esbuild/netbsd-arm64@0.25.4':
    resolution: {integrity: sha512-vUnkBYxZW4hL/ie91hSqaSNjulOnYXE1VSLusnvHg2u3jewJBz3YzB9+oCw8DABeVqZGg94t9tyZFoHma8gWZQ==}
    engines: {node: '>=18'}
    cpu: [arm64]
    os: [netbsd]

  '@esbuild/netbsd-x64@0.25.4':
    resolution: {integrity: sha512-XAg8pIQn5CzhOB8odIcAm42QsOfa98SBeKUdo4xa8OvX8LbMZqEtgeWE9P/Wxt7MlG2QqvjGths+nq48TrUiKw==}
    engines: {node: '>=18'}
    cpu: [x64]
    os: [netbsd]

  '@esbuild/openbsd-arm64@0.25.4':
    resolution: {integrity: sha512-Ct2WcFEANlFDtp1nVAXSNBPDxyU+j7+tId//iHXU2f/lN5AmO4zLyhDcpR5Cz1r08mVxzt3Jpyt4PmXQ1O6+7A==}
    engines: {node: '>=18'}
    cpu: [arm64]
    os: [openbsd]

  '@esbuild/openbsd-x64@0.25.4':
    resolution: {integrity: sha512-xAGGhyOQ9Otm1Xu8NT1ifGLnA6M3sJxZ6ixylb+vIUVzvvd6GOALpwQrYrtlPouMqd/vSbgehz6HaVk4+7Afhw==}
    engines: {node: '>=18'}
    cpu: [x64]
    os: [openbsd]

  '@esbuild/sunos-x64@0.25.4':
    resolution: {integrity: sha512-Mw+tzy4pp6wZEK0+Lwr76pWLjrtjmJyUB23tHKqEDP74R3q95luY/bXqXZeYl4NYlvwOqoRKlInQialgCKy67Q==}
    engines: {node: '>=18'}
    cpu: [x64]
    os: [sunos]

  '@esbuild/win32-arm64@0.25.4':
    resolution: {integrity: sha512-AVUP428VQTSddguz9dO9ngb+E5aScyg7nOeJDrF1HPYu555gmza3bDGMPhmVXL8svDSoqPCsCPjb265yG/kLKQ==}
    engines: {node: '>=18'}
    cpu: [arm64]
    os: [win32]

  '@esbuild/win32-ia32@0.25.4':
    resolution: {integrity: sha512-i1sW+1i+oWvQzSgfRcxxG2k4I9n3O9NRqy8U+uugaT2Dy7kLO9Y7wI72haOahxceMX8hZAzgGou1FhndRldxRg==}
    engines: {node: '>=18'}
    cpu: [ia32]
    os: [win32]

  '@esbuild/win32-x64@0.25.4':
    resolution: {integrity: sha512-nOT2vZNw6hJ+z43oP1SPea/G/6AbN6X+bGNhNuq8NtRHy4wsMhw765IKLNmnjek7GvjWBYQ8Q5VBoYTFg9y1UQ==}
    engines: {node: '>=18'}
    cpu: [x64]
    os: [win32]

  '@eslint-community/eslint-utils@4.7.0':
    resolution: {integrity: sha512-dyybb3AcajC7uha6CvhdVRJqaKyn7w2YKqKyAN37NKYgZT36w+iRb0Dymmc5qEJ549c/S31cMMSFd75bteCpCw==}
    engines: {node: ^12.22.0 || ^14.17.0 || >=16.0.0}
    peerDependencies:
      eslint: ^6.0.0 || ^7.0.0 || >=8.0.0

  '@eslint-community/regexpp@4.12.1':
    resolution: {integrity: sha512-CCZCDJuduB9OUkFkY2IgppNZMi2lBQgD2qzwXkEia16cge2pijY/aXi96CJMquDMn3nJdlPV1A5KrJEXwfLNzQ==}
    engines: {node: ^12.0.0 || ^14.0.0 || >=16.0.0}

  '@eslint/compat@1.2.9':
    resolution: {integrity: sha512-gCdSY54n7k+driCadyMNv8JSPzYLeDVM/ikZRtvtROBpRdFSkS8W9A82MqsaY7lZuwL0wiapgD0NT1xT0hyJsA==}
    engines: {node: ^18.18.0 || ^20.9.0 || >=21.1.0}
    peerDependencies:
      eslint: ^9.10.0
    peerDependenciesMeta:
      eslint:
        optional: true

  '@eslint/config-array@0.20.0':
    resolution: {integrity: sha512-fxlS1kkIjx8+vy2SjuCB94q3htSNrufYTXubwiBFeaQHbH6Ipi43gFJq2zCMt6PHhImH3Xmr0NksKDvchWlpQQ==}
    engines: {node: ^18.18.0 || ^20.9.0 || >=21.1.0}

  '@eslint/config-helpers@0.2.2':
    resolution: {integrity: sha512-+GPzk8PlG0sPpzdU5ZvIRMPidzAnZDl/s9L+y13iodqvb8leL53bTannOrQ/Im7UkpsmFU5Ily5U60LWixnmLg==}
    engines: {node: ^18.18.0 || ^20.9.0 || >=21.1.0}

  '@eslint/core@0.14.0':
    resolution: {integrity: sha512-qIbV0/JZr7iSDjqAc60IqbLdsj9GDt16xQtWD+B78d/HAlvysGdZZ6rpJHGAc2T0FQx1X6thsSPdnoiGKdNtdg==}
    engines: {node: ^18.18.0 || ^20.9.0 || >=21.1.0}

  '@eslint/eslintrc@1.4.1':
    resolution: {integrity: sha512-XXrH9Uarn0stsyldqDYq8r++mROmWRI1xKMXa640Bb//SY1+ECYX6VzT6Lcx5frD0V30XieqJ0oX9I2Xj5aoMA==}
    engines: {node: ^12.22.0 || ^14.17.0 || >=16.0.0}

  '@eslint/eslintrc@3.3.1':
    resolution: {integrity: sha512-gtF186CXhIl1p4pJNGZw8Yc6RlshoePRvE0X91oPGb3vZ8pM3qOS9W9NGPat9LziaBV7XrJWGylNQXkGcnM3IQ==}
    engines: {node: ^18.18.0 || ^20.9.0 || >=21.1.0}

  '@eslint/js@9.28.0':
    resolution: {integrity: sha512-fnqSjGWd/CoIp4EXIxWVK/sHA6DOHN4+8Ix2cX5ycOY7LG0UY8nHCU5pIp2eaE1Mc7Qd8kHspYNzYXT2ojPLzg==}
    engines: {node: ^18.18.0 || ^20.9.0 || >=21.1.0}

  '@eslint/object-schema@2.1.6':
    resolution: {integrity: sha512-RBMg5FRL0I0gs51M/guSAj5/e14VQ4tpZnQNWwuDT66P14I43ItmPfIZRhO9fUVIPOAQXU47atlywZ/czoqFPA==}
    engines: {node: ^18.18.0 || ^20.9.0 || >=21.1.0}

  '@eslint/plugin-kit@0.3.1':
    resolution: {integrity: sha512-0J+zgWxHN+xXONWIyPWKFMgVuJoZuGiIFu8yxk7RJjxkzpGmyja5wRFqZIVtjDVOQpV+Rw0iOAjYPE2eQyjr0w==}
    engines: {node: ^18.18.0 || ^20.9.0 || >=21.1.0}

  '@exodus/schemasafe@1.3.0':
    resolution: {integrity: sha512-5Aap/GaRupgNx/feGBwLLTVv8OQFfv3pq2lPRzPg9R+IOBnDgghTGW7l7EuVXOvg5cc/xSAlRW8rBrjIC3Nvqw==}

  '@floating-ui/core@1.7.0':
    resolution: {integrity: sha512-FRdBLykrPPA6P76GGGqlex/e7fbe0F1ykgxHYNXQsH/iTEtjMj/f9bpY5oQqbjt5VgZvgz/uKXbGuROijh3VLA==}

  '@floating-ui/core@1.7.1':
    resolution: {integrity: sha512-azI0DrjMMfIug/ExbBaeDVJXcY0a7EPvPjb2xAJPa4HeimBX+Z18HK8QQR3jb6356SnDDdxx+hinMLcJEDdOjw==}

  '@floating-ui/dom@1.7.0':
    resolution: {integrity: sha512-lGTor4VlXcesUMh1cupTUTDoCxMb0V6bm3CnxHzQcw8Eaf1jQbgQX4i02fYgT0vJ82tb5MZ4CZk1LRGkktJCzg==}

  '@floating-ui/dom@1.7.1':
    resolution: {integrity: sha512-cwsmW/zyw5ltYTUeeYJ60CnQuPqmGwuGVhG9w0PRaRKkAyi38BT5CKrpIbb+jtahSwUl04cWzSx9ZOIxeS6RsQ==}

  '@floating-ui/utils@0.2.9':
    resolution: {integrity: sha512-MDWhGtE+eHw5JW7lq4qhc5yRLS11ERl1c7Z6Xd0a58DozHES6EnNNwUWbMiG4J9Cgj053Bhk8zvlhFYKVhULwg==}

  '@gcornut/valibot-json-schema@0.31.0':
    resolution: {integrity: sha512-3xGptCurm23e7nuPQkdrE5rEs1FeTPHhAUsBuwwqG4/YeZLwJOoYZv+fmsppUEfo5y9lzUwNQrNqLS/q7HMc7g==}
    hasBin: true

  '@hapi/hoek@9.3.0':
    resolution: {integrity: sha512-/c6rf4UJlmHlC9b5BaNvzAcFv7HZ2QHaV0D4/HNlBdvFnvQq8RI4kYdhyPCl7Xj+oWvTWQ8ujhqS53LIgAe6KQ==}

  '@hapi/topo@5.1.0':
    resolution: {integrity: sha512-foQZKJig7Ob0BMAYBfcJk8d77QtOe7Wo4ox7ff1lQYoNNAb6jwcY1ncdoy2e9wQZzvNy7ODZCYJkK8kzmcAnAg==}

  '@humanfs/core@0.19.1':
    resolution: {integrity: sha512-5DyQ4+1JEUzejeK1JGICcideyfUbGixgS9jNgex5nqkW+cY7WZhxBigmieN5Qnw9ZosSNVC9KQKyb+GUaGyKUA==}
    engines: {node: '>=18.18.0'}

  '@humanfs/node@0.16.6':
    resolution: {integrity: sha512-YuI2ZHQL78Q5HbhDiBA1X4LmYdXCKCMQIfw0pw7piHJwyREFebJUvrQN4cMssyES6x+vfUbx1CIpaQUKYdQZOw==}
    engines: {node: '>=18.18.0'}

  '@humanwhocodes/config-array@0.9.5':
    resolution: {integrity: sha512-ObyMyWxZiCu/yTisA7uzx81s40xR2fD5Cg/2Kq7G02ajkNubJf6BopgDTmDyc3U7sXpNKM8cYOw7s7Tyr+DnCw==}
    engines: {node: '>=10.10.0'}
    deprecated: Use @eslint/config-array instead

  '@humanwhocodes/module-importer@1.0.1':
    resolution: {integrity: sha512-bxveV4V8v5Yb4ncFTT3rPSgZBOpCkjfK0y4oVVVJwIuDVBRMDXrPyXRL988i5ap9m9bnyEEjWfm5WkBmtffLfA==}
    engines: {node: '>=12.22'}

  '@humanwhocodes/object-schema@1.2.1':
    resolution: {integrity: sha512-ZnQMnLV4e7hDlUvw8H+U8ASL02SS2Gn6+9Ac3wGGLIe7+je2AeAOxPY+izIPJDfFDb7eDjev0Us8MO1iFRN8hA==}
    deprecated: Use @eslint/object-schema instead

  '@humanwhocodes/retry@0.3.1':
    resolution: {integrity: sha512-JBxkERygn7Bv/GbN5Rv8Ul6LVknS+5Bp6RgDC/O8gEBU/yeH5Ui5C/OlWrTb6qct7LjjfT6Re2NxB0ln0yYybA==}
    engines: {node: '>=18.18'}

  '@humanwhocodes/retry@0.4.3':
    resolution: {integrity: sha512-bV0Tgo9K4hfPCek+aMAn81RppFKv2ySDQeMoSZuvTASywNTnVJCArCZE2FWqpvIatKu7VMRLWlR1EazvVhDyhQ==}
    engines: {node: '>=18.18'}

  '@icons-pack/svelte-simple-icons@5.0.0':
    resolution: {integrity: sha512-ROTn/BgVFWubOEu6WeiXKSeGZvzFZ3KrxqQcO/XeF80KGPwBMzTrA35xGgyCj4xnoDY/mWNuTjYLA/MiGD8SLw==}
    engines: {node: '>=20', pnpm: '>=9'}
    peerDependencies:
      '@sveltejs/kit': ^2.5.0
      svelte: ^4.2.0 || ^5.0.0

  '@inquirer/figures@1.0.12':
    resolution: {integrity: sha512-MJttijd8rMFcKJC8NYmprWr6hD3r9Gd9qUC0XwPNwoEPWSMVJwA2MlXxF+nhZZNMY+HXsWa+o7KY2emWYIn0jQ==}
    engines: {node: '>=18'}

  '@internationalized/date@3.8.1':
    resolution: {integrity: sha512-PgVE6B6eIZtzf9Gu5HvJxRK3ufUFz9DhspELuhW/N0GuMGMTLvPQNRkHP2hTuP9lblOk+f+1xi96sPiPXANXAA==}

  '@isaacs/fs-minipass@4.0.1':
    resolution: {integrity: sha512-wgm9Ehl2jpeqP3zw/7mo3kRHFp5MEDhqAdwy1fTGkHAwnkGOVsgpvQhL8B5n1qlb01jV3n/bI0ZfZp5lWA1k4w==}
    engines: {node: '>=18.0.0'}

  '@jridgewell/gen-mapping@0.3.8':
    resolution: {integrity: sha512-imAbBGkb+ebQyxKgzv5Hu2nmROxoDOXHh80evxdoXNOrvAnVx7zimzc1Oo5h9RlfV4vPXaE2iM5pOFbvOCClWA==}
    engines: {node: '>=6.0.0'}

  '@jridgewell/resolve-uri@3.1.2':
    resolution: {integrity: sha512-bRISgCIjP20/tbWSPWMEi54QVPRZExkuD9lJL+UIxUKtwVJA8wW1Trb1jMs1RFXo1CBTNZ/5hpC9QvmKWdopKw==}
    engines: {node: '>=6.0.0'}

  '@jridgewell/set-array@1.2.1':
    resolution: {integrity: sha512-R8gLRTZeyp03ymzP/6Lil/28tGeGEzhx1q2k703KGWRAI1VdvPIXdG70VJc2pAMw3NA6JKL5hhFu1sJX0Mnn/A==}
    engines: {node: '>=6.0.0'}

  '@jridgewell/sourcemap-codec@1.5.0':
    resolution: {integrity: sha512-gv3ZRaISU3fjPAgNsriBRqGWQL6quFx04YMPW/zD8XMLsU32mhCCbfbO6KZFLjvYpCZ8zyDEgqsgf+PwPaM7GQ==}

  '@jridgewell/trace-mapping@0.3.25':
    resolution: {integrity: sha512-vNk6aEwybGtawWmy/PzwnGDOjCkLWSD2wqvjGGAgOAwCGWySYXfYoxt00IJkTF+8Lb57DwOb3Aa0o9CApepiYQ==}

  '@layerstack/svelte-actions@1.0.1-next.4':
    resolution: {integrity: sha512-zfuvVBI7gXWOQxQh3GeIyWn+UMA8rlFVe80W/+Z7bZS85SRKACtQUNnvJdfRvPh+Av2aSau5CChpesKZ/XiTZg==}

  '@layerstack/svelte-state@0.1.0-next.9':
    resolution: {integrity: sha512-hGixkM7U5WhGRsW7gFNwU43mJqMmxvVqPod0onXuAxYTvC4AzLuYllNVrgrGHVoAUhOFpYmUSNoPcuIEcJtFKQ==}

  '@layerstack/tailwind@2.0.0-next.6':
    resolution: {integrity: sha512-JoaGGKKmvGNBH3O0xp6XLeVN/z3csPW8vyBJcn4ZyLMXEVyciszRw2qZRrm5Kk4Uw+HHtb37Gjb4KKkfie4Avg==}

  '@layerstack/utils@2.0.0-next.4':
    resolution: {integrity: sha512-fs9RWlW08WHqn6m4u1MNJHKMfWYXdj4X0r1wMVjL2mc4RKr9SFtcRjSM51WA4IPf/C94DBkca9REzjAJt58ipg==}

  '@layerstack/utils@2.0.0-next.6':
    resolution: {integrity: sha512-49Anr+Ihx1DJ20Q3lIpo0CNjBmRSWxAF+ZQychJ9I1UlhSGBlVv5YcEq1pbsCCrJbSNXmE0tApcdBl5SVcwU5A==}

  '@lucide/svelte@0.511.0':
    resolution: {integrity: sha512-aLCSPMUJmHlCuLXzXENXa4Z1NV2mN1iAZAFKk4bEbey+/MdsNlu+/DqwVkgW3Yvj6p8y8Vn5xZ2v9CLmPlA6Vw==}
    peerDependencies:
      svelte: ^5

  '@mdx-js/react@3.1.0':
    resolution: {integrity: sha512-QjHtSaoameoalGnKDT3FoIl4+9RwyTmo9ZJGBdLOks/YOiWHoRDI3PUwEzOE7kEmGcV3AFcp9K6dYu9rEuKLAQ==}
    peerDependencies:
      '@types/react': '>=16'
      react: '>=16'

  '@microsoft/api-extractor-model@7.30.6':
    resolution: {integrity: sha512-znmFn69wf/AIrwHya3fxX6uB5etSIn6vg4Q4RB/tb5VDDs1rqREc+AvMC/p19MUN13CZ7+V/8pkYPTj7q8tftg==}

  '@microsoft/api-extractor@7.52.8':
    resolution: {integrity: sha512-cszYIcjiNscDoMB1CIKZ3My61+JOhpERGlGr54i6bocvGLrcL/wo9o+RNXMBrb7XgLtKaizZWUpqRduQuHQLdg==}
    hasBin: true

  '@microsoft/tsdoc-config@0.17.1':
    resolution: {integrity: sha512-UtjIFe0C6oYgTnad4q1QP4qXwLhe6tIpNTRStJ2RZEPIkqQPREAwE5spzVxsdn9UaEMUqhh0AqSx3X4nWAKXWw==}

  '@microsoft/tsdoc@0.15.1':
    resolution: {integrity: sha512-4aErSrCR/On/e5G2hDP0wjooqDdauzEbIq8hIkIe5pXV0rtWJZvdCEKL0ykZxex+IxIwBp0eGeV48hQN07dXtw==}

  '@mozilla/readability@0.6.0':
    resolution: {integrity: sha512-juG5VWh4qAivzTAeMzvY9xs9HY5rAcr2E4I7tiSSCokRFi7XIZCAu92ZkSTsIj1OPceCifL3cpfteP3pDT9/QQ==}
    engines: {node: '>=14.0.0'}

  '@nodelib/fs.scandir@2.1.5':
    resolution: {integrity: sha512-vq24Bq3ym5HEQm2NKCr3yXDwjc7vTsEThRDnkp2DK9p1uqLR+DHurm/NOTo0KG7HYHU7eppKZj3MyqYuMBf62g==}
    engines: {node: '>= 8'}

  '@nodelib/fs.stat@2.0.5':
    resolution: {integrity: sha512-RkhPPp2zrqDAQA/2jNhnztcPAlv64XdhIp7a7454A5ovI7Bukxgt7MX7udwAu3zg1DcpPU0rz3VV1SeaqvY4+A==}
    engines: {node: '>= 8'}

  '@nodelib/fs.walk@1.2.8':
    resolution: {integrity: sha512-oGB+UxlgWcgQkgwo8GcEGwemoTFt3FIO9ababBmaGwXIoBKZ+GTy0pP185beGg7Llih/NSHSV2XAs1lnznocSg==}
    engines: {node: '>= 8'}

  '@playwright/test@1.52.0':
    resolution: {integrity: sha512-uh6W7sb55hl7D6vsAeA+V2p5JnlAqzhqFyF0VcJkKZXkgnFcVG9PziERRHQfPLfNGx1C292a4JqbWzhR8L4R1g==}
    engines: {node: '>=18'}
    hasBin: true

  '@polka/url@1.0.0-next.29':
    resolution: {integrity: sha512-wwQAWhWSuHaag8c4q/KN/vCoeOJYshAIvMQwD4GpSb3OiZklFfvAgmj0VCBBImRpuF/aFgIRzllXlVX93Jevww==}

  '@poppinss/macroable@1.0.4':
    resolution: {integrity: sha512-ct43jurbe7lsUX5eIrj4ijO3j/6zIPp7CDnFWXDs7UPAbw1Pu1iH3oAmFdP4jcskKJBURH5M9oTtyeiUXyHX8Q==}
    engines: {node: '>=18.16.0'}

  '@publint/pack@0.1.2':
    resolution: {integrity: sha512-S+9ANAvUmjutrshV4jZjaiG8XQyuJIZ8a4utWmN/vW1sgQ9IfBnPndwkmQYw53QmouOIytT874u65HEmu6H5jw==}
    engines: {node: '>=18'}

  '@rollup/plugin-commonjs@28.0.3':
    resolution: {integrity: sha512-pyltgilam1QPdn+Zd9gaCfOLcnjMEJ9gV+bTw6/r73INdvzf1ah9zLIJBm+kW7R6IUFIQ1YO+VqZtYxZNWFPEQ==}
    engines: {node: '>=16.0.0 || 14 >= 14.17'}
    peerDependencies:
      rollup: ^2.68.0||^3.0.0||^4.0.0
    peerDependenciesMeta:
      rollup:
        optional: true

  '@rollup/plugin-json@6.1.0':
    resolution: {integrity: sha512-EGI2te5ENk1coGeADSIwZ7G2Q8CJS2sF120T7jLw4xFw9n7wIOXHo+kIYRAoVpJAN+kmqZSoO3Fp4JtoNF4ReA==}
    engines: {node: '>=14.0.0'}
    peerDependencies:
      rollup: ^1.20.0||^2.0.0||^3.0.0||^4.0.0
    peerDependenciesMeta:
      rollup:
        optional: true

  '@rollup/plugin-node-resolve@16.0.1':
    resolution: {integrity: sha512-tk5YCxJWIG81umIvNkSod2qK5KyQW19qcBF/B78n1bjtOON6gzKoVeSzAE8yHCZEDmqkHKkxplExA8KzdJLJpA==}
    engines: {node: '>=14.0.0'}
    peerDependencies:
      rollup: ^2.78.0||^3.0.0||^4.0.0
    peerDependenciesMeta:
      rollup:
        optional: true

  '@rollup/pluginutils@5.1.4':
    resolution: {integrity: sha512-USm05zrsFxYLPdWWq+K3STlWiT/3ELn3RcV5hJMghpeAIhxfsUIg6mt12CBJBInWMV4VneoV7SfGv8xIwo2qNQ==}
    engines: {node: '>=14.0.0'}
    peerDependencies:
      rollup: ^1.20.0||^2.0.0||^3.0.0||^4.0.0
    peerDependenciesMeta:
      rollup:
        optional: true

  '@rollup/rollup-android-arm-eabi@4.41.1':
    resolution: {integrity: sha512-NELNvyEWZ6R9QMkiytB4/L4zSEaBC03KIXEghptLGLZWJ6VPrL63ooZQCOnlx36aQPGhzuOMwDerC1Eb2VmrLw==}
    cpu: [arm]
    os: [android]

  '@rollup/rollup-android-arm64@4.41.1':
    resolution: {integrity: sha512-DXdQe1BJ6TK47ukAoZLehRHhfKnKg9BjnQYUu9gzhI8Mwa1d2fzxA1aw2JixHVl403bwp1+/o/NhhHtxWJBgEA==}
    cpu: [arm64]
    os: [android]

  '@rollup/rollup-darwin-arm64@4.41.1':
    resolution: {integrity: sha512-5afxvwszzdulsU2w8JKWwY8/sJOLPzf0e1bFuvcW5h9zsEg+RQAojdW0ux2zyYAz7R8HvvzKCjLNJhVq965U7w==}
    cpu: [arm64]
    os: [darwin]

  '@rollup/rollup-darwin-x64@4.41.1':
    resolution: {integrity: sha512-egpJACny8QOdHNNMZKf8xY0Is6gIMz+tuqXlusxquWu3F833DcMwmGM7WlvCO9sB3OsPjdC4U0wHw5FabzCGZg==}
    cpu: [x64]
    os: [darwin]

  '@rollup/rollup-freebsd-arm64@4.41.1':
    resolution: {integrity: sha512-DBVMZH5vbjgRk3r0OzgjS38z+atlupJ7xfKIDJdZZL6sM6wjfDNo64aowcLPKIx7LMQi8vybB56uh1Ftck/Atg==}
    cpu: [arm64]
    os: [freebsd]

  '@rollup/rollup-freebsd-x64@4.41.1':
    resolution: {integrity: sha512-3FkydeohozEskBxNWEIbPfOE0aqQgB6ttTkJ159uWOFn42VLyfAiyD9UK5mhu+ItWzft60DycIN1Xdgiy8o/SA==}
    cpu: [x64]
    os: [freebsd]

  '@rollup/rollup-linux-arm-gnueabihf@4.41.1':
    resolution: {integrity: sha512-wC53ZNDgt0pqx5xCAgNunkTzFE8GTgdZ9EwYGVcg+jEjJdZGtq9xPjDnFgfFozQI/Xm1mh+D9YlYtl+ueswNEg==}
    cpu: [arm]
    os: [linux]

  '@rollup/rollup-linux-arm-musleabihf@4.41.1':
    resolution: {integrity: sha512-jwKCca1gbZkZLhLRtsrka5N8sFAaxrGz/7wRJ8Wwvq3jug7toO21vWlViihG85ei7uJTpzbXZRcORotE+xyrLA==}
    cpu: [arm]
    os: [linux]

  '@rollup/rollup-linux-arm64-gnu@4.41.1':
    resolution: {integrity: sha512-g0UBcNknsmmNQ8V2d/zD2P7WWfJKU0F1nu0k5pW4rvdb+BIqMm8ToluW/eeRmxCared5dD76lS04uL4UaNgpNA==}
    cpu: [arm64]
    os: [linux]

  '@rollup/rollup-linux-arm64-musl@4.41.1':
    resolution: {integrity: sha512-XZpeGB5TKEZWzIrj7sXr+BEaSgo/ma/kCgrZgL0oo5qdB1JlTzIYQKel/RmhT6vMAvOdM2teYlAaOGJpJ9lahg==}
    cpu: [arm64]
    os: [linux]

  '@rollup/rollup-linux-loongarch64-gnu@4.41.1':
    resolution: {integrity: sha512-bkCfDJ4qzWfFRCNt5RVV4DOw6KEgFTUZi2r2RuYhGWC8WhCA8lCAJhDeAmrM/fdiAH54m0mA0Vk2FGRPyzI+tw==}
    cpu: [loong64]
    os: [linux]

  '@rollup/rollup-linux-powerpc64le-gnu@4.41.1':
    resolution: {integrity: sha512-3mr3Xm+gvMX+/8EKogIZSIEF0WUu0HL9di+YWlJpO8CQBnoLAEL/roTCxuLncEdgcfJcvA4UMOf+2dnjl4Ut1A==}
    cpu: [ppc64]
    os: [linux]

  '@rollup/rollup-linux-riscv64-gnu@4.41.1':
    resolution: {integrity: sha512-3rwCIh6MQ1LGrvKJitQjZFuQnT2wxfU+ivhNBzmxXTXPllewOF7JR1s2vMX/tWtUYFgphygxjqMl76q4aMotGw==}
    cpu: [riscv64]
    os: [linux]

  '@rollup/rollup-linux-riscv64-musl@4.41.1':
    resolution: {integrity: sha512-LdIUOb3gvfmpkgFZuccNa2uYiqtgZAz3PTzjuM5bH3nvuy9ty6RGc/Q0+HDFrHrizJGVpjnTZ1yS5TNNjFlklw==}
    cpu: [riscv64]
    os: [linux]

  '@rollup/rollup-linux-s390x-gnu@4.41.1':
    resolution: {integrity: sha512-oIE6M8WC9ma6xYqjvPhzZYk6NbobIURvP/lEbh7FWplcMO6gn7MM2yHKA1eC/GvYwzNKK/1LYgqzdkZ8YFxR8g==}
    cpu: [s390x]
    os: [linux]

  '@rollup/rollup-linux-x64-gnu@4.41.1':
    resolution: {integrity: sha512-cWBOvayNvA+SyeQMp79BHPK8ws6sHSsYnK5zDcsC3Hsxr1dgTABKjMnMslPq1DvZIp6uO7kIWhiGwaTdR4Og9A==}
    cpu: [x64]
    os: [linux]

  '@rollup/rollup-linux-x64-musl@4.41.1':
    resolution: {integrity: sha512-y5CbN44M+pUCdGDlZFzGGBSKCA4A/J2ZH4edTYSSxFg7ce1Xt3GtydbVKWLlzL+INfFIZAEg1ZV6hh9+QQf9YQ==}
    cpu: [x64]
    os: [linux]

  '@rollup/rollup-win32-arm64-msvc@4.41.1':
    resolution: {integrity: sha512-lZkCxIrjlJlMt1dLO/FbpZbzt6J/A8p4DnqzSa4PWqPEUUUnzXLeki/iyPLfV0BmHItlYgHUqJe+3KiyydmiNQ==}
    cpu: [arm64]
    os: [win32]

  '@rollup/rollup-win32-ia32-msvc@4.41.1':
    resolution: {integrity: sha512-+psFT9+pIh2iuGsxFYYa/LhS5MFKmuivRsx9iPJWNSGbh2XVEjk90fmpUEjCnILPEPJnikAU6SFDiEUyOv90Pg==}
    cpu: [ia32]
    os: [win32]

  '@rollup/rollup-win32-x64-msvc@4.41.1':
    resolution: {integrity: sha512-Wq2zpapRYLfi4aKxf2Xff0tN+7slj2d4R87WEzqw7ZLsVvO5zwYCIuEGSZYiK41+GlwUo1HiR+GdkLEJnCKTCw==}
    cpu: [x64]
    os: [win32]

  '@rushstack/node-core-library@5.13.1':
    resolution: {integrity: sha512-5yXhzPFGEkVc9Fu92wsNJ9jlvdwz4RNb2bMso+/+TH0nMm1jDDDsOIf4l8GAkPxGuwPw5DH24RliWVfSPhlW/Q==}
    peerDependencies:
      '@types/node': '*'
    peerDependenciesMeta:
      '@types/node':
        optional: true

  '@rushstack/rig-package@0.5.3':
    resolution: {integrity: sha512-olzSSjYrvCNxUFZowevC3uz8gvKr3WTpHQ7BkpjtRpA3wK+T0ybep/SRUMfr195gBzJm5gaXw0ZMgjIyHqJUow==}

  '@rushstack/terminal@0.15.3':
    resolution: {integrity: sha512-DGJ0B2Vm69468kZCJkPj3AH5nN+nR9SPmC0rFHtzsS4lBQ7/dgOwtwVxYP7W9JPDMuRBkJ4KHmWKr036eJsj9g==}
    peerDependencies:
      '@types/node': '*'
    peerDependenciesMeta:
      '@types/node':
        optional: true

  '@rushstack/ts-command-line@5.0.1':
    resolution: {integrity: sha512-bsbUucn41UXrQK7wgM8CNM/jagBytEyJqXw/umtI8d68vFm1Jwxh1OtLrlW7uGZgjCWiiPH6ooUNa1aVsuVr3Q==}

  '@sentry-internal/browser-utils@9.24.0':
    resolution: {integrity: sha512-fWIrHyui8KKufnbqhGyDvvr+u9wiOEEzxXEjs/CKp+6fa+jej6Mk8K+su1f/mz7R3HVzhxvht/gZ+y193uK4qw==}
    engines: {node: '>=18'}

  '@sentry-internal/feedback@9.24.0':
    resolution: {integrity: sha512-Z9jQqKzRppwAEqiytLWNV8JOo52vlxcSGz52FjKx3KXG75PXwk0M3sBXh762WoGLisUIRLTp8LOk6304L/O8dg==}
    engines: {node: '>=18'}

  '@sentry-internal/replay-canvas@9.24.0':
    resolution: {integrity: sha512-506RdDF6iE8hMyzpzp9Vc0GM7kELxxs7UCoi/6KpvXFftcydWI3S2bru8dEZsxVoKh2hdle6SpbNgl+iPI0DSQ==}
    engines: {node: '>=18'}

  '@sentry-internal/replay@9.24.0':
    resolution: {integrity: sha512-312wMPeQI8K2vO/lA/CF6Uv5UReoZC7RarsNUJEoOKa9Bq1BXWUq929oTHzu/2NDv194H2u3eqSGsSp6xiuKTw==}
    engines: {node: '>=18'}

  '@sentry/babel-plugin-component-annotate@3.5.0':
    resolution: {integrity: sha512-s2go8w03CDHbF9luFGtBHKJp4cSpsQzNVqgIa9Pfa4wnjipvrK6CxVT4icpLA3YO6kg5u622Yoa5GF3cJdippw==}
    engines: {node: '>= 14'}

  '@sentry/browser@9.24.0':
    resolution: {integrity: sha512-RP+27/owvIqD4J0TibIHK1UcA7iObxLOXBEilDKjaJOZMLhv3JkpU8A+UI9pFzEYqeIGVDDaBzYgbCHrLWcoCA==}
    engines: {node: '>=18'}

  '@sentry/bundler-plugin-core@3.5.0':
    resolution: {integrity: sha512-zDzPrhJqAAy2VzV4g540qAZH4qxzisstK2+NIJPZUUKztWRWUV2cMHsyUtdctYgloGkLyGpZJBE3RE6dmP/xqQ==}
    engines: {node: '>= 14'}

  '@sentry/cli-darwin@2.42.2':
    resolution: {integrity: sha512-GtJSuxER7Vrp1IpxdUyRZzcckzMnb4N5KTW7sbTwUiwqARRo+wxS+gczYrS8tdgtmXs5XYhzhs+t4d52ITHMIg==}
    engines: {node: '>=10'}
    os: [darwin]

  '@sentry/cli-linux-arm64@2.42.2':
    resolution: {integrity: sha512-BOxzI7sgEU5Dhq3o4SblFXdE9zScpz6EXc5Zwr1UDZvzgXZGosUtKVc7d1LmkrHP8Q2o18HcDWtF3WvJRb5Zpw==}
    engines: {node: '>=10'}
    cpu: [arm64]
    os: [linux, freebsd]

  '@sentry/cli-linux-arm@2.42.2':
    resolution: {integrity: sha512-7udCw+YL9lwq+9eL3WLspvnuG+k5Icg92YE7zsteTzWLwgPVzaxeZD2f8hwhsu+wmL+jNqbpCRmktPteh3i2mg==}
    engines: {node: '>=10'}
    cpu: [arm]
    os: [linux, freebsd]

  '@sentry/cli-linux-i686@2.42.2':
    resolution: {integrity: sha512-Sw/dQp5ZPvKnq3/y7wIJyxTUJYPGoTX/YeMbDs8BzDlu9to2LWV3K3r7hE7W1Lpbaw4tSquUHiQjP5QHCOS7aQ==}
    engines: {node: '>=10'}
    cpu: [x86, ia32]
    os: [linux, freebsd]

  '@sentry/cli-linux-x64@2.42.2':
    resolution: {integrity: sha512-mU4zUspAal6TIwlNLBV5oq6yYqiENnCWSxtSQVzWs0Jyq97wtqGNG9U+QrnwjJZ+ta/hvye9fvL2X25D/RxHQw==}
    engines: {node: '>=10'}
    cpu: [x64]
    os: [linux, freebsd]

  '@sentry/cli-win32-i686@2.42.2':
    resolution: {integrity: sha512-iHvFHPGqgJMNqXJoQpqttfsv2GI3cGodeTq4aoVLU/BT3+hXzbV0x1VpvvEhncJkDgDicJpFLM8sEPHb3b8abw==}
    engines: {node: '>=10'}
    cpu: [x86, ia32]
    os: [win32]

  '@sentry/cli-win32-x64@2.42.2':
    resolution: {integrity: sha512-vPPGHjYoaGmfrU7xhfFxG7qlTBacroz5NdT+0FmDn6692D8IvpNXl1K+eV3Kag44ipJBBeR8g1HRJyx/F/9ACw==}
    engines: {node: '>=10'}
    cpu: [x64]
    os: [win32]

  '@sentry/cli@2.42.2':
    resolution: {integrity: sha512-spb7S/RUumCGyiSTg8DlrCX4bivCNmU/A1hcfkwuciTFGu8l5CDc2I6jJWWZw8/0enDGxuj5XujgXvU5tr4bxg==}
    engines: {node: '>= 10'}
    hasBin: true

  '@sentry/core@9.24.0':
    resolution: {integrity: sha512-uRWrB4Y49ZOWcDLCXqdjd2Fs6Onill0GQI+JgXMw7wa+i03+QRiQvUAUyde8O62jR4dvP3GDo9PDWnDNhi3z5A==}
    engines: {node: '>=18'}

  '@sentry/vite-plugin@3.5.0':
    resolution: {integrity: sha512-jUnpTdpicG8wefamw7eNo2uO+Q3KCbOAiF76xH4gfNHSW6TN2hBfOtmLu7J+ive4c0Al3+NEHz19bIPR0lkwWg==}
    engines: {node: '>= 14'}

  '@sideway/address@4.1.5':
    resolution: {integrity: sha512-IqO/DUQHUkPeixNQ8n0JA6102hT9CmaljNTPmQ1u8MEhBo/R4Q8eKLN/vGZxuebwOroDB4cbpjheD4+/sKFK4Q==}

  '@sideway/formula@3.0.1':
    resolution: {integrity: sha512-/poHZJJVjx3L+zVD6g9KgHfYnb443oi7wLu/XKojDviHy6HOEOA6z1Trk5aR1dGcmPenJEgb2sK2I80LeS3MIg==}

  '@sideway/pinpoint@2.0.0':
    resolution: {integrity: sha512-RNiOoTPkptFtSVzQevY/yWtZwf/RxyVnPy/OcA9HBM3MlGDnBEYL5B41H0MTn0Uec8Hi+2qUtTfG2WWZBmMejQ==}

  '@sinclair/typebox@0.34.33':
    resolution: {integrity: sha512-5HAV9exOMcXRUxo+9iYB5n09XxzCXnfy4VTNW4xnDv+FgjzAGY989C28BIdljKqmF+ZltUwujE3aossvcVtq6g==}

  '@sindresorhus/is@5.6.0':
    resolution: {integrity: sha512-TV7t8GKYaJWsn00tFDqBw8+Uqmr8A0fRU1tvTQhyZzGv0sJCGRQL3JGMI3ucuKo3XIZdUP+Lx7/gh2t3lewy7g==}
    engines: {node: '>=14.16'}

  '@standard-schema/spec@1.0.0':
    resolution: {integrity: sha512-m2bOd0f2RT9k8QJx1JN85cZYyH1RqFBdlwtkSlf4tBDYLCiiZnv1fIIwacK6cqwXavOydf0NPToMQgpKq+dVlA==}

  '@storybook/addon-actions@8.6.14':
    resolution: {integrity: sha512-mDQxylxGGCQSK7tJPkD144J8jWh9IU9ziJMHfB84PKpI/V5ZgqMDnpr2bssTrUaGDqU5e1/z8KcRF+Melhs9pQ==}
    peerDependencies:
      storybook: ^8.6.14

  '@storybook/addon-backgrounds@8.6.14':
    resolution: {integrity: sha512-l9xS8qWe5n4tvMwth09QxH2PmJbCctEvBAc1tjjRasAfrd69f7/uFK4WhwJAstzBTNgTc8VXI4w8ZR97i1sFbg==}
    peerDependencies:
      storybook: ^8.6.14

  '@storybook/addon-controls@8.6.14':
    resolution: {integrity: sha512-IiQpkNJdiRyA4Mq9mzjZlvQugL/aE7hNgVxBBGPiIZG6wb6Ht9hNnBYpap5ZXXFKV9p2qVI0FZK445ONmAa+Cw==}
    peerDependencies:
      storybook: ^8.6.14

  '@storybook/addon-docs@8.6.14':
    resolution: {integrity: sha512-Obpd0OhAF99JyU5pp5ci17YmpcQtMNgqW2pTXV8jAiiipWpwO++hNDeQmLmlSXB399XjtRDOcDVkoc7rc6JzdQ==}
    peerDependencies:
      storybook: ^8.6.14

  '@storybook/addon-essentials@8.6.14':
    resolution: {integrity: sha512-5ZZSHNaW9mXMOFkoPyc3QkoNGdJHETZydI62/OASR0lmPlJ1065TNigEo5dJddmZNn0/3bkE8eKMAzLnO5eIdA==}
    peerDependencies:
      storybook: ^8.6.14

  '@storybook/addon-highlight@8.6.14':
    resolution: {integrity: sha512-4H19OJlapkofiE9tM6K/vsepf4ir9jMm9T+zw5L85blJZxhKZIbJ6FO0TCG9PDc4iPt3L6+aq5B0X29s9zicNQ==}
    peerDependencies:
      storybook: ^8.6.14

  '@storybook/addon-links@8.6.14':
    resolution: {integrity: sha512-DRlXHIyZzOruAZkxmXfVgTF+4d6K27pFcH4cUsm3KT1AXuZbr23lb5iZHpUZoG6lmU85Sru4xCEgewSTXBIe1w==}
    peerDependencies:
      react: ^16.8.0 || ^17.0.0 || ^18.0.0 || ^19.0.0-beta
      storybook: ^8.6.14
    peerDependenciesMeta:
      react:
        optional: true

  '@storybook/addon-measure@8.6.14':
    resolution: {integrity: sha512-1Tlyb72NX8aAqm6I6OICsUuGOP6hgnXcuFlXucyhKomPa6j3Eu2vKu561t/f0oGtAK2nO93Z70kVaEh5X+vaGw==}
    peerDependencies:
      storybook: ^8.6.14

  '@storybook/addon-outline@8.6.14':
    resolution: {integrity: sha512-CW857JvN6OxGWElqjlzJO2S69DHf+xO3WsEfT5mT3ZtIjmsvRDukdWfDU9bIYUFyA2lFvYjncBGjbK+I91XR7w==}
    peerDependencies:
      storybook: ^8.6.14

  '@storybook/addon-svelte-csf@5.0.3':
    resolution: {integrity: sha512-P6f/fCqL0Wq79LTe1EjSjKppKE5h8Dz5+x9R/NK7+5PyQI4NS1RNwMnppUJeJhF4CqV7BLjsFGr88DT3AAdytw==}
    peerDependencies:
      '@storybook/svelte': ^0.0.0-0 || ^8.2.0 || ^9.0.0 || ^9.1.0-0
      '@sveltejs/vite-plugin-svelte': ^4.0.0 || ^5.0.0
      storybook: ^0.0.0-0 || ^8.2.0 || ^9.0.0 || ^9.1.0-0
      svelte: ^5.0.0
      vite: ^5.0.0 || ^6.0.0

  '@storybook/addon-toolbars@8.6.14':
    resolution: {integrity: sha512-W/wEXT8h3VyZTVfWK/84BAcjAxTdtRiAkT2KAN0nbSHxxB5KEM1MjKpKu2upyzzMa3EywITqbfy4dP6lpkVTwQ==}
    peerDependencies:
      storybook: ^8.6.14

  '@storybook/addon-viewport@8.6.14':
    resolution: {integrity: sha512-gNzVQbMqRC+/4uQTPI2ZrWuRHGquTMZpdgB9DrD88VTEjNudP+J6r8myLfr2VvGksBbUMHkGHMXHuIhrBEnXYA==}
    peerDependencies:
      storybook: ^8.6.14

  '@storybook/blocks@8.6.14':
    resolution: {integrity: sha512-rBMHAfA39AGHgkrDze4RmsnQTMw1ND5fGWobr9pDcJdnDKWQWNRD7Nrlxj0gFlN3n4D9lEZhWGdFrCbku7FVAQ==}
    peerDependencies:
      react: ^16.8.0 || ^17.0.0 || ^18.0.0 || ^19.0.0
      react-dom: ^16.8.0 || ^17.0.0 || ^18.0.0 || ^19.0.0
      storybook: ^8.6.14
    peerDependenciesMeta:
      react:
        optional: true
      react-dom:
        optional: true

  '@storybook/builder-vite@8.6.14':
    resolution: {integrity: sha512-ajWYhy32ksBWxwWHrjwZzyC0Ii5ZTeu5lsqA95Q/EQBB0P5qWlHWGM3AVyv82Mz/ND03ebGy123uVwgf6olnYQ==}
    peerDependencies:
      storybook: ^8.6.14
      vite: ^4.0.0 || ^5.0.0 || ^6.0.0

  '@storybook/components@8.6.14':
    resolution: {integrity: sha512-HNR2mC5I4Z5ek8kTrVZlIY/B8gJGs5b3XdZPBPBopTIN6U/YHXiDyOjY3JlaS4fSG1fVhp/Qp1TpMn1w/9m1pw==}
    peerDependencies:
      storybook: ^8.2.0 || ^8.3.0-0 || ^8.4.0-0 || ^8.5.0-0 || ^8.6.0-0

  '@storybook/core-events@8.6.14':
    resolution: {integrity: sha512-RrJ95u3HuIE4Nk8VmZP0tc/u0vYoE2v9fYlMw6K2GUSExzKDITs3voy6WMIY7Q3qbQun8XUXVlmqkuFzTEy/pA==}
    peerDependencies:
      storybook: ^8.2.0 || ^8.3.0-0 || ^8.4.0-0 || ^8.5.0-0 || ^8.6.0-0

  '@storybook/core@8.6.14':
    resolution: {integrity: sha512-1P/w4FSNRqP8j3JQBOi3yGt8PVOgSRbP66Ok520T78eJBeqx9ukCfl912PQZ7SPbW3TIunBwLXMZOjZwBB/JmA==}
    peerDependencies:
      prettier: ^2 || ^3
    peerDependenciesMeta:
      prettier:
        optional: true

  '@storybook/csf-plugin@8.6.14':
    resolution: {integrity: sha512-dErtc9teAuN+eelN8FojzFE635xlq9cNGGGEu0WEmMUQ4iJ8pingvBO1N8X3scz4Ry7KnxX++NNf3J3gpxS8qQ==}
    peerDependencies:
      storybook: ^8.6.14

  '@storybook/csf@0.1.12':
    resolution: {integrity: sha512-9/exVhabisyIVL0VxTCxo01Tdm8wefIXKXfltAPTSr8cbLn5JAxGQ6QV3mjdecLGEOucfoVhAKtJfVHxEK1iqw==}

  '@storybook/csf@0.1.13':
    resolution: {integrity: sha512-7xOOwCLGB3ebM87eemep89MYRFTko+D8qE7EdAAq74lgdqRR5cOUtYWJLjO2dLtP94nqoOdHJo6MdLLKzg412Q==}

  '@storybook/experimental-addon-test@8.6.14':
    resolution: {integrity: sha512-Ey1WFTRXSx6Tcv2vpxW16fhk03xQKUmsdg0yWKz9llkNVTGqmL5CNMWZ7j1ZnBGneeRJOvxNsz83SwBRrr588A==}
    peerDependencies:
      '@vitest/browser': ^2.1.1 || ^3.0.0
      '@vitest/runner': ^2.1.1 || ^3.0.0
      storybook: ^8.6.14
      vitest: ^2.1.1 || ^3.0.0
    peerDependenciesMeta:
      '@vitest/browser':
        optional: true
      '@vitest/runner':
        optional: true
      vitest:
        optional: true

  '@storybook/global@5.0.0':
    resolution: {integrity: sha512-FcOqPAXACP0I3oJ/ws6/rrPT9WGhu915Cg8D02a9YxLo0DE9zI+a9A5gRGvmQ09fiWPukqI8ZAEoQEdWUKMQdQ==}

  '@storybook/icons@1.4.0':
    resolution: {integrity: sha512-Td73IeJxOyalzvjQL+JXx72jlIYHgs+REaHiREOqfpo3A2AYYG71AUbcv+lg7mEDIweKVCxsMQ0UKo634c8XeA==}
    engines: {node: '>=14.0.0'}
    peerDependencies:
      react: ^16.8.0 || ^17.0.0 || ^18.0.0 || ^19.0.0-beta
      react-dom: ^16.8.0 || ^17.0.0 || ^18.0.0 || ^19.0.0-beta

  '@storybook/instrumenter@8.6.14':
    resolution: {integrity: sha512-iG4MlWCcz1L7Yu8AwgsnfVAmMbvyRSk700Mfy2g4c8y5O+Cv1ejshE1LBBsCwHgkuqU0H4R0qu4g23+6UnUemQ==}
    peerDependencies:
      storybook: ^8.6.14

  '@storybook/manager-api@8.6.14':
    resolution: {integrity: sha512-ez0Zihuy17udLbfHZQXkGqwtep0mSGgHcNzGN7iZrMP1m+VmNo+7aGCJJdvXi7+iU3yq8weXSQFWg5DqWgLS7g==}
    peerDependencies:
      storybook: ^8.2.0 || ^8.3.0-0 || ^8.4.0-0 || ^8.5.0-0 || ^8.6.0-0

  '@storybook/preview-api@8.6.14':
    resolution: {integrity: sha512-2GhcCd4dNMrnD7eooEfvbfL4I83qAqEyO0CO7JQAmIO6Rxb9BsOLLI/GD5HkvQB73ArTJ+PT50rfaO820IExOQ==}
    peerDependencies:
      storybook: ^8.2.0 || ^8.3.0-0 || ^8.4.0-0 || ^8.5.0-0 || ^8.6.0-0

  '@storybook/react-dom-shim@8.6.14':
    resolution: {integrity: sha512-0hixr3dOy3f3M+HBofp3jtMQMS+sqzjKNgl7Arfuj3fvjmyXOks/yGjDImySR4imPtEllvPZfhiQNlejheaInw==}
    peerDependencies:
      react: ^16.8.0 || ^17.0.0 || ^18.0.0 || ^19.0.0-beta
      react-dom: ^16.8.0 || ^17.0.0 || ^18.0.0 || ^19.0.0-beta
      storybook: ^8.6.14

  '@storybook/svelte-vite@8.6.14':
    resolution: {integrity: sha512-SYN1c6FkTqhXxsZYQc9+oTtJszolr8lKV/uAWB9qpiOiAKrYSFCy+Zl34AL53N2Yr5pYH4hViC7BuEZYTnoQpQ==}
    engines: {node: '>=18.0.0'}
    peerDependencies:
      '@sveltejs/vite-plugin-svelte': ^2.0.0 || ^3.0.0 || ^4.0.0 || ^5.0.0
      storybook: ^8.6.14
      svelte: ^4.0.0 || ^5.0.0
      vite: ^4.0.0 || ^5.0.0 || ^6.0.0

  '@storybook/svelte@8.6.14':
    resolution: {integrity: sha512-EJJ/7nRGAV1TgEbNSZmpO3GLCv0wEzw5PLBafZWpkhtuU/AYK7bUskbttQeL65it4nBQr+U4/5vSD17FwR90pw==}
    engines: {node: '>=18.0.0'}
    peerDependencies:
      storybook: ^8.6.14
      svelte: ^4.0.0 || ^5.0.0

  '@storybook/sveltekit@8.6.14':
    resolution: {integrity: sha512-N8Zp5wWf/tPcbs3EufvQhLM4yX5FQ6c6UdT5GrhVAi1UPH9oCpdyJFMHju5tFYe+rn64sRaETKeM3j5kkbp18A==}
    engines: {node: '>=18.0.0'}
    peerDependencies:
      storybook: ^8.6.14
      svelte: ^4.0.0 || ^5.0.0
      vite: ^4.0.0 || ^5.0.0 || ^6.0.0

  '@storybook/test@8.6.14':
    resolution: {integrity: sha512-GkPNBbbZmz+XRdrhMtkxPotCLOQ1BaGNp/gFZYdGDk2KmUWBKmvc5JxxOhtoXM2703IzNFlQHSSNnhrDZYuLlw==}
    peerDependencies:
      storybook: ^8.6.14

  '@storybook/theming@8.6.14':
    resolution: {integrity: sha512-r4y+LsiB37V5hzpQo+BM10PaCsp7YlZ0YcZzQP1OCkPlYXmUAFy2VvDKaFRpD8IeNPKug2u4iFm/laDEbs03dg==}
    peerDependencies:
      storybook: ^8.2.0 || ^8.3.0-0 || ^8.4.0-0 || ^8.5.0-0 || ^8.6.0-0

  '@sveltejs/acorn-typescript@1.0.5':
    resolution: {integrity: sha512-IwQk4yfwLdibDlrXVE04jTZYlLnwsTT2PIOQQGNLWfjavGifnk1JD1LcZjZaBTRcxZu2FfPfNLOE04DSu9lqtQ==}
    peerDependencies:
      acorn: ^8.9.0

  '@sveltejs/adapter-auto@4.0.0':
    resolution: {integrity: sha512-kmuYSQdD2AwThymQF0haQhM8rE5rhutQXG4LNbnbShwhMO4qQGnKaaTy+88DuNSuoQDi58+thpq8XpHc1+oEKQ==}
    peerDependencies:
      '@sveltejs/kit': ^2.0.0

  '@sveltejs/adapter-auto@6.0.1':
    resolution: {integrity: sha512-mcWud3pYGPWM2Pphdj8G9Qiq24nZ8L4LB7coCUckUEy5Y7wOWGJ/enaZ4AtJTcSm5dNK1rIkBRoqt+ae4zlxcQ==}
    peerDependencies:
      '@sveltejs/kit': ^2.0.0

  '@sveltejs/adapter-node@5.2.12':
    resolution: {integrity: sha512-0bp4Yb3jKIEcZWVcJC/L1xXp9zzJS4hDwfb4VITAkfT4OVdkspSHsx7YhqJDbb2hgLl6R9Vs7VQR+fqIVOxPUQ==}
    peerDependencies:
      '@sveltejs/kit': ^2.4.0

  '@sveltejs/adapter-static@3.0.8':
    resolution: {integrity: sha512-YaDrquRpZwfcXbnlDsSrBQNCChVOT9MGuSg+dMAyfsAa1SmiAhrA5jUYUiIMC59G92kIbY/AaQOWcBdq+lh+zg==}
    peerDependencies:
      '@sveltejs/kit': ^2.0.0

  '@sveltejs/kit@2.20.8':
    resolution: {integrity: sha512-ep9qTxL7WALhfm0kFecL3VHeuNew8IccbYGqv5TqL/KSqWRKzEgDG8blNlIu1CkLTTua/kHjI+f5T8eCmWIxKw==}
    engines: {node: '>=18.13'}
    hasBin: true
    peerDependencies:
      '@sveltejs/vite-plugin-svelte': ^3.0.0 || ^4.0.0-next.1 || ^5.0.0
      svelte: ^4.0.0 || ^5.0.0-next.0
      vite: ^5.0.3 || ^6.0.0

  '@sveltejs/kit@2.21.1':
    resolution: {integrity: sha512-vLbtVwtDcK8LhJKnFkFYwM0uCdFmzioQnif0bjEYH1I24Arz22JPr/hLUiXGVYAwhu8INKx5qrdvr4tHgPwX6w==}
    engines: {node: '>=18.13'}
    hasBin: true
    peerDependencies:
      '@sveltejs/vite-plugin-svelte': ^3.0.0 || ^4.0.0-next.1 || ^5.0.0
      svelte: ^4.0.0 || ^5.0.0-next.0
      vite: ^5.0.3 || ^6.0.0

  '@sveltejs/package@2.3.11':
    resolution: {integrity: sha512-DSMt2U0XNAdoQBYksrmgQi5dKy7jUTVDJLiagS/iXF7AShjAmTbGJQKruBuT/FfYAWvNxfQTSjkXU8eAIjVeNg==}
    engines: {node: ^16.14 || >=18}
    hasBin: true
    peerDependencies:
      svelte: ^3.44.0 || ^4.0.0 || ^5.0.0-next.1

  '@sveltejs/vite-plugin-svelte-inspector@4.0.1':
    resolution: {integrity: sha512-J/Nmb2Q2y7mck2hyCX4ckVHcR5tu2J+MtBEQqpDrrgELZ2uvraQcK/ioCV61AqkdXFgriksOKIceDcQmqnGhVw==}
    engines: {node: ^18.0.0 || ^20.0.0 || >=22}
    peerDependencies:
      '@sveltejs/vite-plugin-svelte': ^5.0.0
      svelte: ^5.0.0
      vite: ^6.0.0

  '@sveltejs/vite-plugin-svelte@5.0.3':
    resolution: {integrity: sha512-MCFS6CrQDu1yGwspm4qtli0e63vaPCehf6V7pIMP15AsWgMKrqDGCPFF/0kn4SP0ii4aySu4Pa62+fIRGFMjgw==}
    engines: {node: ^18.0.0 || ^20.0.0 || >=22}
    peerDependencies:
      svelte: ^5.0.0
      vite: ^6.0.0

  '@swc/helpers@0.5.17':
    resolution: {integrity: sha512-5IKx/Y13RsYd+sauPb2x+U/xZikHjolzfuDgTAl/Tdf3Q8rslRvC19NKDLgAJQ6wsqADk10ntlv08nPFw/gO/A==}

  '@szmarczak/http-timer@5.0.1':
    resolution: {integrity: sha512-+PmQX0PiAYPMeVYe237LJAYvOMYW1j2rH5YROyS3b4CTVJum34HfRvKvAzozHAQG0TnHNdUfY9nCeUyRAs//cw==}
    engines: {node: '>=14.16'}

  '@tailwindcss/container-queries@0.1.1':
    resolution: {integrity: sha512-p18dswChx6WnTSaJCSGx6lTmrGzNNvm2FtXmiO6AuA1V4U5REyoqwmT6kgAsIMdjo07QdAfYXHJ4hnMtfHzWgA==}
    peerDependencies:
      tailwindcss: '>=3.2.0'

  '@tailwindcss/forms@0.5.10':
    resolution: {integrity: sha512-utI1ONF6uf/pPNO68kmN1b8rEwNXv3czukalo8VtJH8ksIkZXr3Q3VYudZLkCsDd4Wku120uF02hYK25XGPorw==}
    peerDependencies:
      tailwindcss: '>=3.0.0 || >= 3.0.0-alpha.1 || >= 4.0.0-alpha.20 || >= 4.0.0-beta.1'

  '@tailwindcss/node@4.1.8':
    resolution: {integrity: sha512-OWwBsbC9BFAJelmnNcrKuf+bka2ZxCE2A4Ft53Tkg4uoiE67r/PMEYwCsourC26E+kmxfwE0hVzMdxqeW+xu7Q==}

  '@tailwindcss/oxide-android-arm64@4.1.8':
    resolution: {integrity: sha512-Fbz7qni62uKYceWYvUjRqhGfZKwhZDQhlrJKGtnZfuNtHFqa8wmr+Wn74CTWERiW2hn3mN5gTpOoxWKk0jRxjg==}
    engines: {node: '>= 10'}
    cpu: [arm64]
    os: [android]

  '@tailwindcss/oxide-darwin-arm64@4.1.8':
    resolution: {integrity: sha512-RdRvedGsT0vwVVDztvyXhKpsU2ark/BjgG0huo4+2BluxdXo8NDgzl77qh0T1nUxmM11eXwR8jA39ibvSTbi7A==}
    engines: {node: '>= 10'}
    cpu: [arm64]
    os: [darwin]

  '@tailwindcss/oxide-darwin-x64@4.1.8':
    resolution: {integrity: sha512-t6PgxjEMLp5Ovf7uMb2OFmb3kqzVTPPakWpBIFzppk4JE4ix0yEtbtSjPbU8+PZETpaYMtXvss2Sdkx8Vs4XRw==}
    engines: {node: '>= 10'}
    cpu: [x64]
    os: [darwin]

  '@tailwindcss/oxide-freebsd-x64@4.1.8':
    resolution: {integrity: sha512-g8C8eGEyhHTqwPStSwZNSrOlyx0bhK/V/+zX0Y+n7DoRUzyS8eMbVshVOLJTDDC+Qn9IJnilYbIKzpB9n4aBsg==}
    engines: {node: '>= 10'}
    cpu: [x64]
    os: [freebsd]

  '@tailwindcss/oxide-linux-arm-gnueabihf@4.1.8':
    resolution: {integrity: sha512-Jmzr3FA4S2tHhaC6yCjac3rGf7hG9R6Gf2z9i9JFcuyy0u79HfQsh/thifbYTF2ic82KJovKKkIB6Z9TdNhCXQ==}
    engines: {node: '>= 10'}
    cpu: [arm]
    os: [linux]

  '@tailwindcss/oxide-linux-arm64-gnu@4.1.8':
    resolution: {integrity: sha512-qq7jXtO1+UEtCmCeBBIRDrPFIVI4ilEQ97qgBGdwXAARrUqSn/L9fUrkb1XP/mvVtoVeR2bt/0L77xx53bPZ/Q==}
    engines: {node: '>= 10'}
    cpu: [arm64]
    os: [linux]

  '@tailwindcss/oxide-linux-arm64-musl@4.1.8':
    resolution: {integrity: sha512-O6b8QesPbJCRshsNApsOIpzKt3ztG35gfX9tEf4arD7mwNinsoCKxkj8TgEE0YRjmjtO3r9FlJnT/ENd9EVefQ==}
    engines: {node: '>= 10'}
    cpu: [arm64]
    os: [linux]

  '@tailwindcss/oxide-linux-x64-gnu@4.1.8':
    resolution: {integrity: sha512-32iEXX/pXwikshNOGnERAFwFSfiltmijMIAbUhnNyjFr3tmWmMJWQKU2vNcFX0DACSXJ3ZWcSkzNbaKTdngH6g==}
    engines: {node: '>= 10'}
    cpu: [x64]
    os: [linux]

  '@tailwindcss/oxide-linux-x64-musl@4.1.8':
    resolution: {integrity: sha512-s+VSSD+TfZeMEsCaFaHTaY5YNj3Dri8rST09gMvYQKwPphacRG7wbuQ5ZJMIJXN/puxPcg/nU+ucvWguPpvBDg==}
    engines: {node: '>= 10'}
    cpu: [x64]
    os: [linux]

  '@tailwindcss/oxide-wasm32-wasi@4.1.8':
    resolution: {integrity: sha512-CXBPVFkpDjM67sS1psWohZ6g/2/cd+cq56vPxK4JeawelxwK4YECgl9Y9TjkE2qfF+9/s1tHHJqrC4SS6cVvSg==}
    engines: {node: '>=14.0.0'}
    cpu: [wasm32]
    bundledDependencies:
      - '@napi-rs/wasm-runtime'
      - '@emnapi/core'
      - '@emnapi/runtime'
      - '@tybys/wasm-util'
      - '@emnapi/wasi-threads'
      - tslib

  '@tailwindcss/oxide-win32-arm64-msvc@4.1.8':
    resolution: {integrity: sha512-7GmYk1n28teDHUjPlIx4Z6Z4hHEgvP5ZW2QS9ygnDAdI/myh3HTHjDqtSqgu1BpRoI4OiLx+fThAyA1JePoENA==}
    engines: {node: '>= 10'}
    cpu: [arm64]
    os: [win32]

  '@tailwindcss/oxide-win32-x64-msvc@4.1.8':
    resolution: {integrity: sha512-fou+U20j+Jl0EHwK92spoWISON2OBnCazIc038Xj2TdweYV33ZRkS9nwqiUi2d/Wba5xg5UoHfvynnb/UB49cQ==}
    engines: {node: '>= 10'}
    cpu: [x64]
    os: [win32]

  '@tailwindcss/oxide@4.1.8':
    resolution: {integrity: sha512-d7qvv9PsM5N3VNKhwVUhpK6r4h9wtLkJ6lz9ZY9aeZgrUWk1Z8VPyqyDT9MZlem7GTGseRQHkeB1j3tC7W1P+A==}
    engines: {node: '>= 10'}

  '@tailwindcss/postcss@4.1.8':
    resolution: {integrity: sha512-vB/vlf7rIky+w94aWMw34bWW1ka6g6C3xIOdICKX2GC0VcLtL6fhlLiafF0DVIwa9V6EHz8kbWMkS2s2QvvNlw==}

  '@tailwindcss/typography@0.5.16':
    resolution: {integrity: sha512-0wDLwCVF5V3x3b1SGXPCDcdsbDHMBe+lkFzBRaHeLvNi+nrrnZ1lA18u+OTWO8iSWU2GxUOCvlXtDuqftc1oiA==}
    peerDependencies:
      tailwindcss: '>=3.0.0 || insiders || >=4.0.0-alpha.20 || >=4.0.0-beta.1'

  '@tailwindcss/vite@4.1.8':
    resolution: {integrity: sha512-CQ+I8yxNV5/6uGaJjiuymgw0kEQiNKRinYbZXPdx1fk5WgiyReG0VaUx/Xq6aVNSUNJFzxm6o8FNKS5aMaim5A==}
    peerDependencies:
      vite: ^5.2.0 || ^6

  '@tanstack/table-core@8.21.3':
    resolution: {integrity: sha512-ldZXEhOBb8Is7xLs01fR3YEc3DERiz5silj8tnGkFZytt1abEvl/GhUmCE0PMLaMPTa3Jk4HbKmRlHmu+gCftg==}
    engines: {node: '>=12'}

  '@tauri-apps/api@2.5.0':
    resolution: {integrity: sha512-Ldux4ip+HGAcPUmuLT8EIkk6yafl5vK0P0c0byzAKzxJh7vxelVtdPONjfgTm96PbN24yjZNESY8CKo8qniluA==}

  '@tauri-apps/cli-darwin-arm64@2.5.0':
    resolution: {integrity: sha512-VuVAeTFq86dfpoBDNYAdtQVLbP0+2EKCHIIhkaxjeoPARR0sLpFHz2zs0PcFU76e+KAaxtEtAJAXGNUc8E1PzQ==}
    engines: {node: '>= 10'}
    cpu: [arm64]
    os: [darwin]

  '@tauri-apps/cli-darwin-x64@2.5.0':
    resolution: {integrity: sha512-hUF01sC06cZVa8+I0/VtsHOk9BbO75rd+YdtHJ48xTdcYaQ5QIwL4yZz9OR1AKBTaUYhBam8UX9Pvd5V2/4Dpw==}
    engines: {node: '>= 10'}
    cpu: [x64]
    os: [darwin]

  '@tauri-apps/cli-linux-arm-gnueabihf@2.5.0':
    resolution: {integrity: sha512-LQKqttsK252LlqYyX8R02MinUsfFcy3+NZiJwHFgi5Y3+ZUIAED9cSxJkyNtuY5KMnR4RlpgWyLv4P6akN1xhg==}
    engines: {node: '>= 10'}
    cpu: [arm]
    os: [linux]

  '@tauri-apps/cli-linux-arm64-gnu@2.5.0':
    resolution: {integrity: sha512-mTQufsPcpdHg5RW0zypazMo4L55EfeE5snTzrPqbLX4yCK2qalN7+rnP8O8GT06xhp6ElSP/Ku1M2MR297SByQ==}
    engines: {node: '>= 10'}
    cpu: [arm64]
    os: [linux]

  '@tauri-apps/cli-linux-arm64-musl@2.5.0':
    resolution: {integrity: sha512-rQO1HhRUQqyEaal5dUVOQruTRda/TD36s9kv1hTxZiFuSq3558lsTjAcUEnMAtBcBkps20sbyTJNMT0AwYIk8Q==}
    engines: {node: '>= 10'}
    cpu: [arm64]
    os: [linux]

  '@tauri-apps/cli-linux-riscv64-gnu@2.5.0':
    resolution: {integrity: sha512-7oS18FN46yDxyw1zX/AxhLAd7T3GrLj3Ai6s8hZKd9qFVzrAn36ESL7d3G05s8wEtsJf26qjXnVF4qleS3dYsA==}
    engines: {node: '>= 10'}
    cpu: [riscv64]
    os: [linux]

  '@tauri-apps/cli-linux-x64-gnu@2.5.0':
    resolution: {integrity: sha512-SG5sFNL7VMmDBdIg3nO3EzNRT306HsiEQ0N90ILe3ZABYAVoPDO/ttpCO37ApLInTzrq/DLN+gOlC/mgZvLw1w==}
    engines: {node: '>= 10'}
    cpu: [x64]
    os: [linux]

  '@tauri-apps/cli-linux-x64-musl@2.5.0':
    resolution: {integrity: sha512-QXDM8zp/6v05PNWju5ELsVwF0VH1n6b5pk2E6W/jFbbiwz80Vs1lACl9pv5kEHkrxBj+aWU/03JzGuIj2g3SkQ==}
    engines: {node: '>= 10'}
    cpu: [x64]
    os: [linux]

  '@tauri-apps/cli-win32-arm64-msvc@2.5.0':
    resolution: {integrity: sha512-pFSHFK6b+o9y4Un8w0gGLwVyFTZaC3P0kQ7umRt/BLDkzD5RnQ4vBM7CF8BCU5nkwmEBUCZd7Wt3TWZxe41o6Q==}
    engines: {node: '>= 10'}
    cpu: [arm64]
    os: [win32]

  '@tauri-apps/cli-win32-ia32-msvc@2.5.0':
    resolution: {integrity: sha512-EArv1IaRlogdLAQyGlKmEqZqm5RfHCUMhJoedWu7GtdbOMUfSAz6FMX2boE1PtEmNO4An+g188flLeVErrxEKg==}
    engines: {node: '>= 10'}
    cpu: [ia32]
    os: [win32]

  '@tauri-apps/cli-win32-x64-msvc@2.5.0':
    resolution: {integrity: sha512-lj43EFYbnAta8pd9JnUq87o+xRUR0odz+4rixBtTUwUgdRdwQ2V9CzFtsMu6FQKpFQ6mujRK6P1IEwhL6ADRsQ==}
    engines: {node: '>= 10'}
    cpu: [x64]
    os: [win32]

  '@tauri-apps/cli@2.5.0':
    resolution: {integrity: sha512-rAtHqG0Gh/IWLjN2zTf3nZqYqbo81oMbqop56rGTjrlWk9pTTAjkqOjSL9XQLIMZ3RbeVjveCqqCA0s8RnLdMg==}
    engines: {node: '>= 10'}
    hasBin: true

  '@tauri-apps/plugin-dialog@2.2.2':
    resolution: {integrity: sha512-Pm9qnXQq8ZVhAMFSEPwxvh+nWb2mk7LASVlNEHYaksHvcz8P6+ElR5U5dNL9Ofrm+uwhh1/gYKWswK8JJJAh6A==}

  '@tauri-apps/plugin-fs@2.3.0':
    resolution: {integrity: sha512-G9gEyYVUaaxhdRJBgQTTLmzAe0vtHYxYyN1oTQzU3zwvb8T+tVLcAqCdFMWHq0qGeGbmynI5whvYpcXo5LvZ1w==}

  '@tauri-apps/plugin-http@2.4.4':
    resolution: {integrity: sha512-IjlaaS4z8ybB10qnh6djZ2FIaHdWVs/U1D1C56udKcjX1f+jAmR8/s7qBV5cv/OmcGkOIzet3LWuH70LKf4J2A==}

  '@tauri-apps/plugin-log@2.4.0':
    resolution: {integrity: sha512-j7yrDtLNmayCBOO2esl3aZv9jSXy2an8MDLry3Ys9ZXerwUg35n1Y2uD8HoCR+8Ng/EUgx215+qOUfJasjYrHw==}

  '@tauri-apps/plugin-os@2.2.1':
    resolution: {integrity: sha512-cNYpNri2CCc6BaNeB6G/mOtLvg8dFyFQyCUdf2y0K8PIAKGEWdEcu8DECkydU2B+oj4OJihDPD2de5K6cbVl9A==}

  '@tauri-apps/plugin-process@2.2.1':
    resolution: {integrity: sha512-cF/k8J+YjjuowhNG1AboHNTlrGiOwgX5j6NzsX6WFf9FMzyZUchkCgZMxCdSE5NIgFX0vvOgLQhODFJgbMenLg==}

  '@tauri-apps/plugin-shell@2.2.1':
    resolution: {integrity: sha512-G1GFYyWe/KlCsymuLiNImUgC8zGY0tI0Y3p8JgBCWduR5IEXlIJS+JuG1qtveitwYXlfJrsExt3enhv5l2/yhA==}

  '@tauri-apps/plugin-store@2.2.0':
    resolution: {integrity: sha512-hJTRtuJis4w5fW1dkcgftsYxKXK0+DbAqurZ3CURHG5WkAyyZgbxpeYctw12bbzF9ZbZREXZklPq8mocCC3Sgg==}

  '@tauri-apps/plugin-updater@2.7.1':
    resolution: {integrity: sha512-1OPqEY/z7NDVSeTEMIhD2ss/vXWdpfZ5Th2Mk0KtPR/RA6FKuOTDGZQhxoyYBk0pcZJ+nNZUbl/IujDCLBApjA==}

  '@testing-library/dom@10.4.0':
    resolution: {integrity: sha512-pemlzrSESWbdAloYml3bAJMEfNh1Z7EduzqPKprCH5S341frlpYnUEW0H72dLxa6IsYr+mPno20GiSm+h9dEdQ==}
    engines: {node: '>=18'}

  '@testing-library/jest-dom@6.5.0':
    resolution: {integrity: sha512-xGGHpBXYSHUUr6XsKBfs85TWlYKpTc37cSBBVrXcib2MkHLboWlkClhWF37JKlDb9KEq3dHs+f2xR7XJEWGBxA==}
    engines: {node: '>=14', npm: '>=6', yarn: '>=1'}

  '@testing-library/jest-dom@6.6.3':
    resolution: {integrity: sha512-IteBhl4XqYNkM54f4ejhLRJiZNqcSCoXUOG2CPK7qbD322KjQozM4kHQOfkG2oln9b9HTYqs+Sae8vBATubxxA==}
    engines: {node: '>=14', npm: '>=6', yarn: '>=1'}

  '@testing-library/svelte@5.2.8':
    resolution: {integrity: sha512-ucQOtGsJhtawOEtUmbR4rRh53e6RbM1KUluJIXRmh6D4UzxR847iIqqjRtg9mHNFmGQ8Vkam9yVcR5d1mhIHKA==}
    engines: {node: '>= 10'}
    peerDependencies:
      svelte: ^3 || ^4 || ^5 || ^5.0.0-next.0
      vite: '*'
      vitest: '*'
    peerDependenciesMeta:
      vite:
        optional: true
      vitest:
        optional: true

  '@testing-library/user-event@14.5.2':
    resolution: {integrity: sha512-YAh82Wh4TIrxYLmfGcixwD18oIjyC1pFQC2Y01F2lzV2HTMiYrI0nze0FD0ocB//CKS/7jIUgae+adPqxK5yCQ==}
    engines: {node: '>=12', npm: '>=6'}
    peerDependencies:
      '@testing-library/dom': '>=7.21.4'

  '@types/argparse@1.0.38':
    resolution: {integrity: sha512-ebDJ9b0e702Yr7pWgB0jzm+CX4Srzz8RcXtLJDJB+BSccqMa36uyH/zUsSYao5+BD1ytv3k3rPYCq4mAE1hsXA==}

  '@types/aria-query@5.0.4':
    resolution: {integrity: sha512-rfT93uj5s0PRL7EzccGMs3brplhcrghnDoV26NqKhCAS1hVo+WdNsPvE/yb6ilfr5hi2MEk6d5EWJTKdxg8jVw==}

  '@types/chai@5.2.2':
    resolution: {integrity: sha512-8kB30R7Hwqf40JPiKhVzodJs2Qc1ZJ5zuT3uzw5Hq/dhNCl3G3l83jfpdI1e20BP348+fV7VIL/+FxaXkqBmWg==}

<<<<<<< HEAD
  '@types/chrome@0.0.326':
    resolution: {integrity: sha512-WS7jKf3ZRZFHOX7dATCZwqNJgdfiSF0qBRFxaO0LhIOvTNBrfkab26bsZwp6EBpYtqp8loMHJTnD6vDTLWPKYw==}
=======
  '@types/chrome@0.0.323':
    resolution: {integrity: sha512-ipiDwx41lmGeLnbiT6ENOayvWXdkqKqNwqDQWEuz6dujaX7slSkk1nbSt5Q5c6xnQ708+kuCFrC00VLltSbWVA==}
>>>>>>> 6a64aa7d

  '@types/conventional-commits-parser@5.0.1':
    resolution: {integrity: sha512-7uz5EHdzz2TqoMfV7ee61Egf5y6NkcO4FB/1iCCQnbeiI1F3xzv3vK5dBCXUCLQgGYS+mUeigK1iKQzvED+QnQ==}

  '@types/cookie@0.6.0':
    resolution: {integrity: sha512-4Kh9a6B2bQciAhf7FSuMRRkUWecJgJu9nPnx3yzpsfXX/c50REIqpHY4C82bXP90qrLtXtkDxTZosYO3UpOwlA==}

  '@types/debug@4.1.12':
    resolution: {integrity: sha512-vIChWdVG3LG1SMxEvI/AK+FWJthlrqlTu7fbrlywTkkaONwk/UAGaULXRlf8vkzFBLVm0zkMdCquhL5aOjhXPQ==}

  '@types/deep-eql@4.0.2':
    resolution: {integrity: sha512-c9h9dVVMigMPc4bwTvC5dxqtqJZwQPePsWjPlpSOnojbor6pGqdk541lfA7AqFQr5pB1BRdq0juY9db81BwyFw==}

  '@types/estree@1.0.7':
    resolution: {integrity: sha512-w28IoSUCJpidD/TGviZwwMJckNESJZXFu7NBZ5YJ4mEUnNraUn9Pm8HSZm/jDF1pDWYKspWE7oVphigUPRakIQ==}

  '@types/filesystem@0.0.36':
    resolution: {integrity: sha512-vPDXOZuannb9FZdxgHnqSwAG/jvdGM8Wq+6N4D/d80z+D4HWH+bItqsZaVRQykAn6WEVeEkLm2oQigyHtgb0RA==}

  '@types/filewriter@0.0.33':
    resolution: {integrity: sha512-xFU8ZXTw4gd358lb2jw25nxY9QAgqn2+bKKjKOYfNCzN4DKCFetK7sPtrlpg66Ywe3vWY9FNxprZawAh9wfJ3g==}

  '@types/har-format@1.2.16':
    resolution: {integrity: sha512-fluxdy7ryD3MV6h8pTfTYpy/xQzCFC7m89nOH9y94cNqJ1mDIDPut7MnRHI3F6qRmh/cT2fUjG1MLdCNb4hE9A==}

  '@types/hast@3.0.4':
    resolution: {integrity: sha512-WPs+bbQw5aCj+x6laNGWLH3wviHtoCv/P3+otBhbOhJgG8qtpdAMlTCxLtsTWA7LH1Oh/bFCHsBn0TPS5m30EQ==}

  '@types/http-cache-semantics@4.0.4':
    resolution: {integrity: sha512-1m0bIFVc7eJWyve9S0RnuRgcQqF/Xd5QsUZAZeQFr1Q3/p9JWoQQEqmVy+DPTNpGXwhgIetAoYF8JSc33q29QA==}

  '@types/json-schema@7.0.15':
    resolution: {integrity: sha512-5+fP8P8MFNC+AyZCDxrB2pkZFPGzqQWUzpSeuuVLvm8VMcorNYavBqoFcxK8bQz4Qsbn4oUEEem4wDLfcysGHA==}

  '@types/katex@0.16.7':
    resolution: {integrity: sha512-HMwFiRujE5PjrgwHQ25+bsLJgowjGjm5Z8FVSf0N6PwgJrwxH0QxzHYDcKsTfV3wva0vzrpqMTJS2jXPr5BMEQ==}

  '@types/mdast@4.0.4':
    resolution: {integrity: sha512-kGaNbPh1k7AFzgpud/gMdvIm5xuECykRR+JnWKQno9TAXVa6WIVCGTPvYGekIDL4uwCZQSYbUxNBSb1aUo79oA==}

  '@types/mdx@2.0.13':
    resolution: {integrity: sha512-+OWZQfAYyio6YkJb3HLxDrvnx6SWWDbC0zVPfBRzUk0/nqoDyf6dNxQi3eArPe8rJ473nobTMQ/8Zk+LxJ+Yuw==}

  '@types/ms@2.1.0':
    resolution: {integrity: sha512-GsCCIZDE/p3i96vtEqx+7dBUGXrc7zeSK3wwPHIaRThS+9OhWIXRqzs4d6k1SVU8g91DrNRWxWUGhp5KXQb2VA==}

  '@types/node@22.15.21':
    resolution: {integrity: sha512-EV/37Td6c+MgKAbkcLG6vqZ2zEYHD7bvSrzqqs2RIhbA6w3x+Dqz8MZM3sP6kGTeLrdoOgKZe+Xja7tUB2DNkQ==}

  '@types/pug@2.0.10':
    resolution: {integrity: sha512-Sk/uYFOBAB7mb74XcpizmH0KOR2Pv3D2Hmrh1Dmy5BmK3MpdSa5kqZcg6EKBdklU0bFXX9gCfzvpnyUehrPIuA==}

  '@types/react@19.1.6':
    resolution: {integrity: sha512-JeG0rEWak0N6Itr6QUx+X60uQmN+5t3j9r/OVDtWzFXKaj6kD1BwJzOksD0FF6iWxZlbE1kB0q9vtnU2ekqa1Q==}

  '@types/resolve@1.20.2':
    resolution: {integrity: sha512-60BCwRFOZCQhDncwQdxxeOEEkbc5dIMccYLwbxsS4TUNeVECQ/pBJ0j09mrHOl/JJvpRPGwO9SvE4nR2Nb/a4Q==}

  '@types/unist@3.0.3':
    resolution: {integrity: sha512-ko/gIFJRv177XgZsZcBwnqJN5x/Gien8qNOn0D5bQU/zAzVf9Zt3BlcUiLqhV9y4ARk0GbT3tnUiPNgnTXzc/Q==}

  '@types/uuid@9.0.8':
    resolution: {integrity: sha512-jg+97EGIcY9AGHJJRaaPVgetKDsrTgbRjQ5Msgjh/DQKEFl0DtyRr/VCOyD1T2R1MNeWPK/u7JoGhlDZnKBAfA==}

  '@types/validator@13.15.1':
    resolution: {integrity: sha512-9gG6ogYcoI2mCMLdcO0NYI0AYrbxIjv0MDmy/5Ywo6CpWWrqYayc+mmgxRsCgtcGJm9BSbXkMsmxGah1iGHAAQ==}

  '@typeschema/class-validator@0.3.0':
    resolution: {integrity: sha512-OJSFeZDIQ8EK1HTljKLT5CItM2wsbgczLN8tMEfz3I1Lmhc5TBfkZ0eikFzUC16tI3d1Nag7um6TfCgp2I2Bww==}
    peerDependencies:
      class-validator: ^0.14.1
    peerDependenciesMeta:
      class-validator:
        optional: true

  '@typeschema/core@0.14.0':
    resolution: {integrity: sha512-Ia6PtZHcL3KqsAWXjMi5xIyZ7XMH4aSnOQes8mfMLx+wGFGtGRNlwe6Y7cYvX+WfNK67OL0/HSe9t8QDygV0/w==}
    peerDependencies:
      '@types/json-schema': ^7.0.15
    peerDependenciesMeta:
      '@types/json-schema':
        optional: true

  '@typescript-eslint/eslint-plugin@8.33.1':
    resolution: {integrity: sha512-TDCXj+YxLgtvxvFlAvpoRv9MAncDLBV2oT9Bd7YBGC/b/sEURoOYuIwLI99rjWOfY3QtDzO+mk0n4AmdFExW8A==}
    engines: {node: ^18.18.0 || ^20.9.0 || >=21.1.0}
    peerDependencies:
      '@typescript-eslint/parser': ^8.33.1
      eslint: ^8.57.0 || ^9.0.0
      typescript: '>=4.8.4 <5.9.0'

  '@typescript-eslint/parser@8.33.1':
    resolution: {integrity: sha512-qwxv6dq682yVvgKKp2qWwLgRbscDAYktPptK4JPojCwwi3R9cwrvIxS4lvBpzmcqzR4bdn54Z0IG1uHFskW4dA==}
    engines: {node: ^18.18.0 || ^20.9.0 || >=21.1.0}
    peerDependencies:
      eslint: ^8.57.0 || ^9.0.0
      typescript: '>=4.8.4 <5.9.0'

  '@typescript-eslint/project-service@8.33.1':
    resolution: {integrity: sha512-DZR0efeNklDIHHGRpMpR5gJITQpu6tLr9lDJnKdONTC7vvzOlLAG/wcfxcdxEWrbiZApcoBCzXqU/Z458Za5Iw==}
    engines: {node: ^18.18.0 || ^20.9.0 || >=21.1.0}
    peerDependencies:
      typescript: '>=4.8.4 <5.9.0'

  '@typescript-eslint/scope-manager@8.33.1':
    resolution: {integrity: sha512-dM4UBtgmzHR9bS0Rv09JST0RcHYearoEoo3pG5B6GoTR9XcyeqX87FEhPo+5kTvVfKCvfHaHrcgeJQc6mrDKrA==}
    engines: {node: ^18.18.0 || ^20.9.0 || >=21.1.0}

  '@typescript-eslint/tsconfig-utils@8.33.1':
    resolution: {integrity: sha512-STAQsGYbHCF0/e+ShUQ4EatXQ7ceh3fBCXkNU7/MZVKulrlq1usH7t2FhxvCpuCi5O5oi1vmVaAjrGeL71OK1g==}
    engines: {node: ^18.18.0 || ^20.9.0 || >=21.1.0}
    peerDependencies:
      typescript: '>=4.8.4 <5.9.0'

  '@typescript-eslint/type-utils@8.33.1':
    resolution: {integrity: sha512-1cG37d9xOkhlykom55WVwG2QRNC7YXlxMaMzqw2uPeJixBFfKWZgaP/hjAObqMN/u3fr5BrTwTnc31/L9jQ2ww==}
    engines: {node: ^18.18.0 || ^20.9.0 || >=21.1.0}
    peerDependencies:
      eslint: ^8.57.0 || ^9.0.0
      typescript: '>=4.8.4 <5.9.0'

  '@typescript-eslint/types@8.33.1':
    resolution: {integrity: sha512-xid1WfizGhy/TKMTwhtVOgalHwPtV8T32MS9MaH50Cwvz6x6YqRIPdD2WvW0XaqOzTV9p5xdLY0h/ZusU5Lokg==}
    engines: {node: ^18.18.0 || ^20.9.0 || >=21.1.0}

  '@typescript-eslint/typescript-estree@8.33.1':
    resolution: {integrity: sha512-+s9LYcT8LWjdYWu7IWs7FvUxpQ/DGkdjZeE/GGulHvv8rvYwQvVaUZ6DE+j5x/prADUgSbbCWZ2nPI3usuVeOA==}
    engines: {node: ^18.18.0 || ^20.9.0 || >=21.1.0}
    peerDependencies:
      typescript: '>=4.8.4 <5.9.0'

  '@typescript-eslint/utils@8.33.1':
    resolution: {integrity: sha512-52HaBiEQUaRYqAXpfzWSR2U3gxk92Kw006+xZpElaPMg3C4PgM+A5LqwoQI1f9E5aZ/qlxAZxzm42WX+vn92SQ==}
    engines: {node: ^18.18.0 || ^20.9.0 || >=21.1.0}
    peerDependencies:
      eslint: ^8.57.0 || ^9.0.0
      typescript: '>=4.8.4 <5.9.0'

  '@typescript-eslint/visitor-keys@8.33.1':
    resolution: {integrity: sha512-3i8NrFcZeeDHJ+7ZUuDkGT+UHq+XoFGsymNK2jZCOHcfEzRQ0BdpRtdpSx/Iyf3MHLWIcLS0COuOPibKQboIiQ==}
    engines: {node: ^18.18.0 || ^20.9.0 || >=21.1.0}

  '@typescript/vfs@1.6.1':
    resolution: {integrity: sha512-JwoxboBh7Oz1v38tPbkrZ62ZXNHAk9bJ7c9x0eI5zBfBnBYGhURdbnh7Z4smN/MV48Y5OCcZb58n972UtbazsA==}
    peerDependencies:
      typescript: '*'

  '@ungap/structured-clone@1.3.0':
    resolution: {integrity: sha512-WmoN8qaIAo7WTYWbAZuG8PYEhn5fkz7dZrqTBZ7dtt//lL2Gwms1IcnQ5yHqjDfX8Ft5j4YzDM23f87zBfDe9g==}

  '@vinejs/compiler@3.0.0':
    resolution: {integrity: sha512-v9Lsv59nR56+bmy2p0+czjZxsLHwaibJ+SV5iK9JJfehlJMa501jUJQqqz4X/OqKXrxtE3uTQmSqjUqzF3B2mw==}
    engines: {node: '>=18.0.0'}

  '@vinejs/vine@3.0.1':
    resolution: {integrity: sha512-ZtvYkYpZOYdvbws3uaOAvTFuvFXoQGAtmzeiXu+XSMGxi5GVsODpoI9Xu9TplEMuD/5fmAtBbKb9cQHkWkLXDQ==}
    engines: {node: '>=18.16.0'}

  '@vitest/expect@2.0.5':
    resolution: {integrity: sha512-yHZtwuP7JZivj65Gxoi8upUN2OzHTi3zVfjwdpu2WrvCZPLwsJ2Ey5ILIPccoW23dd/zQBlJ4/dhi7DWNyXCpA==}

  '@vitest/expect@3.0.5':
    resolution: {integrity: sha512-nNIOqupgZ4v5jWuQx2DSlHLEs7Q4Oh/7AYwNyE+k0UQzG7tSmjPXShUikn1mpNGzYEN2jJbTvLejwShMitovBA==}

  '@vitest/expect@3.2.0':
    resolution: {integrity: sha512-0v4YVbhDKX3SKoy0PHWXpKhj44w+3zZkIoVES9Ex2pq+u6+Bijijbi2ua5kE+h3qT6LBWFTNZSCOEU37H8Y5sA==}

  '@vitest/mocker@3.0.5':
    resolution: {integrity: sha512-CLPNBFBIE7x6aEGbIjaQAX03ZZlBMaWwAjBdMkIf/cAn6xzLTiM3zYqO/WAbieEjsAZir6tO71mzeHZoodThvw==}
    peerDependencies:
      msw: ^2.4.9
      vite: ^5.0.0 || ^6.0.0
    peerDependenciesMeta:
      msw:
        optional: true
      vite:
        optional: true

  '@vitest/mocker@3.2.0':
    resolution: {integrity: sha512-HFcW0lAMx3eN9vQqis63H0Pscv0QcVMo1Kv8BNysZbxcmHu3ZUYv59DS6BGYiGQ8F5lUkmsfMMlPm4DJFJdf/A==}
    peerDependencies:
      msw: ^2.4.9
      vite: ^5.0.0 || ^6.0.0 || ^7.0.0-0
    peerDependenciesMeta:
      msw:
        optional: true
      vite:
        optional: true

  '@vitest/pretty-format@2.0.5':
    resolution: {integrity: sha512-h8k+1oWHfwTkyTkb9egzwNMfJAEx4veaPSnMeKbVSjp4euqGSbQlm5+6VHwTr7u4FJslVVsUG5nopCaAYdOmSQ==}

  '@vitest/pretty-format@2.1.9':
    resolution: {integrity: sha512-KhRIdGV2U9HOUzxfiHmY8IFHTdqtOhIzCpd8WRdJiE7D/HUcZVD0EgQCVjm+Q9gkUXWgBvMmTtZgIG48wq7sOQ==}

  '@vitest/pretty-format@3.0.5':
    resolution: {integrity: sha512-CjUtdmpOcm4RVtB+up8r2vVDLR16Mgm/bYdkGFe3Yj/scRfCpbSi2W/BDSDcFK7ohw8UXvjMbOp9H4fByd/cOA==}

  '@vitest/pretty-format@3.2.0':
    resolution: {integrity: sha512-gUUhaUmPBHFkrqnOokmfMGRBMHhgpICud9nrz/xpNV3/4OXCn35oG+Pl8rYYsKaTNd/FAIrqRHnwpDpmYxCYZw==}

  '@vitest/pretty-format@3.2.0':
    resolution: {integrity: sha512-gUUhaUmPBHFkrqnOokmfMGRBMHhgpICud9nrz/xpNV3/4OXCn35oG+Pl8rYYsKaTNd/FAIrqRHnwpDpmYxCYZw==}

  '@vitest/runner@3.0.5':
    resolution: {integrity: sha512-BAiZFityFexZQi2yN4OX3OkJC6scwRo8EhRB0Z5HIGGgd2q+Nq29LgHU/+ovCtd0fOfXj5ZI6pwdlUmC5bpi8A==}

  '@vitest/runner@3.2.0':
    resolution: {integrity: sha512-bXdmnHxuB7fXJdh+8vvnlwi/m1zvu+I06i1dICVcDQFhyV4iKw2RExC/acavtDn93m/dRuawUObKsrNE1gJacA==}

  '@vitest/snapshot@3.0.5':
    resolution: {integrity: sha512-GJPZYcd7v8QNUJ7vRvLDmRwl+a1fGg4T/54lZXe+UOGy47F9yUfE18hRCtXL5aHN/AONu29NGzIXSVFh9K0feA==}

  '@vitest/snapshot@3.2.0':
    resolution: {integrity: sha512-z7P/EneBRMe7hdvWhcHoXjhA6at0Q4ipcoZo6SqgxLyQQ8KSMMCmvw1cSt7FHib3ozt0wnRHc37ivuUMbxzG/A==}

  '@vitest/spy@2.0.5':
    resolution: {integrity: sha512-c/jdthAhvJdpfVuaexSrnawxZz6pywlTPe84LUB2m/4t3rl2fTo9NFGBG4oWgaD+FTgDDV8hJ/nibT7IfH3JfA==}

  '@vitest/spy@3.0.5':
    resolution: {integrity: sha512-5fOzHj0WbUNqPK6blI/8VzZdkBlQLnT25knX0r4dbZI9qoZDf3qAdjoMmDcLG5A83W6oUUFJgUd0EYBc2P5xqg==}

  '@vitest/spy@3.2.0':
    resolution: {integrity: sha512-s3+TkCNUIEOX99S0JwNDfsHRaZDDZZR/n8F0mop0PmsEbQGKZikCGpTGZ6JRiHuONKew3Fb5//EPwCP+pUX9cw==}

  '@vitest/utils@2.0.5':
    resolution: {integrity: sha512-d8HKbqIcya+GR67mkZbrzhS5kKhtp8dQLcmRZLGTscGVg7yImT82cIrhtn2L8+VujWcy6KZweApgNmPsTAO/UQ==}

  '@vitest/utils@2.1.9':
    resolution: {integrity: sha512-v0psaMSkNJ3A2NMrUEHFRzJtDPFn+/VWZ5WxImB21T9fjucJRmS7xCS3ppEnARb9y11OAzaD+P2Ps+b+BGX5iQ==}

  '@vitest/utils@3.0.5':
    resolution: {integrity: sha512-N9AX0NUoUtVwKwy21JtwzaqR5L5R5A99GAbrHfCCXK1lp593i/3AZAXhSP43wRQuxYsflrdzEfXZFo1reR1Nkg==}

  '@vitest/utils@3.2.0':
    resolution: {integrity: sha512-gXXOe7Fj6toCsZKVQouTRLJftJwmvbhH5lKOBR6rlP950zUq9AitTUjnFoXS/CqjBC2aoejAztLPzzuva++XBw==}

  '@volar/language-core@2.4.14':
    resolution: {integrity: sha512-X6beusV0DvuVseaOEy7GoagS4rYHgDHnTrdOj5jeUb49fW5ceQyP9Ej5rBhqgz2wJggl+2fDbbojq1XKaxDi6w==}

  '@volar/source-map@2.4.14':
    resolution: {integrity: sha512-5TeKKMh7Sfxo8021cJfmBzcjfY1SsXsPMMjMvjY7ivesdnybqqS+GxGAoXHAOUawQTwtdUxgP65Im+dEmvWtYQ==}

  '@volar/typescript@2.4.14':
    resolution: {integrity: sha512-p8Z6f/bZM3/HyCdRNFZOEEzts51uV8WHeN8Tnfnm2EBv6FDB2TQLzfVx7aJvnl8ofKAOnS64B2O8bImBFaauRw==}

  '@vue/compiler-core@3.5.14':
    resolution: {integrity: sha512-k7qMHMbKvoCXIxPhquKQVw3Twid3Kg4s7+oYURxLGRd56LiuHJVrvFKI4fm2AM3c8apqODPfVJGoh8nePbXMRA==}

  '@vue/compiler-dom@3.5.14':
    resolution: {integrity: sha512-1aOCSqxGOea5I80U2hQJvXYpPm/aXo95xL/m/mMhgyPUsKe9jhjwWpziNAw7tYRnbz1I61rd9Mld4W9KmmRoug==}

  '@vue/compiler-vue2@2.7.16':
    resolution: {integrity: sha512-qYC3Psj9S/mfu9uVi5WvNZIzq+xnXMhOwbTFKKDD7b1lhpnn71jXSFdTQ+WsIEk0ONCd7VV2IMm7ONl6tbQ86A==}

  '@vue/language-core@2.2.0':
    resolution: {integrity: sha512-O1ZZFaaBGkKbsRfnVH1ifOK1/1BUkyK+3SQsfnh6PmMmD4qJcTU8godCeA96jjDRTL6zgnK7YzCHfaUlH2r0Mw==}
    peerDependencies:
      typescript: '*'
    peerDependenciesMeta:
      typescript:
        optional: true

  '@vue/shared@3.5.14':
    resolution: {integrity: sha512-oXTwNxVfc9EtP1zzXAlSlgARLXNC84frFYkS0HHz0h3E4WZSP9sywqjqzGCP9Y34M8ipNmd380pVgmMuwELDyQ==}

  JSONStream@1.3.5:
    resolution: {integrity: sha512-E+iruNOY8VV9s4JEbe1aNEm6MiszPRr/UfcHMz0TQh1BXSxHK+ASV1R6W4HpjBhSeS+54PIsAMCBmwD06LLsqQ==}
    hasBin: true

  acorn-jsx@5.3.2:
    resolution: {integrity: sha512-rq9s+JNhf0IChjtDXxllJ7g41oZk5SlXtp0LHwyA5cejwn7vKmKp4pPri6YEePv2PU65sAsegbXtIinmDFDXgQ==}
    peerDependencies:
      acorn: ^6.0.0 || ^7.0.0 || ^8.0.0

  acorn@8.14.1:
    resolution: {integrity: sha512-OvQ/2pUDKmgfCg++xsTX1wGxfTaszcHVcTctW4UJB4hibJx2HXxxO5UmVgyjMa+ZDsiaf5wWLXYpRWMmBI0QHg==}
    engines: {node: '>=0.4.0'}
    hasBin: true

  agent-base@6.0.2:
    resolution: {integrity: sha512-RZNwNclF7+MS/8bDg70amg32dyeZGZxiDuQmZxKLAlQjr3jGyLx+4Kkk58UO7D2QdgFIQCovuSuZESne6RG6XQ==}
    engines: {node: '>= 6.0.0'}

  agent-base@7.1.3:
    resolution: {integrity: sha512-jRR5wdylq8CkOe6hei19GGZnxM6rBGwFl3Bg0YItGDimvjGtAvdZk4Pu6Cl4u4Igsws4a1fd1Vq3ezrhn4KmFw==}
    engines: {node: '>= 14'}

  ajv-draft-04@1.0.0:
    resolution: {integrity: sha512-mv00Te6nmYbRp5DCwclxtt7yV/joXJPGS7nM+97GdxvuttCOfgI3K4U25zboyeX0O+myI8ERluxQe5wljMmVIw==}
    peerDependencies:
      ajv: ^8.5.0
    peerDependenciesMeta:
      ajv:
        optional: true

  ajv-formats@3.0.1:
    resolution: {integrity: sha512-8iUql50EUR+uUcdRQ3HDqa6EVyo3docL8g5WJ3FNcWmu62IbkGUue/pEyLBW8VGKKucTPgqeks4fIU1DA4yowQ==}
    peerDependencies:
      ajv: ^8.0.0
    peerDependenciesMeta:
      ajv:
        optional: true

  ajv@6.12.6:
    resolution: {integrity: sha512-j3fVLgvTo527anyYyJOGTYJbG+vnnQYvE0m5mmkc1TK+nxAppkCLMIL0aZ4dblVCNoGShhm+kzE4ZUykBoMg4g==}

  ajv@8.12.0:
    resolution: {integrity: sha512-sRu1kpcO9yLtYxBKvqfTeh9KzZEwO3STyX1HT+4CaDzC6HpTGYhIhPIzj9XuKU7KYDwnaeh5hcOwjy1QuJzBPA==}

  ajv@8.13.0:
    resolution: {integrity: sha512-PRA911Blj99jR5RMeTunVbNXMF6Lp4vZXnk5GQjcnUWUTsrXtekg/pnmFFI2u/I36Y/2bITGS30GZCXei6uNkA==}

  ajv@8.17.1:
    resolution: {integrity: sha512-B/gBuNg5SiMTrPkC+A2+cW0RszwxYmn6VYxB/inlBStS5nx6xHIt/ehKRhIMhqusl7a8LjQoZnjCs5vhwxOQ1g==}

  alien-signals@0.4.14:
    resolution: {integrity: sha512-itUAVzhczTmP2U5yX67xVpsbbOiquusbWVyA9N+sy6+r6YVbFkahXvNCeEPWEOMhwDYwbVbGHFkVL03N9I5g+Q==}

  ansi-colors@4.1.3:
    resolution: {integrity: sha512-/6w/C21Pm1A7aZitlI5Ni/2J6FFQN8i1Cvz3kHABAAbw93v/NlvKdVOqz7CCWz/3iv/JplRSEEZ83XION15ovw==}
    engines: {node: '>=6'}

  ansi-escapes@4.3.2:
    resolution: {integrity: sha512-gKXj5ALrKWQLsYG9jlTRmR/xKluxHV+Z9QEwNIgCfM1/uwPMCuzVVnh5mwTd+OuBZcwSIMbqssNWRm1lE51QaQ==}
    engines: {node: '>=8'}

  ansi-regex@5.0.1:
    resolution: {integrity: sha512-quJQXlTSUGL2LH9SUXo8VwsY4soanhgo6LNSm84E1LBcE8s3O0wpdiRzyR9z/ZZJMlMWv37qOOb9pdJlMUEKFQ==}
    engines: {node: '>=8'}

  ansi-styles@3.2.1:
    resolution: {integrity: sha512-VT0ZI6kZRdTh8YyJw3SMbYm/u+NqfsAxEpWO0Pf9sq8/e94WxxOpPKx9FR1FlyCtOVDNOQ+8ntlqFxiRc+r5qA==}
    engines: {node: '>=4'}

  ansi-styles@4.3.0:
    resolution: {integrity: sha512-zbB9rCJAT1rbjiVDb2hqKFHNYLxgtk8NURxZ3IZwD3F6NtxbXZQCnnSi1Lkx+IDohdPlFp222wVALIheZJQSEg==}
    engines: {node: '>=8'}

  ansi-styles@5.2.0:
    resolution: {integrity: sha512-Cxwpt2SfTzTtXcfOlzGEee8O+c+MmUgGrNiBcXnuWxuFJHe6a5Hz7qwhwe5OgaSYI0IJvkLqWX1ASG+cJOkEiA==}
    engines: {node: '>=10'}

  anymatch@3.1.3:
    resolution: {integrity: sha512-KMReFUr0B4t+D+OBkjR3KYqvocp2XaSzO55UcB6mgQMd3KbcE+mWTyvVV7D/zsdEbNnV6acZUutkiHQXvTr1Rw==}
    engines: {node: '>= 8'}

  aproba@2.0.0:
    resolution: {integrity: sha512-lYe4Gx7QT+MKGbDsA+Z+he/Wtef0BiwDOlK/XkBrdfsh9J/jPPXbX0tE9x9cl27Tmu5gg3QUbUrQYa/y+KOHPQ==}

  are-we-there-yet@4.0.2:
    resolution: {integrity: sha512-ncSWAawFhKMJDTdoAeOV+jyW1VCMj5QIAwULIBV0SSR7B/RLPPEQiknKcg/RIIZlUQrxELpsxMiTUoAQ4sIUyg==}
    engines: {node: ^14.17.0 || ^16.13.0 || >=18.0.0}
    deprecated: This package is no longer supported.

  argparse@1.0.10:
    resolution: {integrity: sha512-o5Roy6tNG4SL/FOkCAN6RzjiakZS25RLYFrcMttJqbdd8BWrnA+fGz57iN5Pb06pvBGvl5gQ0B48dJlslXvoTg==}

  argparse@2.0.1:
    resolution: {integrity: sha512-8+9WqebbFzpX9OR+Wa6O29asIogeRMzcGtAINdpMHHyAg10f05aSFVBbcEqGf/PXw1EjAZ+q2/bEBg3DvurK3Q==}

  aria-query@5.3.0:
    resolution: {integrity: sha512-b0P0sZPKtyu8HkeRAfCq0IfURZK+SuwMjY1UXGBU27wpAiTwQAIlq56IbIO+ytk/JjS1fMR14ee5WBBfKi5J6A==}

  aria-query@5.3.2:
    resolution: {integrity: sha512-COROpnaoap1E2F000S62r6A60uHZnmlvomhfyT2DlTcrY1OrBKn2UhH7qn5wTC9zMvD0AY7csdPSNwKP+7WiQw==}
    engines: {node: '>= 0.4'}

  arktype@2.1.20:
    resolution: {integrity: sha512-IZCEEXaJ8g+Ijd59WtSYwtjnqXiwM8sWQ5EjGamcto7+HVN9eK0C4p0zDlCuAwWhpqr6fIBkxPuYDl4/Mcj/+Q==}

  array-ify@1.0.0:
    resolution: {integrity: sha512-c5AMf34bKdvPhQ7tBGhqkgKNUzMr4WUs+WDtC2ZUGOUncbxKMTvqxYctiseW3+L4bA8ec+GcZ6/A/FW4m8ukng==}

  assertion-error@2.0.1:
    resolution: {integrity: sha512-Izi8RQcffqCeNVgFigKli1ssklIbpHnCYc6AknXGYoB6grJqyeby7jv12JUQgmTAnIDnbck1uxksT4dzN3PWBA==}
    engines: {node: '>=12'}

  ast-types@0.16.1:
    resolution: {integrity: sha512-6t10qk83GOG8p0vKmaCr8eiilZwO171AvbROMtvvNiwrTly62t+7XkA8RdIIVbpMhCASAsxgAzdRSwh6nw/5Dg==}
    engines: {node: '>=4'}

  asynckit@0.4.0:
    resolution: {integrity: sha512-Oei9OH4tRh0YqU3GxhX79dM/mwVgvbZJaSNaRk+bshkj0S5cfHcgYakreBjrHwatXKbz+IoIdYLxrKim2MjW0Q==}

  at-least-node@1.0.0:
    resolution: {integrity: sha512-+q/t7Ekv1EDY2l6Gda6LLiX14rU9TV20Wa3ofeQmwPFZbOMo9DXrLbOjFaaclkXKWidIaopwAObQDqwWtGUjqg==}
    engines: {node: '>= 4.0.0'}

  autoprefixer@10.4.21:
    resolution: {integrity: sha512-O+A6LWV5LDHSJD3LjHYoNi4VLsj/Whi7k6zG12xTYaU4cQ8oxQGckXNX8cRHK5yOZ/ppVHe0ZBXGzSV9jXdVbQ==}
    engines: {node: ^10 || ^12 || >=14}
    hasBin: true
    peerDependencies:
      postcss: ^8.1.0

  available-typed-arrays@1.0.7:
    resolution: {integrity: sha512-wvUjBtSGN7+7SjNpq/9M2Tg350UZD3q62IFZLbRAR1bSMlCo1ZaeW+BJ+D090e4hIIZLBcTDWe4Mh4jvUDajzQ==}
    engines: {node: '>= 0.4'}

  axobject-query@4.1.0:
    resolution: {integrity: sha512-qIj0G9wZbMGNLjLmg1PT6v2mE9AH2zlnADJD/2tC6E00hgmhUOfEB6greHPAfLRSufHqROIUTkw6E+M3lH0PTQ==}
    engines: {node: '>= 0.4'}

  bail@2.0.2:
    resolution: {integrity: sha512-0xO6mYd7JB2YesxDKplafRpsiOzPt9V02ddPCLbY1xYGPOX24NTyN50qnUxgCPcSoYMhKpAuBTjQoRZCAkUDRw==}

  balanced-match@1.0.2:
    resolution: {integrity: sha512-3oSeUO0TMV67hN1AmbXsK4yaqU7tjiHlbxRDZOpH0KW9+CeX4bRAaX0Anxt0tx2MrpRpWwQaPwIlISEJhYU5Pw==}

  base64-js@1.5.1:
    resolution: {integrity: sha512-AKpaYlHn8t4SVbOHCy+b5+KKgvR4vrsD8vbvrbiQJps7fKDTkjkDry6ji0rUJjC0kzbNePLwzxq8iypo41qeWA==}

  better-opn@3.0.2:
    resolution: {integrity: sha512-aVNobHnJqLiUelTaHat9DZ1qM2w0C0Eym4LPI/3JxOnSokGVdsl1T1kN7TFvsEAD8G47A6VKQ0TVHqbBnYMJlQ==}
    engines: {node: '>=12.0.0'}

  binary-extensions@2.3.0:
    resolution: {integrity: sha512-Ceh+7ox5qe7LJuLHoY0feh3pHuUDHAcRUeyL2VYghZwfpkNIy/+8Ocg0a3UuSoYzavmylwuLWQOf3hl0jjMMIw==}
    engines: {node: '>=8'}

  bits-ui@2.4.1:
    resolution: {integrity: sha512-Z0qZkPgtxP5dkEOyZqCK2PQ1oFXsD0AlfFMtsrMLJqaYtjUBoQGosHVKEH03M9q4G8kxVnG74Zb0F9pS0X4+6w==}
    engines: {node: '>=20', pnpm: '>=8.7.0'}
    peerDependencies:
      '@internationalized/date': ^3.8.1
      svelte: ^5.33.0

  bl@4.1.0:
    resolution: {integrity: sha512-1W07cM9gS6DcLperZfFSj+bWLtaPGSOHWhPiGzXmvVJbRLdG82sH/Kn8EtW1VqWVA54AKf2h5k5BbnIbwF3h6w==}

  boolbase@1.0.0:
    resolution: {integrity: sha512-JZOSA7Mo9sNGB8+UjSgzdLtokWAky1zbztM3WRLCbZ70/3cTANmQmOdR7y2g+J0e2WXywy1yS468tY+IruqEww==}

  brace-expansion@1.1.11:
    resolution: {integrity: sha512-iCuPHDFgrHX7H2vEI/5xpz07zSHB00TpugqhmYtVmMO6518mCuRMoOYFldEBl0g187ufozdaHgWKcYFb61qGiA==}

  brace-expansion@2.0.1:
    resolution: {integrity: sha512-XnAIvQ8eM+kC6aULx6wuQiwVsnzsi9d3WxzV3FpWTGA19F621kwdbsAcFKXgKUHZWsy+mY6iL1sHTxWEFCytDA==}

  braces@3.0.3:
    resolution: {integrity: sha512-yQbXgO/OSZVD2IsiLlro+7Hf6Q18EJrKSEsdoMzKePKXct3gvD8oLcOQdIzGupr5Fj+EDe8gO/lxc1BzfMpxvA==}
    engines: {node: '>=8'}

  browser-assert@1.2.1:
    resolution: {integrity: sha512-nfulgvOR6S4gt9UKCeGJOuSGBPGiFT6oQ/2UBnvTY/5aQ1PnksW72fhZkM30DzoRRv2WpwZf1vHHEr3mtuXIWQ==}

  browserslist@4.24.5:
    resolution: {integrity: sha512-FDToo4Wo82hIdgc1CQ+NQD0hEhmpPjrZ3hiUgwgOG6IuTdlpr8jdjyG24P6cNP1yJpTLzS5OcGgSw0xmDU1/Tw==}
    engines: {node: ^6 || ^7 || ^8 || ^9 || ^10 || ^11 || ^12 || >=13.7}
    hasBin: true

  buffer-crc32@1.0.0:
    resolution: {integrity: sha512-Db1SbgBS/fg/392AblrMJk97KggmvYhr4pB5ZIMTWtaivCPMWLkmb7m21cJvpvgK+J3nsU2CmmixNBZx4vFj/w==}
    engines: {node: '>=8.0.0'}

  buffer-from@1.1.2:
    resolution: {integrity: sha512-E+XQCRwSbaaiChtv6k6Dwgc+bx+Bs6vuKJHHl5kox/BaKbhiXzqQOwK4cO22yElGp2OCmjwVhT3HmxgyPGnJfQ==}

  buffer@5.7.1:
    resolution: {integrity: sha512-EHcyIPBQ4BSGlvjB16k5KgAJ27CIsHY/2JBmCRReo48y9rQ3MaUzWX3KVlBa4U7MyX02HdVj0K7C3WaB3ju7FQ==}

  cac@6.7.14:
    resolution: {integrity: sha512-b6Ilus+c3RrdDk+JhLKUAQfzzgLEPy6wcXqS7f/xe1EETvsDP6GORG7SFuOs6cID5YkqchW/LXZbX5bc8j7ZcQ==}
    engines: {node: '>=8'}

  cacheable-lookup@7.0.0:
    resolution: {integrity: sha512-+qJyx4xiKra8mZrcwhjMRMUhD5NR1R8esPkzIYxX96JiecFoxAXFuz/GpR3+ev4PE1WamHip78wV0vcmPQtp8w==}
    engines: {node: '>=14.16'}

  cacheable-request@10.2.14:
    resolution: {integrity: sha512-zkDT5WAF4hSSoUgyfg5tFIxz8XQK+25W/TLVojJTMKBaxevLBBtLxgqguAuVQB8PVW79FVjHcU+GJ9tVbDZ9mQ==}
    engines: {node: '>=14.16'}

  cachedir@2.3.0:
    resolution: {integrity: sha512-A+Fezp4zxnit6FanDmv9EqXNAi3vt9DWp51/71UEhXukb7QUuvtv9344h91dyAxuTLoSYJFU299qzR3tzwPAhw==}
    engines: {node: '>=6'}

  call-bind-apply-helpers@1.0.2:
    resolution: {integrity: sha512-Sp1ablJ0ivDkSzjcaJdxEunN5/XvksFJ2sMBFfq6x0ryhQV/2b/KwFe21cMpmHtPOSij8K99/wSfoEuTObmuMQ==}
    engines: {node: '>= 0.4'}

  call-bind@1.0.8:
    resolution: {integrity: sha512-oKlSFMcMwpUg2ednkhQ454wfWiU/ul3CkJe/PEHcTKuiX6RpbehUiFMXu13HalGZxfUwCQzZG747YXBn1im9ww==}
    engines: {node: '>= 0.4'}

  call-bound@1.0.4:
    resolution: {integrity: sha512-+ys997U96po4Kx/ABpBCqhA9EuxJaQWDQg7295H4hBphv3IZg0boBKuwYpt4YXp6MZ5AmZQnU/tyMTlRpaSejg==}
    engines: {node: '>= 0.4'}

  callsites@3.1.0:
    resolution: {integrity: sha512-P8BjAsXvZS+VIDUI11hHCQEv74YT67YUi5JJFNWIqL235sBmjX4+qx9Muvls5ivyNENctx46xQLQ3aTuE7ssaQ==}
    engines: {node: '>=6'}

  camelcase@8.0.0:
    resolution: {integrity: sha512-8WB3Jcas3swSvjIeA2yvCJ+Miyz5l1ZmB6HFb9R1317dt9LCQoswg/BGrmAmkWVEszSrrg4RwmO46qIm2OEnSA==}
    engines: {node: '>=16'}

  caniuse-lite@1.0.30001718:
    resolution: {integrity: sha512-AflseV1ahcSunK53NfEs9gFWgOEmzr0f+kaMFA4xiLZlr9Hzt7HxcSpIFcnNCUkz6R6dWKa54rUz3HUmI3nVcw==}

  case-anything@2.1.13:
    resolution: {integrity: sha512-zlOQ80VrQ2Ue+ymH5OuM/DlDq64mEm+B9UTdHULv5osUMD6HalNTblf2b1u/m6QecjsnOkBpqVZ+XPwIVsy7Ng==}
    engines: {node: '>=12.13'}

  ccount@2.0.1:
    resolution: {integrity: sha512-eyrF0jiFpY+3drT6383f1qhkbGsLSifNAjA61IUjZjmLCWjItY6LB9ft9YhoDgwfmclB2zhu51Lc7+95b8NRAg==}

  chai@5.2.0:
    resolution: {integrity: sha512-mCuXncKXk5iCLhfhwTc0izo0gtEmpz5CtG2y8GiOINBlMVS6v8TMRc5TaLWKS6692m9+dVVfzgeVxR5UxWHTYw==}
    engines: {node: '>=12'}

  chalk@2.4.2:
    resolution: {integrity: sha512-Mti+f9lpJNcwF4tWV8/OrTTtF1gZi+f8FqlyAdouralcFWFQWF2+NgCHShjkCb+IFBLq9buZwE1xckQU4peSuQ==}
    engines: {node: '>=4'}

  chalk@3.0.0:
    resolution: {integrity: sha512-4D3B6Wf41KOYRFdszmDqMCGq5VV/uMAB273JILmO+3jAlh8X4qDtdtgCR3fxtbLEMzSx22QdhnDcJvu2u1fVwg==}
    engines: {node: '>=8'}

  chalk@4.1.2:
    resolution: {integrity: sha512-oKnbhFyRIXpUuez8iBMmyEa4nbj4IOQyuhc/wy9kY7/WVPcwIO9VA668Pu8RkO7+0G76SLROeyw9CpQ061i4mA==}
    engines: {node: '>=10'}

  chalk@5.4.1:
    resolution: {integrity: sha512-zgVZuo2WcZgfUEmsn6eO3kINexW8RAE4maiQ8QNs8CtpPCSyMiYsULR3HQYkm3w8FIA3SberyMJMSldGsW+U3w==}
    engines: {node: ^12.17.0 || ^14.13 || >=16.0.0}

  character-entities-html4@2.1.0:
    resolution: {integrity: sha512-1v7fgQRj6hnSwFpq1Eu0ynr/CDEw0rXo2B61qXrLNdHZmPKgb7fqS1a2JwF0rISo9q77jDI8VMEHoApn8qDoZA==}

  character-entities-legacy@3.0.0:
    resolution: {integrity: sha512-RpPp0asT/6ufRm//AJVwpViZbGM/MkjQFxJccQRHmISF/22NBtsHqAWmL+/pmkPWoIUJdWyeVleTl1wydHATVQ==}

  character-entities@2.0.2:
    resolution: {integrity: sha512-shx7oQ0Awen/BRIdkjkvz54PnEEI/EjwXDSIZp86/KKdbafHh1Df/RYGBhn4hbe2+uKC9FnT5UCEdyPz3ai9hQ==}

  chardet@0.7.0:
    resolution: {integrity: sha512-mT8iDcrh03qDGRRmoA2hmBJnxpllMR+0/0qlzjqZES6NdiWDcZkCNAk4rPFZ9Q85r27unkiNNg8ZOiwZXBHwcA==}

  check-error@2.1.1:
    resolution: {integrity: sha512-OAlb+T7V4Op9OwdkjmguYRqncdlx5JiofwOAUkmTF+jNdHwzTaTs4sRAGpzLF3oOz5xAyDGrPgeIDFQmDOTiJw==}
    engines: {node: '>= 16'}

  cheerio-select@2.1.0:
    resolution: {integrity: sha512-9v9kG0LvzrlcungtnJtpGNxY+fzECQKhK4EGJX2vByejiMX84MFNQw4UxPJl3bFbTMw+Dfs37XaIkCwTZfLh4g==}

  cheerio@1.0.0:
    resolution: {integrity: sha512-quS9HgjQpdaXOvsZz82Oz7uxtXiy6UIsIQcpBj7HRw2M63Skasm9qlDocAM7jNuaxdhpPU7c4kJN+gA5MCu4ww==}
    engines: {node: '>=18.17'}

  chokidar@3.6.0:
    resolution: {integrity: sha512-7VT13fmjotKpGipCW9JEQAusEPE+Ei8nl6/g4FBAmIm0GOOLMua9NDDo/DWp0ZAxCr3cPq5ZpBqmPAQgDda2Pw==}
    engines: {node: '>= 8.10.0'}

  chokidar@4.0.3:
    resolution: {integrity: sha512-Qgzu8kfBvo+cA4962jnP1KkS6Dop5NS6g7R5LFYJr4b8Ub94PPQXUksCw9PvXoeXPRRddRNC5C1JQUR2SMGtnA==}
    engines: {node: '>= 14.16.0'}

  chownr@2.0.0:
    resolution: {integrity: sha512-bIomtDF5KGpdogkLd9VspvFzk9KfpyyGlS8YFVZl7TGPBHL5snIOnxeshwVgPteQ9b4Eydl+pVbIyE1DcvCWgQ==}
    engines: {node: '>=10'}

  chownr@3.0.0:
    resolution: {integrity: sha512-+IxzY9BZOQd/XuYPRmrvEVjF/nqj5kgT4kEq7VofrDoM1MxoRjEWkrCC3EtLi59TVawxTAn+orJwFQcrqEN1+g==}
    engines: {node: '>=18'}

  class-validator@0.14.2:
    resolution: {integrity: sha512-3kMVRF2io8N8pY1IFIXlho9r8IPUUIfHe2hYVtiebvAzU2XeQFXTv+XI4WX+TnXmtwXMDcjngcpkiPM0O9PvLw==}

  cli-cursor@3.1.0:
    resolution: {integrity: sha512-I/zHAwsKf9FqGoXM4WWRACob9+SNukZTd94DWF57E4toouRulbCxcUh6RKUEOQlYTHJnzkPMySvPNaaSLNfLZw==}
    engines: {node: '>=8'}

  cli-spinners@2.9.2:
    resolution: {integrity: sha512-ywqV+5MmyL4E7ybXgKys4DugZbX0FC6LnwrhjuykIjnK9k8OQacQ7axGKnjDXWNhns0xot3bZI5h55H8yo9cJg==}
    engines: {node: '>=6'}

  cli-width@3.0.0:
    resolution: {integrity: sha512-FxqpkPPwu1HjuN93Omfm4h8uIanXofW0RxVEW3k5RKx+mJJYSthzNhp32Kzxxy3YAEZ/Dc/EWN1vZRY0+kOhbw==}
    engines: {node: '>= 10'}

  cli-width@4.1.0:
    resolution: {integrity: sha512-ouuZd4/dm2Sw5Gmqy6bGyNNNe1qt9RpmxveLSO7KcgsTnU7RXfsw+/bukWGo1abgBiMAic068rclZsO4IWmmxQ==}
    engines: {node: '>= 12'}

  cliui@8.0.1:
    resolution: {integrity: sha512-BSeNnyus75C4//NQ9gQt1/csTXyo/8Sb+afLAkzAptFuMsod9HFokGNudZpi/oQV73hnVK+sR+5PVRMd+Dr7YQ==}
    engines: {node: '>=12'}

  clone@1.0.4:
    resolution: {integrity: sha512-JQHZ2QMW6l3aH/j6xCqQThY/9OH4D/9ls34cgkUBiEeocRTU04tHfKPBsUK1PqZCUQM7GiA0IIXJSuXHI64Kbg==}
    engines: {node: '>=0.8'}

  clsx@2.1.1:
    resolution: {integrity: sha512-eYm0QWBtUrBWZWG0d386OGAw16Z995PiOVo2B7bjWSbHedGl5e0ZWaq65kOGgUSNesEIDkB9ISbTg/JK9dhCZA==}
    engines: {node: '>=6'}

  color-convert@1.9.3:
    resolution: {integrity: sha512-QfAUtd+vFdAtFQcC8CCyYt1fYWxSqAiK2cSD6zDB8N3cpsEBAvRxp9zOGg6G/SHHJYAT88/az/IuDGALsNVbGg==}

  color-convert@2.0.1:
    resolution: {integrity: sha512-RRECPsj7iu/xb5oKYcsFHSppFNnsj/52OVTRKb4zP5onXwVF3zVmmToNcOfGC+CRDpfK/U584fMg38ZHCaElKQ==}
    engines: {node: '>=7.0.0'}

  color-name@1.1.3:
    resolution: {integrity: sha512-72fSenhMw2HZMTVHeCA9KCmpEIbzWiQsjN+BHcBbS9vr1mtt+vJjPdksIBNUmKAW8TFUDPJK5SUU3QhE9NEXDw==}

  color-name@1.1.4:
    resolution: {integrity: sha512-dOy+3AuW3a2wNbZHIuMZpTcgjGuLU/uBL/ubcZF9OXbDo8ff4O8yVp5Bf0efS8uEoYo5q4Fx7dY9OgQGXgAsQA==}

  color-support@1.1.3:
    resolution: {integrity: sha512-qiBjkpbMLO/HL68y+lh4q0/O1MZFj2RX6X/KmMa3+gJD3z+WwI1ZzDHysvqHGS3mP6mznPckpXmw1nI9cJjyRg==}
    hasBin: true

  combined-stream@1.0.8:
    resolution: {integrity: sha512-FQN4MRfuJeHf7cBbBMJFXhKSDq+2kAArBlmRBvcvFE5BB1HZKXtSFASDhdlz9zOYwxh8lDdnvmMOe/+5cdoEdg==}
    engines: {node: '>= 0.8'}

  comma-separated-tokens@2.0.3:
    resolution: {integrity: sha512-Fu4hJdvzeylCfQPp9SGWidpzrMs7tTrlu6Vb8XGaRGck8QSNZJJp538Wrb60Lax4fPwR64ViY468OIUTbRlGZg==}

  commander@7.2.0:
    resolution: {integrity: sha512-QrWXB+ZQSVPmIWIhtEO9H+gwHaMGYiF5ChvoJ+K9ZGHG/sVsa6yiesAD1GC/x46sET00Xlwo1u49RVVVzvcSkw==}
    engines: {node: '>= 10'}

  commander@8.3.0:
    resolution: {integrity: sha512-OkTL9umf+He2DZkUq8f8J9of7yL6RJKI24dVITBmNfZBmri9zYZQrKkuXiKhyfPSu8tUhnVBB1iKXevvnlR4Ww==}
    engines: {node: '>= 12'}

  commitizen@4.3.1:
    resolution: {integrity: sha512-gwAPAVTy/j5YcOOebcCRIijn+mSjWJC+IYKivTu6aG8Ei/scoXgfsMRnuAk6b0GRste2J4NGxVdMN3ZpfNaVaw==}
    engines: {node: '>= 12'}
    hasBin: true

  commondir@1.0.1:
    resolution: {integrity: sha512-W9pAhw0ja1Edb5GVdIF1mjZw/ASI0AlShXM83UUGe2DVr5TdAPEA1OA8m/g8zWp9x6On7gqufY+FatDbC3MDQg==}

  compare-func@2.0.0:
    resolution: {integrity: sha512-zHig5N+tPWARooBnb0Zx1MFcdfpyJrfTJ3Y5L+IFvUm8rM74hHz66z0gw0x4tijh5CorKkKUCnW82R2vmpeCRA==}

  compare-versions@6.1.1:
    resolution: {integrity: sha512-4hm4VPpIecmlg59CHXnRDnqGplJFrbLG4aFEl5vl6cK1u76ws3LLvX7ikFnTDl5vo39sjWD6AaDPYodJp/NNHg==}

  concat-map@0.0.1:
    resolution: {integrity: sha512-/Srv4dswyQNBfohGpz9o6Yb3Gz3SrUDqBH5rTuhGR7ahtlbYKnVxw2bCFMRljaA7EXHaXZ8wsHdodFvbkhKmqg==}

  confbox@0.1.8:
    resolution: {integrity: sha512-RMtmw0iFkeR4YV+fUOSucriAQNb9g8zFR52MWCtl+cCZOFRNL6zeB395vPzFhEjjn4fMxXudmELnl/KF/WrK6w==}

  confbox@0.2.2:
    resolution: {integrity: sha512-1NB+BKqhtNipMsov4xI/NnhCKp9XG9NamYp5PVm9klAT0fsrNPjaFICsCFhNhwZJKNh7zB/3q8qXz0E9oaMNtQ==}

  console-control-strings@1.1.0:
    resolution: {integrity: sha512-ty/fTekppD2fIwRvnZAVdeOiGd1c7YXEixbgJTNzqcxJWKQnjJ/V1bNEEE6hygpM3WjwHFUVK6HTjWSzV4a8sQ==}

  conventional-changelog-angular@7.0.0:
    resolution: {integrity: sha512-ROjNchA9LgfNMTTFSIWPzebCwOGFdgkEq45EnvvrmSLvCtAw0HSmrCs7/ty+wAeYUZyNay0YMUNYFTRL72PkBQ==}
    engines: {node: '>=16'}

  conventional-changelog-conventionalcommits@7.0.2:
    resolution: {integrity: sha512-NKXYmMR/Hr1DevQegFB4MwfM5Vv0m4UIxKZTTYuD98lpTknaZlSRrDOG4X7wIXpGkfsYxZTghUN+Qq+T0YQI7w==}
    engines: {node: '>=16'}

  conventional-commit-types@3.0.0:
    resolution: {integrity: sha512-SmmCYnOniSsAa9GqWOeLqc179lfr5TRu5b4QFDkbsrJ5TZjPJx85wtOr3zn+1dbeNiXDKGPbZ72IKbPhLXh/Lg==}

  conventional-commits-parser@5.0.0:
    resolution: {integrity: sha512-ZPMl0ZJbw74iS9LuX9YIAiW8pfM5p3yh2o/NbXHbkFuZzY5jvdi5jFycEOkmBW5H5I7nA+D6f3UcsCLP2vvSEA==}
    engines: {node: '>=16'}
    hasBin: true

  convert-source-map@2.0.0:
    resolution: {integrity: sha512-Kvp459HrV2FEJ1CAsi1Ku+MY3kasH19TFykTz2xWmMeq6bk2NU3XXvfJ+Q61m0xktWwt+1HSYf3JZsTms3aRJg==}

  cookie@0.6.0:
    resolution: {integrity: sha512-U71cyTamuh1CRNCfpGY6to28lxvNwPG4Guz/EVjgf3Jmzv0vlDp1atT9eS5dDjMYHucpHbWns6Lwf3BKz6svdw==}
    engines: {node: '>= 0.6'}

  cosmiconfig-typescript-loader@6.1.0:
    resolution: {integrity: sha512-tJ1w35ZRUiM5FeTzT7DtYWAFFv37ZLqSRkGi2oeCK1gPhvaWjkAtfXvLmvE1pRfxxp9aQo6ba/Pvg1dKj05D4g==}
    engines: {node: '>=v18'}
    peerDependencies:
      '@types/node': '*'
      cosmiconfig: '>=9'
      typescript: '>=5'

  cosmiconfig@9.0.0:
    resolution: {integrity: sha512-itvL5h8RETACmOTFc4UfIyB2RfEHi71Ax6E/PivVxq9NseKbOWpeyHEOIbmAw1rs8Ak0VursQNww7lf7YtUwzg==}
    engines: {node: '>=14'}
    peerDependencies:
      typescript: '>=4.9.5'
    peerDependenciesMeta:
      typescript:
        optional: true

  crelt@1.0.6:
    resolution: {integrity: sha512-VQ2MBenTq1fWZUH9DJNGti7kKv6EeAuYr3cLwxUWhIu1baTaXh4Ib5W2CqHVqib4/MqbYGJqiL3Zb8GJZr3l4g==}

  cross-spawn@7.0.6:
    resolution: {integrity: sha512-uV2QOWP2nWzsy2aMp8aRibhi9dlzF5Hgh5SHaB9OiTGEyDTiJJyx0uy51QXdyWbtAHNua4XJzUKca3OzKUd3vA==}
    engines: {node: '>= 8'}

  crypto-random-string@4.0.0:
    resolution: {integrity: sha512-x8dy3RnvYdlUcPOjkEHqozhiwzKNSq7GcPuXFbnyMOCHxX8V3OgIg/pYuabl2sbUPfIJaeAQB7PMOK8DFIdoRA==}
    engines: {node: '>=12'}

  css-declaration-sorter@7.2.0:
    resolution: {integrity: sha512-h70rUM+3PNFuaBDTLe8wF/cdWu+dOZmb7pJt8Z2sedYbAcQVQV/tEchueg3GWxwqS0cxtbxmaHEdkNACqcvsow==}
    engines: {node: ^14 || ^16 || >=18}
    peerDependencies:
      postcss: ^8.0.9

  css-select@5.1.0:
    resolution: {integrity: sha512-nwoRF1rvRRnnCqqY7updORDsuqKzqYJ28+oSMaJMMgOauh3fvwHqMS7EZpIPqK8GL+g9mKxF1vP/ZjSeNjEVHg==}

  css-what@6.1.0:
    resolution: {integrity: sha512-HTUrgRJ7r4dsZKU6GjmpfRK1O76h97Z8MfS1G0FozR+oF2kG6Vfe8JE6zwrkbxigziPHinCJ+gCPjA9EaBDtRw==}
    engines: {node: '>= 6'}

  css.escape@1.5.1:
    resolution: {integrity: sha512-YUifsXXuknHlUsmlgyY0PKzgPOr7/FjCePfHNt0jxm83wHZi44VDMQ7/fGNkjY3/jV1MC+1CmZbaHzugyeRtpg==}

  cssesc@3.0.0:
    resolution: {integrity: sha512-/Tb/JcjK111nNScGob5MNtsntNM1aCNUDipB/TkwZFhyDrrE47SOx/18wF2bbjgc3ZzCSKW1T5nt5EbFoAz/Vg==}
    engines: {node: '>=4'}
    hasBin: true

  cssstyle@4.3.1:
    resolution: {integrity: sha512-ZgW+Jgdd7i52AaLYCriF8Mxqft0gD/R9i9wi6RWBhs1pqdPEzPjym7rvRKi397WmQFf3SlyUsszhw+VVCbx79Q==}
    engines: {node: '>=18'}

  csstype@3.1.3:
    resolution: {integrity: sha512-M1uQkMl8rQK/szD0LNhtqxIPLpimGm8sOBwU7lLnCpSbTyY3yeU1Vc7l4KT5zT4s/yOxHH5O7tIuuLOCnLADRw==}

  culori@4.0.1:
    resolution: {integrity: sha512-LSnjA6HuIUOlkfKVbzi2OlToZE8OjFi667JWN9qNymXVXzGDmvuP60SSgC+e92sd7B7158f7Fy3Mb6rXS5EDPw==}
    engines: {node: ^12.20.0 || ^14.13.1 || >=16.0.0}

  cz-conventional-changelog@3.3.0:
    resolution: {integrity: sha512-U466fIzU5U22eES5lTNiNbZ+d8dfcHcssH4o7QsdWaCcRs/feIPCxKYSWkYBNs5mny7MvEfwpTLWjvbm94hecw==}
    engines: {node: '>= 10'}

  d3-array@2.12.1:
    resolution: {integrity: sha512-B0ErZK/66mHtEsR1TkPEEkwdy+WDesimkM5gpZr5Dsg54BiTA5RXtYW5qTLIAcekaS9xfZrzBLF/OAkB3Qn1YQ==}

  d3-array@3.2.4:
    resolution: {integrity: sha512-tdQAmyA18i4J7wprpYq8ClcxZy3SC31QMeByyCFyRt7BVHdREQZ5lpzoe5mFEYZUWe+oq8HBvk9JjpibyEV4Jg==}
    engines: {node: '>=12'}

  d3-color@3.1.0:
    resolution: {integrity: sha512-zg/chbXyeBtMQ1LbD/WSoW2DpC3I0mpmPdW+ynRTj/x2DAWYrIY7qeZIHidozwV24m4iavr15lNwIwLxRmOxhA==}
    engines: {node: '>=12'}

  d3-delaunay@6.0.4:
    resolution: {integrity: sha512-mdjtIZ1XLAM8bm/hx3WwjfHt6Sggek7qH043O8KEjDXN40xi3vx/6pYSVTwLjEgiXQTbvaouWKynLBiUZ6SK6A==}
    engines: {node: '>=12'}

  d3-dispatch@3.0.1:
    resolution: {integrity: sha512-rzUyPU/S7rwUflMyLc1ETDeBj0NRuHKKAcvukozwhshr6g6c5d8zh4c2gQjY2bZ0dXeGLWc1PF174P2tVvKhfg==}
    engines: {node: '>=12'}

  d3-dsv@3.0.1:
    resolution: {integrity: sha512-UG6OvdI5afDIFP9w4G0mNq50dSOsXHJaRE8arAS5o9ApWnIElp8GZw1Dun8vP8OyHOZ/QJUKUJwxiiCCnUwm+Q==}
    engines: {node: '>=12'}
    hasBin: true

  d3-force@3.0.0:
    resolution: {integrity: sha512-zxV/SsA+U4yte8051P4ECydjD/S+qeYtnaIyAs9tgHCqfguma/aAQDjo85A9Z6EKhBirHRJHXIgJUlffT4wdLg==}
    engines: {node: '>=12'}

  d3-format@3.1.0:
    resolution: {integrity: sha512-YyUI6AEuY/Wpt8KWLgZHsIU86atmikuoOmCfommt0LYHiQSPjvX2AcFc38PX0CBpr2RCyZhjex+NS/LPOv6YqA==}
    engines: {node: '>=12'}

  d3-geo-voronoi@2.1.0:
    resolution: {integrity: sha512-kqE4yYuOjPbKdBXG0xztCacPwkVSK2REF1opSNrnqqtXJmNcM++UbwQ8SxvwP6IQTj9RvIjjK4qeiVsEfj0Z2Q==}
    engines: {node: '>=12'}

  d3-geo@3.1.1:
    resolution: {integrity: sha512-637ln3gXKXOwhalDzinUgY83KzNWZRKbYubaG+fGVuc/dxO64RRljtCTnf5ecMyE1RIdtqpkVcq0IbtU2S8j2Q==}
    engines: {node: '>=12'}

  d3-hierarchy@3.1.2:
    resolution: {integrity: sha512-FX/9frcub54beBdugHjDCdikxThEqjnR93Qt7PvQTOHxyiNCAlvMrHhclk3cD5VeAaq9fxmfRp+CnWw9rEMBuA==}
    engines: {node: '>=12'}

  d3-interpolate-path@2.3.0:
    resolution: {integrity: sha512-tZYtGXxBmbgHsIc9Wms6LS5u4w6KbP8C09a4/ZYc4KLMYYqub57rRBUgpUr2CIarIrJEpdAWWxWQvofgaMpbKQ==}

  d3-interpolate@3.0.1:
    resolution: {integrity: sha512-3bYs1rOD33uo8aqJfKP3JWPAibgw8Zm2+L9vBKEHJ2Rg+viTR7o5Mmv5mZcieN+FRYaAOWX5SJATX6k1PWz72g==}
    engines: {node: '>=12'}

  d3-path@1.0.9:
    resolution: {integrity: sha512-VLaYcn81dtHVTjEHd8B+pbe9yHWpXKZUC87PzoFmsFrJqgFwDe/qxfp5MlfsfM1V5E/iVt0MmEbWQ7FVIXh/bg==}

  d3-path@3.1.0:
    resolution: {integrity: sha512-p3KP5HCf/bvjBSSKuXid6Zqijx7wIfNW+J/maPs+iwR35at5JCbLUT0LzF1cnjbCHWhqzQTIN2Jpe8pRebIEFQ==}
    engines: {node: '>=12'}

  d3-quadtree@3.0.1:
    resolution: {integrity: sha512-04xDrxQTDTCFwP5H6hRhsRcb9xxv2RzkcsygFzmkSIOJy3PeRJP7sNk3VRIbKXcog561P9oU0/rVH6vDROAgUw==}
    engines: {node: '>=12'}

  d3-random@3.0.1:
    resolution: {integrity: sha512-FXMe9GfxTxqd5D6jFsQ+DJ8BJS4E/fT5mqqdjovykEB2oFbTMDVdg1MGFxfQW+FBOGoB++k8swBrgwSHT1cUXQ==}
    engines: {node: '>=12'}

  d3-sankey@0.12.3:
    resolution: {integrity: sha512-nQhsBRmM19Ax5xEIPLMY9ZmJ/cDvd1BG3UVvt5h3WRxKg5zGRbvnteTyWAbzeSvlh3tW7ZEmq4VwR5mB3tutmQ==}

  d3-scale-chromatic@3.1.0:
    resolution: {integrity: sha512-A3s5PWiZ9YCXFye1o246KoscMWqf8BsD9eRiJ3He7C9OBaxKhAd5TFCdEx/7VbKtxxTsu//1mMJFrEt572cEyQ==}
    engines: {node: '>=12'}

  d3-scale@4.0.2:
    resolution: {integrity: sha512-GZW464g1SH7ag3Y7hXjf8RoUuAFIqklOAq3MRl4OaWabTFJY9PN/E1YklhXLh+OQ3fM9yS2nOkCoS+WLZ6kvxQ==}
    engines: {node: '>=12'}

  d3-shape@1.3.7:
    resolution: {integrity: sha512-EUkvKjqPFUAZyOlhY5gzCxCeI0Aep04LwIRpsZ/mLFelJiUfnK56jo5JMDSE7yyP2kLSb6LtF+S5chMk7uqPqw==}

  d3-shape@3.2.0:
    resolution: {integrity: sha512-SaLBuwGm3MOViRq2ABk3eLoxwZELpH6zhl3FbAoJ7Vm1gofKx6El1Ib5z23NUEhF9AsGl7y+dzLe5Cw2AArGTA==}
    engines: {node: '>=12'}

  d3-tile@1.0.0:
    resolution: {integrity: sha512-79fnTKpPMPDS5xQ0xuS9ir0165NEwwkFpe/DSOmc2Gl9ldYzKKRDWogmTTE8wAJ8NA7PMapNfEcyKhI9Lxdu5Q==}

  d3-time-format@4.1.0:
    resolution: {integrity: sha512-dJxPBlzC7NugB2PDLwo9Q8JiTR3M3e4/XANkreKSUxF8vvXKqm1Yfq4Q5dl8budlunRVlUUaDUgFt7eA8D6NLg==}
    engines: {node: '>=12'}

  d3-time@3.1.0:
    resolution: {integrity: sha512-VqKjzBLejbSMT4IgbmVgDjpkYrNWUYJnbCGo874u7MMKIWsILRX+OpX/gTk8MqjpT1A/c6HY2dCA77ZN0lkQ2Q==}
    engines: {node: '>=12'}

  d3-timer@3.0.1:
    resolution: {integrity: sha512-ndfJ/JxxMd3nw31uyKoY2naivF+r29V+Lc0svZxe1JvvIRmi8hUsrMvdOwgS1o6uBHmiz91geQ0ylPP0aj1VUA==}
    engines: {node: '>=12'}

  d3-tricontour@1.0.2:
    resolution: {integrity: sha512-HIRxHzHagPtUPNabjOlfcyismJYIsc+Xlq4mlsts4e8eAcwyq9Tgk/sYdyhlBpQ0MHwVquc/8j+e29YjXnmxeA==}
    engines: {node: '>=12'}

  dargs@8.1.0:
    resolution: {integrity: sha512-wAV9QHOsNbwnWdNW2FYvE1P56wtgSbM+3SZcdGiWQILwVjACCXDCI3Ai8QlCjMDB8YK5zySiXZYBiwGmNY3lnw==}
    engines: {node: '>=12'}

  data-urls@5.0.0:
    resolution: {integrity: sha512-ZYP5VBHshaDAiVZxjbRVcFJpc+4xGgT0bK3vzy1HLN8jTO975HEbuYzZJcHoQEY5K1a0z8YayJkyVETa08eNTg==}
    engines: {node: '>=18'}

  date-fns@4.1.0:
    resolution: {integrity: sha512-Ukq0owbQXxa/U3EGtsdVBkR1w7KOQ5gIBqdH2hkvknzZPYvBxb/aa6E8L7tmjFtkwZBu3UXBbjIgPo/Ez4xaNg==}

  dayjs@1.11.13:
    resolution: {integrity: sha512-oaMBel6gjolK862uaPQOVTA7q3TZhuSvuMQAAglQDOWYO9A91IrAOUJEyKVlqJlHE0vq5p5UXxzdPfMH/x6xNg==}

  de-indent@1.0.2:
    resolution: {integrity: sha512-e/1zu3xH5MQryN2zdVaF0OrdNLUbvWxzMbi+iNA6Bky7l1RoP8a2fIbRocyHclXt/arDrrR6lL3TqFD9pMQTsg==}

  debug@4.4.1:
    resolution: {integrity: sha512-KcKCqiftBJcZr++7ykoDIEwSa3XWowTfNPo92BYxjXiyYEVrUQh2aLyhxBCwww+heortUFxEJYcRzosstTEBYQ==}
    engines: {node: '>=6.0'}
    peerDependencies:
      supports-color: '*'
    peerDependenciesMeta:
      supports-color:
        optional: true

  decimal.js@10.5.0:
    resolution: {integrity: sha512-8vDa8Qxvr/+d94hSh5P3IJwI5t8/c0KsMp+g8bNw9cY2icONa5aPfvKeieW1WlG0WQYwwhJ7mjui2xtiePQSXw==}

  decode-named-character-reference@1.1.0:
    resolution: {integrity: sha512-Wy+JTSbFThEOXQIR2L6mxJvEs+veIzpmqD7ynWxMXGpnk3smkHQOp6forLdHsKpAMW9iJpaBBIxz285t1n1C3w==}

  decompress-response@6.0.0:
    resolution: {integrity: sha512-aW35yZM6Bb/4oJlZncMH2LCoZtJXTRxES17vE3hoRiowU2kWHaJKFkSBDnDR+cm9J+9QhXmREyIfv0pji9ejCQ==}
    engines: {node: '>=10'}

  dedent-js@1.0.1:
    resolution: {integrity: sha512-OUepMozQULMLUmhxS95Vudo0jb0UchLimi3+pQ2plj61Fcy8axbP9hbiD4Sz6DPqn6XG3kfmziVfQ1rSys5AJQ==}

  dedent@0.7.0:
    resolution: {integrity: sha512-Q6fKUPqnAHAyhiUgFU7BUzLiv0kd8saH9al7tnu5Q/okj6dnupxyTgFIBjVzJATdfIAm9NAsvXNzjaKa+bxVyA==}

  dedent@1.6.0:
    resolution: {integrity: sha512-F1Z+5UCFpmQUzJa11agbyPVMbpgT/qA3/SKyJ1jyBgm7dUcUEa8v9JwDkerSQXfakBwFljIxhOJqGkjUwZ9FSA==}
    peerDependencies:
      babel-plugin-macros: ^3.1.0
    peerDependenciesMeta:
      babel-plugin-macros:
        optional: true

  deep-eql@5.0.2:
    resolution: {integrity: sha512-h5k/5U50IJJFpzfL6nO9jaaumfjO/f2NjK/oYB2Djzm4p9L+3T9qWpZqZ2hAbLPuuYq9wrU08WQyBTL5GbPk5Q==}
    engines: {node: '>=6'}

  deep-is@0.1.4:
    resolution: {integrity: sha512-oIPzksmTg4/MriiaYGO+okXDT7ztn/w3Eptv/+gSIdMdKsJo0u4CfYNFJPy+4SKMuCqGw2wxnA+URMg3t8a/bQ==}

  deepmerge@4.3.1:
    resolution: {integrity: sha512-3sUqbMEc77XqpdNO7FRyRog+eW3ph+GYCbj+rK+uYyRMuwsVy0rMiVtPn+QJlKFvWP/1PYpapqYn0Me2knFn+A==}
    engines: {node: '>=0.10.0'}

  defaults@1.0.4:
    resolution: {integrity: sha512-eFuaLoy/Rxalv2kr+lqMlUnrDWV+3j4pljOIJgLIhI058IQfWJ7vXhyEIHu+HtC738klGALYxOKDO0bQP3tg8A==}

  defer-to-connect@2.0.1:
    resolution: {integrity: sha512-4tvttepXG1VaYGrRibk5EwJd1t4udunSOVMdLSAL6mId1ix438oPwPZMALY41FCijukO1L0twNcGsdzS7dHgDg==}
    engines: {node: '>=10'}

  define-data-property@1.1.4:
    resolution: {integrity: sha512-rBMvIzlpA8v6E+SJZoo++HAYqsLrkg7MSfIinMPFhmkorw7X+dOXVJQs+QT69zGkzMyfDnIMN2Wid1+NbL3T+A==}
    engines: {node: '>= 0.4'}

  define-lazy-prop@2.0.0:
    resolution: {integrity: sha512-Ds09qNh8yw3khSjiJjiUInaGX9xlqZDY7JVryGxdxV7NPeuqQfplOpQ66yJFZut3jLa5zOwkXw1g9EI2uKh4Og==}
    engines: {node: '>=8'}

  delaunator@5.0.1:
    resolution: {integrity: sha512-8nvh+XBe96aCESrGOqMp/84b13H9cdKbG5P2ejQCh4d4sK9RL4371qou9drQjMhvnPmhWl5hnmqbEE0fXr9Xnw==}

  delayed-stream@1.0.0:
    resolution: {integrity: sha512-ZySD7Nf91aLB0RxL4KGrKHBXl7Eds1DAmEdcoVawXnLD7SDhpNgtuII2aAkg7a7QS41jxPSZ17p4VdGnMHk3MQ==}
    engines: {node: '>=0.4.0'}

  dependency-graph@1.0.0:
    resolution: {integrity: sha512-cW3gggJ28HZ/LExwxP2B++aiKxhJXMSIt9K48FOXQkm+vuG5gyatXnLsONRJdzO/7VfjDIiaOOa/bs4l464Lwg==}
    engines: {node: '>=4'}

  dequal@2.0.3:
    resolution: {integrity: sha512-0je+qPKHEMohvfRTCEo3CrPG6cAzAYgmzKyxRiYSSDkS6eGJdyVJm7WaYA5ECaAD9wLB2T4EEeymA5aFVcYXCA==}
    engines: {node: '>=6'}

  detect-file@1.0.0:
    resolution: {integrity: sha512-DtCOLG98P007x7wiiOmfI0fi3eIKyWiLTGJ2MDnVi/E04lWGbf+JzrRHMm0rgIIZJGtHpKpbVgLWHrv8xXpc3Q==}
    engines: {node: '>=0.10.0'}

  detect-indent@6.1.0:
    resolution: {integrity: sha512-reYkTUJAZb9gUuZ2RvVCNhVHdg62RHnJ7WJl8ftMi4diZ6NWlciOzQN88pUhSELEwflJht4oQDv0F0BMlwaYtA==}
    engines: {node: '>=8'}

  detect-libc@1.0.3:
    resolution: {integrity: sha512-pGjwhsmsp4kL2RTz08wcOlGN83otlqHeD/Z5T8GXZB+/YcpQ/dgo+lbU8ZsGxV0HIvqqxo9l7mqYwyYMD9bKDg==}
    engines: {node: '>=0.10'}
    hasBin: true

  detect-libc@2.0.4:
    resolution: {integrity: sha512-3UDv+G9CsCKO1WKMGw9fwq/SWJYbI0c5Y7LU1AXYoDdbhE2AHQ6N6Nb34sG8Fj7T5APy8qXDCKuuIHd1BR0tVA==}
    engines: {node: '>=8'}

  devalue@5.1.1:
    resolution: {integrity: sha512-maua5KUiapvEwiEAe+XnlZ3Rh0GD+qI1J/nb9vrJc3muPXvcF/8gXYTWF76+5DAqHyDUtOIImEuo0YKE9mshVw==}

  devlop@1.1.0:
    resolution: {integrity: sha512-RWmIqhcFf1lRYBvNmr7qTNuyCt/7/ns2jbpp1+PalgE/rDQcBT0fioSMUpJ93irlUhC5hrg4cYqe6U+0ImW0rA==}

  dlv@1.1.3:
    resolution: {integrity: sha512-+HlytyjlPKnIG8XuRG8WvmBP8xs8P71y+SKKS6ZXWoEgLuePxtDoUEiH7WkdePWrQ5JBpE6aoVqfZfJUQkjXwA==}

  doctrine@3.0.0:
    resolution: {integrity: sha512-yS+Q5i3hBf7GBkd4KG8a7eBNNWNGLTaEwwYWUijIYM7zrlYDM0BFXHjjPWlWZ1Rg7UaddZeIDmi9jF3HmqiQ2w==}
    engines: {node: '>=6.0.0'}

  dom-accessibility-api@0.5.16:
    resolution: {integrity: sha512-X7BJ2yElsnOJ30pZF4uIIDfBEVgF4XEBxL9Bxhy6dnrm5hkzqmsWHGTiHqRiITNhMyFLyAiWndIJP7Z1NTteDg==}

  dom-accessibility-api@0.6.3:
    resolution: {integrity: sha512-7ZgogeTnjuHbo+ct10G9Ffp0mif17idi0IyWNVA/wcwcm7NPOD/WEHVP3n7n3MhXqxoIYm8d6MuZohYWIZ4T3w==}

  dom-serializer@1.4.1:
    resolution: {integrity: sha512-VHwB3KfrcOOkelEG2ZOfxqLZdfkil8PtJi4P8N2MMXucZq2yLp75ClViUlOVwyoHEDjYU433Aq+5zWP61+RGag==}

  dom-serializer@2.0.0:
    resolution: {integrity: sha512-wIkAryiqt/nV5EQKqQpo3SToSOV9J0DnbJqwK7Wv/Trc92zIAYZ4FlMu+JPFW1DfGFt81ZTCGgDEabffXeLyJg==}

  domelementtype@2.3.0:
    resolution: {integrity: sha512-OLETBj6w0OsagBwdXnPdN0cnMfF9opN69co+7ZrbfPGrdpPVNBUj02spi6B1N7wChLQiPn4CSH/zJvXw56gmHw==}

  domhandler@3.3.0:
    resolution: {integrity: sha512-J1C5rIANUbuYK+FuFL98650rihynUOEzRLxW+90bKZRWB6A1X1Tf82GxR1qAWLyfNPRvjqfip3Q5tdYlmAa9lA==}
    engines: {node: '>= 4'}

  domhandler@4.3.1:
    resolution: {integrity: sha512-GrwoxYN+uWlzO8uhUXRl0P+kHE4GtVPfYzVLcUxPL7KNdHKj66vvlhiweIHqYYXWlw+T8iLMp42Lm67ghw4WMQ==}
    engines: {node: '>= 4'}

  domhandler@5.0.3:
    resolution: {integrity: sha512-cgwlv/1iFQiFnU96XXgROh8xTeetsnJiDsTc7TYCLFd9+/WNkIqPTxiM/8pSd8VIrhXGTf1Ny1q1hquVqDJB5w==}
    engines: {node: '>= 4'}

  domutils@2.8.0:
    resolution: {integrity: sha512-w96Cjofp72M5IIhpjgobBimYEfoPjx1Vx0BSX9P30WBdZW2WIKU0T1Bd0kz2eNZ9ikjKgHbEyKx8BB6H1L3h3A==}

  domutils@3.2.2:
    resolution: {integrity: sha512-6kZKyUajlDuqlHKVX1w7gyslj9MPIXzIFiz/rGu35uC1wMi+kMhQwGhl4lt9unC9Vb9INnY9Z3/ZA3+FhASLaw==}

  dot-prop@5.3.0:
    resolution: {integrity: sha512-QM8q3zDe58hqUqjraQOmzZ1LIH9SWQJTlEKCH4kJ2oQvLZk7RbQXvtDM2XEq3fwkV9CCvvH4LA0AV+ogFsBM2Q==}
    engines: {node: '>=8'}

  dotenv@16.0.3:
    resolution: {integrity: sha512-7GO6HghkA5fYG9TYnNxi14/7K9f5occMlp3zXAuSxn7CKCxt9xbNWG7yF8hTCSUchlfWSe3uLmlPfigevRItzQ==}
    engines: {node: '>=12'}

  dotenv@16.5.0:
    resolution: {integrity: sha512-m/C+AwOAr9/W1UOIZUo232ejMNnJAJtYQjUbHoNTBNTJSvqzzDh7vnrei3o3r3m9blf6ZoDkvcw0VmozNRFJxg==}
    engines: {node: '>=12'}

  dprint-node@1.0.8:
    resolution: {integrity: sha512-iVKnUtYfGrYcW1ZAlfR/F59cUVL8QIhWoBJoSjkkdua/dkWIgjZfiLMeTjiB06X0ZLkQ0M2C1VbUj/CxkIf1zg==}

  dunder-proto@1.0.1:
    resolution: {integrity: sha512-KIN/nDJBQRcXw0MLVhZE9iQHmG68qAVIBg9CqmUYjmQIhgij9U5MFvrqkUL5FbtyyzZuOeOt0zdeRe4UY7ct+A==}
    engines: {node: '>= 0.4'}

  effect@3.16.2:
    resolution: {integrity: sha512-lOZ9Q7PUDncgOItoyD/avjiGXfxb4Ot9M49KgB89Koy6aIfyNbKxEDLsJEx6LWX6o0MH5/bKfP1XID2A9Sc/5g==}

  electron-to-chromium@1.5.157:
    resolution: {integrity: sha512-/0ybgsQd1muo8QlnuTpKwtl0oX5YMlUGbm8xyqgDU00motRkKFFbUJySAQBWcY79rVqNLWIWa87BGVGClwAB2w==}

  embla-carousel-reactive-utils@8.6.0:
    resolution: {integrity: sha512-fMVUDUEx0/uIEDM0Mz3dHznDhfX+znCCDCeIophYb1QGVM7YThSWX+wz11zlYwWFOr74b4QLGg0hrGPJeG2s4A==}
    peerDependencies:
      embla-carousel: 8.6.0

  embla-carousel-svelte@8.6.0:
    resolution: {integrity: sha512-ZDsKk8Sdv+AUTygMYcwZjfRd1DTh+JSUzxkOo8b9iKAkYjg+39mzbY/lwHsE3jXSpKxdKWS69hPSNuzlOGtR2Q==}
    peerDependencies:
      svelte: ^3.49.0 || ^4.0.0 || ^5.0.0

  embla-carousel@8.6.0:
    resolution: {integrity: sha512-SjWyZBHJPbqxHOzckOfo8lHisEaJWmwd23XppYFYVh10bU66/Pn5tkVkbkCMZVdbUE5eTCI2nD8OyIP4Z+uwkA==}

  emoji-regex@8.0.0:
    resolution: {integrity: sha512-MSjYzcWNOA0ewAHpz0MxpYFvwg6yjy1NG3xteoqz644VCo/RPgnr1/GGt+ic3iJTzQ8Eu3TdM14SawnVUmGE6A==}

  encoding-sniffer@0.2.0:
    resolution: {integrity: sha512-ju7Wq1kg04I3HtiYIOrUrdfdDvkyO9s5XM8QAj/bN61Yo/Vb4vgJxy5vi4Yxk01gWHbrofpPtpxM8bKger9jhg==}

  enhanced-resolve@5.18.1:
    resolution: {integrity: sha512-ZSW3ma5GkcQBIpwZTSRAI8N71Uuwgs93IezB7mf7R60tC8ZbJideoDNKjHn2O9KIlx6rkGTTEk1xUCK2E1Y2Yg==}
    engines: {node: '>=10.13.0'}

  enquirer@2.4.1:
    resolution: {integrity: sha512-rRqJg/6gd538VHvR3PSrdRBb/1Vy2YfzHqzvbhGIQpDRKIa4FgV/54b5Q1xYSxOOwKvjXweS26E0Q+nAMwp2pQ==}
    engines: {node: '>=8.6'}

  entities@2.2.0:
    resolution: {integrity: sha512-p92if5Nz619I0w+akJrLZH0MX0Pb5DX39XOwQTtXSdQQOaYH03S1uIQp4mhOZtAXrxq4ViO67YTiLBo2638o9A==}

  entities@4.5.0:
    resolution: {integrity: sha512-V0hjH4dGPh9Ao5p0MoRY6BVqtwCjhz6vI5LT8AJ55H+4g9/4vbHx1I54fS0XuclLhDHArPQCiMjDxjaL8fPxhw==}
    engines: {node: '>=0.12'}

  entities@6.0.0:
    resolution: {integrity: sha512-aKstq2TDOndCn4diEyp9Uq/Flu2i1GlLkc6XIDQSDMuaFE3OPW5OphLCyQ5SpSJZTb4reN+kTcYru5yIfXoRPw==}
    engines: {node: '>=0.12'}

  env-paths@2.2.1:
    resolution: {integrity: sha512-+h1lkLKhZMTYjog1VEpJNG7NZJWcuc2DDk/qsqSTRRCOXiLjeQ1d1/udrUGhqMxUgAlwKNZ0cf2uqan5GLuS2A==}
    engines: {node: '>=6'}

  error-ex@1.3.2:
    resolution: {integrity: sha512-7dFHNmqeFSEt2ZBsCriorKnn3Z2pj+fd9kmI6QoWw4//DL+icEBfc0U7qJCisqrTsKTjw4fNFy2pW9OqStD84g==}

  es-define-property@1.0.1:
    resolution: {integrity: sha512-e3nRfgfUZ4rNGL232gUgX06QNyyez04KdjFrF+LTRoOXmrOgFKDg4BCdsjW8EnT69eqdYGmRpJwiPVYNrCaW3g==}
    engines: {node: '>= 0.4'}

  es-errors@1.3.0:
    resolution: {integrity: sha512-Zf5H2Kxt2xjTvbJvP2ZWLEICxA6j+hAmMzIlypy4xcBg1vKVnx89Wy0GbS+kf5cwCVFFzdCFh2XSCFNULS6csw==}
    engines: {node: '>= 0.4'}

  es-module-lexer@1.7.0:
    resolution: {integrity: sha512-jEQoCwk8hyb2AZziIOLhDqpm5+2ww5uIE6lkO/6jcOCusfk6LhMHpXXfBLXTZ7Ydyt0j4VoUQv6uGNYbdW+kBA==}

  es-object-atoms@1.1.1:
    resolution: {integrity: sha512-FGgH2h8zKNim9ljj7dankFPcICIK9Cp5bm+c2gQSYePhpaG5+esrLODihIorn+Pe6FGJzWhXQotPv73jTaldXA==}
    engines: {node: '>= 0.4'}

  es-set-tostringtag@2.1.0:
    resolution: {integrity: sha512-j6vWzfrGVfyXxge+O0x5sh6cvxAog0a/4Rdd2K36zCMV5eJ+/+tOAngRO8cODMNWbVRdVlmGZQL2YS3yR8bIUA==}
    engines: {node: '>= 0.4'}

  es-toolkit@1.38.0:
    resolution: {integrity: sha512-OT3AxczYYd3W50bCj4V0hKoOAfqIy9tof0leNQYekEDxVKir3RTVTJOLij7VAe6fsCNsGhC0JqIkURpMXTCSEA==}

  es6-promise@3.3.1:
    resolution: {integrity: sha512-SOp9Phqvqn7jtEUxPWdWfWoLmyt2VaJ6MpvP9Comy1MceMXqE6bxvaTu4iaxpYYPzhny28Lc+M87/c2cPK6lDg==}

  esbuild-register@3.6.0:
    resolution: {integrity: sha512-H2/S7Pm8a9CL1uhp9OvjwrBh5Pvx0H8qVOxNu8Wed9Y7qv56MPtq+GGM8RJpq6glYJn9Wspr8uw7l55uyinNeg==}
    peerDependencies:
      esbuild: '>=0.12 <1'

  esbuild-runner@2.2.2:
    resolution: {integrity: sha512-fRFVXcmYVmSmtYm2mL8RlUASt2TDkGh3uRcvHFOKNr/T58VrfVeKD9uT9nlgxk96u0LS0ehS/GY7Da/bXWKkhw==}
    hasBin: true
    peerDependencies:
      esbuild: '*'

  esbuild@0.25.4:
    resolution: {integrity: sha512-8pgjLUcUjcgDg+2Q4NYXnPbo/vncAY4UmyaCm0jZevERqCHZIaWwdJHkf8XQtu4AxSKCdvrUbT0XUr1IdZzI8Q==}
    engines: {node: '>=18'}
    hasBin: true

  escalade@3.2.0:
    resolution: {integrity: sha512-WUj2qlxaQtO4g6Pq5c29GTcWGDyd8itL8zTlipgECz3JesAiiOKotd8JU6otB3PACgG6xkJUyVhboMS+bje/jA==}
    engines: {node: '>=6'}

  escape-string-regexp@1.0.5:
    resolution: {integrity: sha512-vbRorB5FUQWvla16U8R/qgaFIya2qGzwDrNmCZuYKrbdSUMG6I1ZCGQRefkRVhuOkIGVne7BQ35DSfo1qvJqFg==}
    engines: {node: '>=0.8.0'}

  escape-string-regexp@4.0.0:
    resolution: {integrity: sha512-TtpcNJ3XAzx3Gq8sWRzJaVajRs0uVxA2YAkdb1jm2YkPz4G6egUFAyA3n5vtEIZefPk5Wa4UXbKuS5fKkJWdgA==}
    engines: {node: '>=10'}

  escape-string-regexp@5.0.0:
    resolution: {integrity: sha512-/veY75JbMK4j1yjvuUxuVsiS/hr/4iHs9FTT6cgTexxdE0Ly/glccBAkloH/DofkjRbZU3bnoj38mOmhkZ0lHw==}
    engines: {node: '>=12'}

  eslint-compat-utils@0.5.1:
    resolution: {integrity: sha512-3z3vFexKIEnjHE3zCMRo6fn/e44U7T1khUjg+Hp0ZQMCigh28rALD0nPFBcGZuiLC5rLZa2ubQHDRln09JfU2Q==}
    engines: {node: '>=12'}
    peerDependencies:
      eslint: '>=6.0.0'

  eslint-config-prettier@10.1.5:
    resolution: {integrity: sha512-zc1UmCpNltmVY34vuLRV61r1K27sWuX39E+uyUnY8xS2Bex88VV9cugG+UZbRSRGtGyFboj+D8JODyme1plMpw==}
    hasBin: true
    peerDependencies:
      eslint: '>=7.0.0'

  eslint-config-turbo@2.5.4:
    resolution: {integrity: sha512-OpjpDLXIaus0N/Y+pMj17K430xjpd6WTo0xPUESqYZ9BkMngv2n0ZdjktgJTbJVnDmK7gHrXgJAljtdIMcYBIg==}
    peerDependencies:
      eslint: '>6.6.0'
      turbo: '>2.0.0'

  eslint-plugin-svelte@2.46.1:
    resolution: {integrity: sha512-7xYr2o4NID/f9OEYMqxsEQsCsj4KaMy4q5sANaKkAb6/QeCjYFxRmDm2S3YC3A3pl1kyPZ/syOx/i7LcWYSbIw==}
    engines: {node: ^14.17.0 || >=16.0.0}
    peerDependencies:
      eslint: ^7.0.0 || ^8.0.0-0 || ^9.0.0-0
      svelte: ^3.37.0 || ^4.0.0 || ^5.0.0
    peerDependenciesMeta:
      svelte:
        optional: true

  eslint-plugin-svelte@3.9.0:
    resolution: {integrity: sha512-nvIUNyyPGbr5922Kd1p/jXe+FfNdVPXsxLyrrXpwfSbZZEFdAYva9O/gm2lObC/wXkQo/AUmQkAihfmNJYeCjA==}
    engines: {node: ^18.18.0 || ^20.9.0 || >=21.1.0}
    peerDependencies:
      eslint: ^8.57.1 || ^9.0.0
      svelte: ^3.37.0 || ^4.0.0 || ^5.0.0
    peerDependenciesMeta:
      svelte:
        optional: true

  eslint-plugin-turbo@2.5.4:
    resolution: {integrity: sha512-IZsW61DFj5mLMMaCJxhh1VE4HvNhfdnHnAaXajgne+LUzdyHk2NvYT0ECSa/1SssArcqgTvV74MrLL68hWLLFw==}
    peerDependencies:
      eslint: '>6.6.0'
      turbo: '>2.0.0'

  eslint-scope@7.2.2:
    resolution: {integrity: sha512-dOt21O7lTMhDM+X9mB4GX+DZrZtCUJPL/wlcTqxyrx5IvO0IYtILdtrQGQp+8n5S0gwSVmOf9NQrjMOgfQZlIg==}
    engines: {node: ^12.22.0 || ^14.17.0 || >=16.0.0}

  eslint-scope@8.3.0:
    resolution: {integrity: sha512-pUNxi75F8MJ/GdeKtVLSbYg4ZI34J6C0C7sbL4YOp2exGwen7ZsuBqKzUhXd0qMQ362yET3z+uPwKeg/0C2XCQ==}
    engines: {node: ^18.18.0 || ^20.9.0 || >=21.1.0}

  eslint-utils@3.0.0:
    resolution: {integrity: sha512-uuQC43IGctw68pJA1RgbQS8/NP7rch6Cwd4j3ZBtgo4/8Flj4eGE7ZYSZRN3iq5pVUv6GPdW5Z1RFleo84uLDA==}
    engines: {node: ^10.0.0 || ^12.0.0 || >= 14.0.0}
    peerDependencies:
      eslint: '>=5'

  eslint-visitor-keys@2.1.0:
    resolution: {integrity: sha512-0rSmRBzXgDzIsD6mGdJgevzgezI534Cer5L/vyMX0kHzT/jiB43jRhd9YUlMGYLQy2zprNmoT8qasCGtY+QaKw==}
    engines: {node: '>=10'}

  eslint-visitor-keys@3.4.3:
    resolution: {integrity: sha512-wpc+LXeiyiisxPlEkUzU6svyS1frIO3Mgxj1fdy7Pm8Ygzguax2N3Fa/D/ag1WqbOprdI+uY6wMUl8/a2G+iag==}
    engines: {node: ^12.22.0 || ^14.17.0 || >=16.0.0}

  eslint-visitor-keys@4.2.0:
    resolution: {integrity: sha512-UyLnSehNt62FFhSwjZlHmeokpRK59rcz29j+F1/aDgbkbRTk7wIc9XzdoasMUbRNKDM0qQt/+BJ4BrpFeABemw==}
    engines: {node: ^18.18.0 || ^20.9.0 || >=21.1.0}

  eslint@8.4.1:
    resolution: {integrity: sha512-TxU/p7LB1KxQ6+7aztTnO7K0i+h0tDi81YRY9VzB6Id71kNz+fFYnf5HD5UOQmxkzcoa0TlVZf9dpMtUv0GpWg==}
    engines: {node: ^12.22.0 || ^14.17.0 || >=16.0.0}
    deprecated: This version is no longer supported. Please see https://eslint.org/version-support for other options.
    hasBin: true

  eslint@9.28.0:
    resolution: {integrity: sha512-ocgh41VhRlf9+fVpe7QKzwLj9c92fDiqOj8Y3Sd4/ZmVA4Btx4PlUYPq4pp9JDyupkf1upbEXecxL2mwNV7jPQ==}
    engines: {node: ^18.18.0 || ^20.9.0 || >=21.1.0}
    hasBin: true
    peerDependencies:
      jiti: '*'
    peerDependenciesMeta:
      jiti:
        optional: true

  esm-env@1.2.2:
    resolution: {integrity: sha512-Epxrv+Nr/CaL4ZcFGPJIYLWFom+YeV1DqMLHJoEd9SYRxNbaFruBwfEX/kkHUJf55j2+TUbmDcmuilbP1TmXHA==}

  espree@10.3.0:
    resolution: {integrity: sha512-0QYC8b24HWY8zjRnDTL6RiHfDbAWn63qb4LMj1Z4b076A4une81+z03Kg7l7mn/48PUTqoLptSXez8oknU8Clg==}
    engines: {node: ^18.18.0 || ^20.9.0 || >=21.1.0}

  espree@9.2.0:
    resolution: {integrity: sha512-oP3utRkynpZWF/F2x/HZJ+AGtnIclaR7z1pYPxy7NYM2fSO6LgK/Rkny8anRSPK/VwEA1eqm2squui0T7ZMOBg==}
    engines: {node: ^12.22.0 || ^14.17.0 || >=16.0.0}

  espree@9.6.1:
    resolution: {integrity: sha512-oruZaFkjorTpF32kDSI5/75ViwGeZginGGy2NoOSg3Q9bnwlnmDm4HLnkl0RE3n+njDXR037aY1+x58Z/zFdwQ==}
    engines: {node: ^12.22.0 || ^14.17.0 || >=16.0.0}

  esprima@4.0.1:
    resolution: {integrity: sha512-eGuFFw7Upda+g4p+QHvnW0RyTX/SVeJBDM/gCtMARO0cLuT2HcEKnTPvhjV6aGeqrCB/sbNop0Kszm0jsaWU4A==}
    engines: {node: '>=4'}
    hasBin: true

  esquery@1.6.0:
    resolution: {integrity: sha512-ca9pw9fomFcKPvFLXhBKUK90ZvGibiGOvRJNbjljY7s7uq/5YO4BOzcYtJqExdx99rF6aAcnRxHmcUHcz6sQsg==}
    engines: {node: '>=0.10'}

  esrap@1.2.2:
    resolution: {integrity: sha512-F2pSJklxx1BlQIQgooczXCPHmcWpn6EsP5oo73LQfonG9fIlIENQ8vMmfGXeojP9MrkzUNAfyU5vdFlR9shHAw==}

  esrap@1.4.6:
    resolution: {integrity: sha512-F/D2mADJ9SHY3IwksD4DAXjTt7qt7GWUf3/8RhCNWmC/67tyb55dpimHmy7EplakFaflV0R/PC+fdSPqrRHAQw==}

  esrecurse@4.3.0:
    resolution: {integrity: sha512-KmfKL3b6G+RXvP8N1vr3Tq1kL/oCFgn2NYXEtqP8/L3pKapUA4G8cFVaoF3SU323CD4XypR/ffioHmkti6/Tag==}
    engines: {node: '>=4.0'}

  estraverse@5.3.0:
    resolution: {integrity: sha512-MMdARuVEQziNTeJD8DgMqmhwR11BRQ/cBP+pLtYdSTnf3MIO8fFeiINEbX36ZdNlfU/7A9f3gUw49B3oQsvwBA==}
    engines: {node: '>=4.0'}

  estree-walker@2.0.2:
    resolution: {integrity: sha512-Rfkk/Mp/DL7JVje3u18FxFujQlTNR2q6QfMSMB7AvCBx91NGj/ba3kCfza0f6dVDbw7YlRf/nDrn7pQrCCyQ/w==}

  estree-walker@3.0.3:
    resolution: {integrity: sha512-7RUKfXgSMMkzt6ZuXmqapOurLGPPfgj6l9uRZ7lRGolvk0y2yocc35LdcxKC5PQZdn2DMqioAQ2NoWcrTKmm6g==}

  esutils@2.0.3:
    resolution: {integrity: sha512-kVscqXk4OCp68SZ0dkgEKVi6/8ij300KBWTJq32P/dYeWTSwK41WyTxalN1eRmA5Z9UU/LX9D7FWSmV9SAYx6g==}
    engines: {node: '>=0.10.0'}

  expand-tilde@2.0.2:
    resolution: {integrity: sha512-A5EmesHW6rfnZ9ysHQjPdJRni0SRar0tjtG5MNtm9n5TUvsYU8oozprtRD4AqHxcZWWlVuAmQo2nWKfN9oyjTw==}
    engines: {node: '>=0.10.0'}

  expect-type@1.2.1:
    resolution: {integrity: sha512-/kP8CAwxzLVEeFrMm4kMmy4CCDlpipyA7MYLVrdJIkV0fYF0UaigQHRsxHiuY/GEea+bh4KSv3TIlgr+2UL6bw==}
    engines: {node: '>=12.0.0'}

  exsolve@1.0.5:
    resolution: {integrity: sha512-pz5dvkYYKQ1AHVrgOzBKWeP4u4FRb3a6DNK2ucr0OoNwYIU4QWsJ+NM36LLzORT+z845MzKHHhpXiUF5nvQoJg==}

  extend@3.0.2:
    resolution: {integrity: sha512-fjquC59cD7CyW6urNXK0FBufkZcoiGG80wTuPujX590cB5Ttln20E2UB4S/WARVqhXffZl2LNgS+gQdPIIim/g==}

  external-editor@3.1.0:
    resolution: {integrity: sha512-hMQ4CX1p1izmuLYyZqLMO/qGNw10wSv9QDCPfzXfyFrOaCSSoRfqE1Kf1s5an66J5JZC62NewG+mK49jOCtQew==}
    engines: {node: '>=4'}

  fast-check@3.23.2:
    resolution: {integrity: sha512-h5+1OzzfCC3Ef7VbtKdcv7zsstUQwUDlYpUTvjeUsJAssPgLn7QzbboPtL5ro04Mq0rPOsMzl7q5hIbRs2wD1A==}
    engines: {node: '>=8.0.0'}

  fast-deep-equal@3.1.3:
    resolution: {integrity: sha512-f3qQ9oQy9j2AhBe/H9VC91wLmKBCCU/gDOnKNAYG5hswO7BLKj09Hc5HYNz9cGI++xlpDCIgDaitVs03ATR84Q==}

  fast-glob@3.3.3:
    resolution: {integrity: sha512-7MptL8U0cqcFdzIzwOTHoilX9x5BrNqye7Z/LuC7kCMRio1EMSyqRK3BEAUD7sXRq4iT4AzTVuZdhgQ2TCvYLg==}
    engines: {node: '>=8.6.0'}

  fast-json-stable-stringify@2.1.0:
    resolution: {integrity: sha512-lhd/wF+Lk98HZoTCtlVraHtfh5XYijIjalXck7saUtuanSDyLMxnHhSXEDJqHxD7msR8D0uCmqlkwjCV8xvwHw==}

  fast-levenshtein@2.0.6:
    resolution: {integrity: sha512-DCXu6Ifhqcks7TZKY3Hxp3y6qphY5SJZmrWMDrKcERSOXWQdMhU9Ig/PYrzyw/ul9jOIyh0N4M0tbC5hodg8dw==}

  fast-uri@3.0.6:
    resolution: {integrity: sha512-Atfo14OibSv5wAp4VWNsFYE1AchQRTv9cBGWET4pZWHzYshFSS9NQI6I57rdKn9croWVMbYFbLhJ+yJvmZIIHw==}

  fastq@1.19.1:
    resolution: {integrity: sha512-GwLTyxkCXjXbxqIhTsMI2Nui8huMPtnxg7krajPJAjnEG/iiOS7i+zCtWGZR9G0NBKbXKh6X9m9UIsYX/N6vvQ==}

  fdir@6.4.4:
    resolution: {integrity: sha512-1NZP+GK4GfuAv3PqKvxQRDMjdSRZjnkq7KfhlNrCNNlZ0ygQFpebfrnfnq/W7fpUnAv9aGWmY1zKx7FYL3gwhg==}
    peerDependencies:
      picomatch: ^3 || ^4
    peerDependenciesMeta:
      picomatch:
        optional: true

  figures@3.2.0:
    resolution: {integrity: sha512-yaduQFRKLXYOGgEn6AZau90j3ggSOyiqXU0F9JZfeXYhNa+Jk4X+s45A2zg5jns87GAFa34BBm2kXw4XpNcbdg==}
    engines: {node: '>=8'}

  file-entry-cache@6.0.1:
    resolution: {integrity: sha512-7Gps/XWymbLk2QLYK4NzpMOrYjMhdIxXuIvy2QBsLE6ljuodKvdkWs/cpyJJ3CVIVpH0Oi1Hvg1ovbMzLdFBBg==}
    engines: {node: ^10.12.0 || >=12.0.0}

  file-entry-cache@8.0.0:
    resolution: {integrity: sha512-XXTUwCvisa5oacNGRP9SfNtYBNAMi+RPwBFmblZEF7N7swHYQS6/Zfk7SRwx4D5j3CH211YNRco1DEMNVfZCnQ==}
    engines: {node: '>=16.0.0'}

  fill-range@7.1.1:
    resolution: {integrity: sha512-YsGpe3WHLK8ZYi4tWDg2Jy3ebRz2rXowDxnld4bkQB00cc/1Zw9AWnC0i9ztDJitivtQvaI9KaLyKrc+hBW0yg==}
    engines: {node: '>=8'}

  find-node-modules@2.1.3:
    resolution: {integrity: sha512-UC2I2+nx1ZuOBclWVNdcnbDR5dlrOdVb7xNjmT/lHE+LsgztWks3dG7boJ37yTS/venXw84B/mAW9uHVoC5QRg==}

  find-root@1.1.0:
    resolution: {integrity: sha512-NKfW6bec6GfKc0SGx1e07QZY9PE99u0Bft/0rzSD5k3sO/vwkVUpDUKVm5Gpp5Ue3YfShPFTX2070tDs5kB9Ng==}

  find-up@5.0.0:
    resolution: {integrity: sha512-78/PXT1wlLLDgTzDs7sjq9hzz0vXD+zn+7wypEe4fXQxCmdmqfGsEPQxmiCSQI3ajFV91bVSsvNtrJRiW6nGng==}
    engines: {node: '>=10'}

  find-up@7.0.0:
    resolution: {integrity: sha512-YyZM99iHrqLKjmt4LJDj58KI+fYyufRLBSYcqycxf//KpBk9FoewoGX0450m9nB44qrZnovzC2oeP5hUibxc/g==}
    engines: {node: '>=18'}

  findup-sync@4.0.0:
    resolution: {integrity: sha512-6jvvn/12IC4quLBL1KNokxC7wWTvYncaVUYSoxWw7YykPLuRrnv4qdHcSOywOI5RpkOVGeQRtWM8/q+G6W6qfQ==}
    engines: {node: '>= 8'}

  flat-cache@3.2.0:
    resolution: {integrity: sha512-CYcENa+FtcUKLmhhqyctpclsq7QF38pKjZHsGNiSQF5r4FtoKDWabFDl3hzaEQMvT1LHEysw5twgLvpYYb4vbw==}
    engines: {node: ^10.12.0 || >=12.0.0}

  flat-cache@4.0.1:
    resolution: {integrity: sha512-f7ccFPK3SXFHpx15UIGyRJ/FJQctuKZ0zVuN3frBo4HnK3cay9VEW0R6yPYFHC0AgqhukPzKjq22t5DmAyqGyw==}
    engines: {node: '>=16'}

  flatted@3.3.3:
    resolution: {integrity: sha512-GX+ysw4PBCz0PzosHDepZGANEuFCMLrnRTiEy9McGjmkCQYwRq4A/X786G/fjM/+OjsWSU1ZrY5qyARZmO/uwg==}

  for-each@0.3.5:
    resolution: {integrity: sha512-dKx12eRCVIzqCxFGplyFKJMPvLEWgmNtUrpTiJIR5u97zEhRG8ySrtboPHZXx7daLxQVrl643cTzbab2tkQjxg==}
    engines: {node: '>= 0.4'}

  form-data-encoder@2.1.4:
    resolution: {integrity: sha512-yDYSgNMraqvnxiEXO4hi88+YZxaHC6QKzb5N84iRCTDeRO7ZALpir/lVmf/uXUhnwUr2O4HU8s/n6x+yNjQkHw==}
    engines: {node: '>= 14.17'}

  form-data@4.0.2:
    resolution: {integrity: sha512-hGfm/slu0ZabnNt4oaRZ6uREyfCj6P4fT/n6A1rGV+Z0VdGXjfOhVUpkn6qVQONHGIFwmveGXyDs75+nr6FM8w==}
    engines: {node: '>= 6'}

  formsnap@2.0.1:
    resolution: {integrity: sha512-iJSe4YKd/W6WhLwKDVJU9FQeaJRpEFuolhju7ZXlRpUVyDdqFdMP8AUBICgnVvQPyP41IPAlBa/v0Eo35iE6wQ==}
    engines: {node: '>=18', pnpm: '>=8.7.0'}
    peerDependencies:
      svelte: ^5.0.0
      sveltekit-superforms: ^2.19.0

  fraction.js@4.3.7:
    resolution: {integrity: sha512-ZsDfxO51wGAXREY55a7la9LScWpwv9RxIrYABrlvOFBlH/ShPnrtsXeuUIfXKKOVicNxQ+o8JTbJvjS4M89yew==}

  fs-extra@11.3.0:
    resolution: {integrity: sha512-Z4XaCL6dUDHfP/jT25jJKMmtxvuwbkrD1vNSMFlo9lNLY2c5FHYSQgHPRZUjAB26TpDEoW9HCOgplrdbaPV/ew==}
    engines: {node: '>=14.14'}

  fs-extra@9.1.0:
    resolution: {integrity: sha512-hcg3ZmepS30/7BSFqRvoo3DOMQu7IjqxO5nCDt+zM9XWjb33Wg7ziNT+Qvqbuc3+gWpzO02JubVyk2G4Zvo1OQ==}
    engines: {node: '>=10'}

  fs-minipass@2.1.0:
    resolution: {integrity: sha512-V/JgOLFCS+R6Vcq0slCuaeWEdNC3ouDlJMNIsacH2VtALiu9mV4LPrHc5cDl8k5aw6J8jwgWWpiTo5RYhmIzvg==}
    engines: {node: '>= 8'}

  fs.realpath@1.0.0:
    resolution: {integrity: sha512-OO0pH2lK6a0hZnAdau5ItzHPI6pUlvI7jMVnxUQRtw4owF2wk8lOSabtGDCTP4Ggrg2MbGnWO9X8K1t4+fGMDw==}

  fsevents@2.3.2:
    resolution: {integrity: sha512-xiqMQR4xAeHTuB9uWm+fFRcIOgKBMiOBP+eXiyT7jsgVCq1bkVygt00oASowB7EdtpOHaaPgKt812P9ab+DDKA==}
    engines: {node: ^8.16.0 || ^10.6.0 || >=11.0.0}
    os: [darwin]

  fsevents@2.3.3:
    resolution: {integrity: sha512-5xoDfX+fL7faATnagmWPpbFtwh/R77WmMMqqHGS65C3vvB0YHrgF+B1YmZ3441tMj5n63k0212XNoJwzlhffQw==}
    engines: {node: ^8.16.0 || ^10.6.0 || >=11.0.0}
    os: [darwin]

  function-bind@1.1.2:
    resolution: {integrity: sha512-7XHNxH7qX9xG5mIwxkhumTox/MIRNcOgDrxWsMt2pAr23WHp6MrRlN7FBSFpCpr+oVO0F744iUgR82nJMfG2SA==}

  functional-red-black-tree@1.0.1:
    resolution: {integrity: sha512-dsKNQNdj6xA3T+QlADDA7mOSlX0qiMINjn0cgr+eGHGsbSHzTabcIogz2+p/iqP1Xs6EP/sS2SbqH+brGTbq0g==}

  gauge@5.0.2:
    resolution: {integrity: sha512-pMaFftXPtiGIHCJHdcUUx9Rby/rFT/Kkt3fIIGCs+9PMDIljSyRiqraTlxNtBReJRDfUefpa263RQ3vnp5G/LQ==}
    engines: {node: ^14.17.0 || ^16.13.0 || >=18.0.0}
    deprecated: This package is no longer supported.

  gensync@1.0.0-beta.2:
    resolution: {integrity: sha512-3hN7NaskYvMDLQY55gnW3NQ+mesEAepTqlg+VEbj7zzqEMBVNhzcGYYeqFo/TlYz6eQiFcp1HcsCZO+nGgS8zg==}
    engines: {node: '>=6.9.0'}

  get-caller-file@2.0.5:
    resolution: {integrity: sha512-DyFP3BM/3YHTQOCUL/w0OZHR0lpKeGrxotcHWcqNEdnltqFwXVfhEBQ94eIo34AfQpo0rGki4cyIiftY06h2Fg==}
    engines: {node: 6.* || 8.* || >= 10.*}

  get-intrinsic@1.3.0:
    resolution: {integrity: sha512-9fSjSaos/fRIVIp+xSJlE6lfwhES7LNtKaCBIamHsjr2na1BiABJPo0mOjjz8GJDURarmCPGqaiVg5mfjb98CQ==}
    engines: {node: '>= 0.4'}

  get-proto@1.0.1:
    resolution: {integrity: sha512-sTSfBjoXBp89JvIKIefqw7U2CCebsc74kiY6awiGogKtoSGbgjYE/G/+l9sF3MWFPNc9IcoOC4ODfKHfxFmp0g==}
    engines: {node: '>= 0.4'}

  get-stream@6.0.1:
    resolution: {integrity: sha512-ts6Wi+2j3jQjqi70w5AlN8DFnkSwC+MqmxEzdEALB2qXZYV3X/b1CTfgPLGJNMeAWxdPfU8FO1ms3NUfaHCPYg==}
    engines: {node: '>=10'}

  git-raw-commits@4.0.0:
    resolution: {integrity: sha512-ICsMM1Wk8xSGMowkOmPrzo2Fgmfo4bMHLNX6ytHjajRJUqvHOw/TFapQ+QG75c3X/tTDDhOSRPGC52dDbNM8FQ==}
    engines: {node: '>=16'}
    hasBin: true

  glob-parent@5.1.2:
    resolution: {integrity: sha512-AOIgSQCepiJYwP3ARnGx+5VnTu2HBYdzbGP45eLw1vr3zB3vZLeyed1sC9hnbcOc9/SrMyM5RPQrkGz4aS9Zow==}
    engines: {node: '>= 6'}

  glob-parent@6.0.2:
    resolution: {integrity: sha512-XxwI8EOhVQgWp6iDL+3b0r86f4d6AX6zSU55HfB4ydCEuXLXc5FcYeOu+nnGftS4TEju/11rt4KJPTMgbfmv4A==}
    engines: {node: '>=10.13.0'}

  glob@7.2.3:
    resolution: {integrity: sha512-nFR0zLpU2YCaRxwoCJvL6UvCH2JFyFVIvwTLsIf21AuHlMskA1hhTdk+LlYJtOlYt9v6dvszD2BGRqBL+iQK9Q==}
    deprecated: Glob versions prior to v9 are no longer supported

  glob@9.3.5:
    resolution: {integrity: sha512-e1LleDykUz2Iu+MTYdkSsuWX8lvAjAcs0Xef0lNIu0S2wOAzuTxCJtcd9S3cijlwYF18EsU3rzb8jPVobxDh9Q==}
    engines: {node: '>=16 || 14 >=14.17'}

  global-directory@4.0.1:
    resolution: {integrity: sha512-wHTUcDUoZ1H5/0iVqEudYW4/kAlN5cZ3j/bXn0Dpbizl9iaUVeWSHqiOjsgk6OW2bkLclbBjzewBz6weQ1zA2Q==}
    engines: {node: '>=18'}

  global-modules@1.0.0:
    resolution: {integrity: sha512-sKzpEkf11GpOFuw0Zzjzmt4B4UZwjOcG757PPvrfhxcLFbq0wpsgpOqxpxtxFiCG4DtG93M6XRVbF2oGdev7bg==}
    engines: {node: '>=0.10.0'}

  global-prefix@1.0.2:
    resolution: {integrity: sha512-5lsx1NUDHtSjfg0eHlmYvZKv8/nVqX4ckFbM+FrGcQ+04KWcWFo9P5MxPZYSzUvyzmdTbI7Eix8Q4IbELDqzKg==}
    engines: {node: '>=0.10.0'}

  globals@11.12.0:
    resolution: {integrity: sha512-WOBp/EEGUiIsJSp7wcv/y6MO+lV9UoncWqxuFfm8eBwzWNgyfBd6Gz+IeKQ9jCmyhoH99g15M3T+QaVHFjizVA==}
    engines: {node: '>=4'}

  globals@13.24.0:
    resolution: {integrity: sha512-AhO5QUcj8llrbG09iWhPU2B204J1xnPeL8kQmVorSsy+Sjj1sk8gIyh6cUocGmH4L0UuhAJy+hJMRA4mgA4mFQ==}
    engines: {node: '>=8'}

  globals@14.0.0:
    resolution: {integrity: sha512-oahGvuMGQlPw/ivIYBjVSrWAfWLBeku5tpPE2fOPLi+WHffIWbuh2tCjhyQhTBPMf5E9jDEH4FOmTYgYwbKwtQ==}
    engines: {node: '>=18'}

  globals@15.15.0:
    resolution: {integrity: sha512-7ACyT3wmyp3I61S4fG682L0VA2RGD9otkqGJIwNUMF1SWUombIIk+af1unuDYgMm082aHYwD+mzJvv9Iu8dsgg==}
    engines: {node: '>=18'}

  globals@16.2.0:
    resolution: {integrity: sha512-O+7l9tPdHCU320IigZZPj5zmRCFG9xHmx9cU8FqU2Rp+JN714seHV+2S9+JslCpY4gJwU2vOGox0wzgae/MCEg==}
    engines: {node: '>=18'}

  globalyzer@0.1.0:
    resolution: {integrity: sha512-40oNTM9UfG6aBmuKxk/giHn5nQ8RVz/SS4Ir6zgzOv9/qC3kKZ9v4etGTcJbEl/NyVQH7FGU7d+X1egr57Md2Q==}

  globrex@0.1.2:
    resolution: {integrity: sha512-uHJgbwAMwNFf5mLst7IWLNg14x1CkeqglJb/K3doi4dw6q2IvAAmM/Y81kevy83wP+Sst+nutFTYOGg3d1lsxg==}

  gopd@1.2.0:
    resolution: {integrity: sha512-ZUKRh6/kUFoAiTAtTYPZJ3hw9wNxx+BIBOijnlG9PnrJsCcSjs1wyyD6vJpaYtgnzDrKYRSqf3OO6Rfa93xsRg==}
    engines: {node: '>= 0.4'}

  got-fetch@5.1.10:
    resolution: {integrity: sha512-Gwj/A2htjvLEcY07PKDItv0WCPEs3dV2vWeZ+9TVBSKSTuWEZ4oXaMD0ZAOsajwx2orahQWN4HI0MfRyWSZsbg==}
    engines: {node: '>=14.0.0'}
    peerDependencies:
      got: ^12.0.0

  got@12.6.1:
    resolution: {integrity: sha512-mThBblvlAF1d4O5oqyvN+ZxLAYwIJK7bpMxgYqPD9okW0C3qm5FFn7k811QrcuEBwaogR3ngOFoCfs6mRv7teQ==}
    engines: {node: '>=14.16'}

  graceful-fs@4.2.11:
    resolution: {integrity: sha512-RbJ5/jmFcNNCcDV5o9eTnBLJ/HszWV0P73bc+Ff4nS/rJj+YaS6IGyiOL0VoBYX+l1Wrl3k63h/KrH+nhJ0XvQ==}

  graphemer@1.4.0:
    resolution: {integrity: sha512-EtKwoO6kxCL9WO5xipiHTZlSzBm7WLT627TqC/uVRd0HKmq8NXyebnNYxDoBi7wt8eTWrUrKXCOVaFq9x1kgag==}

  grpc-web@1.5.0:
    resolution: {integrity: sha512-y1tS3BBIoiVSzKTDF3Hm7E8hV2n7YY7pO0Uo7depfWJqKzWE+SKr0jvHNIJsJJYILQlpYShpi/DRJJMbosgDMQ==}

  has-flag@3.0.0:
    resolution: {integrity: sha512-sKJf1+ceQBr4SMkvQnBDNDtf4TXpVhVGateu0t918bl30FnbE2m4vNLX+VWe/dpjlb+HugGYzW7uQXH98HPEYw==}
    engines: {node: '>=4'}

  has-flag@4.0.0:
    resolution: {integrity: sha512-EykJT/Q1KjTWctppgIAgfSO0tKVuZUjhgMr17kqTumMl6Afv3EISleU7qZUzoXDFTAHTDC4NOoG/ZxU3EvlMPQ==}
    engines: {node: '>=8'}

  has-property-descriptors@1.0.2:
    resolution: {integrity: sha512-55JNKuIW+vq4Ke1BjOTjM2YctQIvCT7GFzHwmfZPGo5wnrgkid0YQtnAleFSqumZm4az3n2BS+erby5ipJdgrg==}

  has-symbols@1.1.0:
    resolution: {integrity: sha512-1cDNdwJ2Jaohmb3sg4OmKaMBwuC48sYni5HUw2DvsC8LjGTLK9h+eb1X6RyuOHe4hT0ULCW68iomhjUoKUqlPQ==}
    engines: {node: '>= 0.4'}

  has-tostringtag@1.0.2:
    resolution: {integrity: sha512-NqADB8VjPFLM2V0VvHUewwwsw0ZWBaIdgo+ieHtK3hasLz4qeCRjYcqfB6AQrBggRKppKF8L52/VqdVsO47Dlw==}
    engines: {node: '>= 0.4'}

  has-unicode@2.0.1:
    resolution: {integrity: sha512-8Rf9Y83NBReMnx0gFzA8JImQACstCYWUplepDa9xprwwtmgEZUF0h/i5xSA625zB/I37EtrswSST6OXxwaaIJQ==}

  hasown@2.0.2:
    resolution: {integrity: sha512-0hJU9SCPvmMzIBdZFqNPXWa6dqh7WdH0cII9y+CyS8rG3nL48Bclra9HmKhVVUHyPWNH5Y7xDwAB7bfgSjkUMQ==}
    engines: {node: '>= 0.4'}

  hast-util-from-dom@5.0.1:
    resolution: {integrity: sha512-N+LqofjR2zuzTjCPzyDUdSshy4Ma6li7p/c3pA78uTwzFgENbgbUrm2ugwsOdcjI1muO+o6Dgzp9p8WHtn/39Q==}

  hast-util-from-html-isomorphic@2.0.0:
    resolution: {integrity: sha512-zJfpXq44yff2hmE0XmwEOzdWin5xwH+QIhMLOScpX91e/NSGPsAzNCvLQDIEPyO2TXi+lBmU6hjLIhV8MwP2kw==}

  hast-util-from-html@2.0.3:
    resolution: {integrity: sha512-CUSRHXyKjzHov8yKsQjGOElXy/3EKpyX56ELnkHH34vDVw1N1XSQ1ZcAvTyAPtGqLTuKP/uxM+aLkSPqF/EtMw==}

  hast-util-from-parse5@8.0.3:
    resolution: {integrity: sha512-3kxEVkEKt0zvcZ3hCRYI8rqrgwtlIOFMWkbclACvjlDw8Li9S2hk/d51OI0nr/gIpdMHNepwgOKqZ/sy0Clpyg==}

  hast-util-is-element@3.0.0:
    resolution: {integrity: sha512-Val9mnv2IWpLbNPqc/pUem+a7Ipj2aHacCwgNfTiK0vJKl0LF+4Ba4+v1oPHFpf3bLYmreq0/l3Gud9S5OH42g==}

  hast-util-parse-selector@4.0.0:
    resolution: {integrity: sha512-wkQCkSYoOGCRKERFWcxMVMOcYE2K1AaNLU8DXS9arxnLOUEWbOXKXiJUNzEpqZ3JOKpnha3jkFrumEjVliDe7A==}

  hast-util-raw@9.1.0:
    resolution: {integrity: sha512-Y8/SBAHkZGoNkpzqqfCldijcuUKh7/su31kEBp67cFY09Wy0mTRgtsLYsiIxMJxlu0f6AA5SUTbDR8K0rxnbUw==}

  hast-util-to-html@9.0.5:
    resolution: {integrity: sha512-OguPdidb+fbHQSU4Q4ZiLKnzWo8Wwsf5bZfbvu7//a9oTYoqD/fWpe96NuHkoS9h0ccGOTe0C4NGXdtS0iObOw==}

  hast-util-to-parse5@8.0.0:
    resolution: {integrity: sha512-3KKrV5ZVI8if87DVSi1vDeByYrkGzg4mEfeu4alwgmmIeARiBLKCZS2uw5Gb6nU9x9Yufyj3iudm6i7nl52PFw==}

  hast-util-to-text@4.0.2:
    resolution: {integrity: sha512-KK6y/BN8lbaq654j7JgBydev7wuNMcID54lkRav1P0CaE1e47P72AWWPiGKXTJU271ooYzcvTAn/Zt0REnvc7A==}

  hast-util-whitespace@3.0.0:
    resolution: {integrity: sha512-88JUN06ipLwsnv+dVn+OIYOvAuvBMy/Qoi6O7mQHxdPXpjy+Cd6xRkWwux7DKO+4sYILtLBRIKgsdpS2gQc7qw==}

  hastscript@9.0.1:
    resolution: {integrity: sha512-g7df9rMFX/SPi34tyGCyUBREQoKkapwdY/T04Qn9TDWfHhAYt4/I0gMVirzK5wEzeUqIjEB+LXC/ypb7Aqno5w==}

  he@1.2.0:
    resolution: {integrity: sha512-F/1DnUGPopORZi0ni+CvrCgHQ5FyEAHRLSApuYWMmrbSwoN2Mn/7k+Gl38gJnR7yyDZk6WLXwiGod1JOWNDKGw==}
    hasBin: true

  homedir-polyfill@1.0.3:
    resolution: {integrity: sha512-eSmmWE5bZTK2Nou4g0AI3zZ9rswp7GRKoKXS1BLUkvPviOqs4YTN1djQIqrXy9k5gEtdLPy86JjRwsNM9tnDcA==}
    engines: {node: '>=0.10.0'}

  html-encoding-sniffer@4.0.0:
    resolution: {integrity: sha512-Y22oTqIU4uuPgEemfz7NDJz6OeKf12Lsu+QC+s3BVpda64lTiMYCyGwg5ki4vFxkMwQdeZDl2adZoqUgdFuTgQ==}
    engines: {node: '>=18'}

  html-void-elements@3.0.0:
    resolution: {integrity: sha512-bEqo66MRXsUGxWHV5IP0PUiAWwoEjba4VCzg0LjFJBpchPaTfyfCKTG6bc5F8ucKec3q5y6qOdGyYTSBEvhCrg==}

  htmlparser2-svelte@4.1.0:
    resolution: {integrity: sha512-+4f4RBFz7Rj2Hp0ZbFbXC+Kzbd6S9PgjiuFtdT76VMNgKogrEZy0pG2UrPycPbrZzVEIM5lAT3lAdkSTCHLPjg==}

  htmlparser2@9.1.0:
    resolution: {integrity: sha512-5zfg6mHUoaer/97TxnGpxmbR7zJtPwIYFMZ/H5ucTlPZhKvtum05yiPK3Mgai3a0DyVxv7qYqoweaEd2nrYQzQ==}

  http-cache-semantics@4.2.0:
    resolution: {integrity: sha512-dTxcvPXqPvXBQpq5dUr6mEMJX4oIEFv6bwom3FDwKRDsuIjjJGANqhBuoAn9c1RQJIdAKav33ED65E2ys+87QQ==}

  http-proxy-agent@7.0.2:
    resolution: {integrity: sha512-T1gkAiYYDWYx3V5Bmyu7HcfcvL7mUrTWiM6yOfa3PIphViJ/gFPbvidQ+veqSOHci/PxBcDabeUNCzpOODJZig==}
    engines: {node: '>= 14'}

  http2-wrapper@2.2.1:
    resolution: {integrity: sha512-V5nVw1PAOgfI3Lmeaj2Exmeg7fenjhRUgz1lPSezy1CuhPYbgQtbQj4jZfEAEMlaL+vupsvhjqCyjzob0yxsmQ==}
    engines: {node: '>=10.19.0'}

  https-proxy-agent@5.0.1:
    resolution: {integrity: sha512-dFcAjpTQFgoLMzC2VwU+C/CbS7uRL0lWmxDITmqm7C+7F0Odmj6s9l6alZc6AELXhrnggM2CeWSXHGOdX2YtwA==}
    engines: {node: '>= 6'}

  https-proxy-agent@7.0.6:
    resolution: {integrity: sha512-vK9P5/iUfdl95AI+JVyUuIcVtd4ofvtrOr3HNtM2yxC9bnMbEdp3x01OhQNnjb8IJYi38VlTE3mBXwcfvywuSw==}
    engines: {node: '>= 14'}

  husky@9.1.7:
    resolution: {integrity: sha512-5gs5ytaNjBrh5Ow3zrvdUUY+0VxIuWVL4i9irt6friV+BqdCfmV11CQTWMiBYWHbXhco+J1kHfTOUkePhCDvMA==}
    engines: {node: '>=18'}
    hasBin: true

  iconv-lite@0.4.24:
    resolution: {integrity: sha512-v3MXnZAcvnywkTUEZomIActle7RXXeedOR31wwl7VlyoXO4Qi9arvSenNQWne1TcRwhCL1HwLI21bEqdpj8/rA==}
    engines: {node: '>=0.10.0'}

  iconv-lite@0.6.3:
    resolution: {integrity: sha512-4fCk79wshMdzMp2rH06qWrJE4iolqLhCUH+OiuIgU++RB0+94NlDL81atO7GX55uUKueo0txHNtvEyI6D7WdMw==}
    engines: {node: '>=0.10.0'}

  ieee754@1.2.1:
    resolution: {integrity: sha512-dcyqhDvX1C46lXZcVqCpK+FtMRQVdIMN6/Df5js2zouUsqG7I6sFxitIC+7KYK29KdXOLHdu9zL4sFnoVQnqaA==}

  ignore@4.0.6:
    resolution: {integrity: sha512-cyFDKrqc/YdcWFniJhzI42+AzS+gNwmUzOSFcRCQYwySuBBBy/KjuxWLZ/FHEH6Moq1NizMOBWyTcv8O4OZIMg==}
    engines: {node: '>= 4'}

  ignore@5.3.2:
    resolution: {integrity: sha512-hsBTNUqQTDwkWtcdYI2i06Y/nUBEsNEDJKjWdigLvegy8kDuJAS8uRlpkkcQpyEXL0Z/pjDy5HBmMjRCJ2gq+g==}
    engines: {node: '>= 4'}

  ignore@7.0.5:
    resolution: {integrity: sha512-Hs59xBNfUIunMFgWAbGX5cq6893IbWg4KnrjbYwX3tx0ztorVgTDA6B2sxf8ejHJ4wz8BqGUMYlnzNBer5NvGg==}
    engines: {node: '>= 4'}

  import-fresh@3.3.1:
    resolution: {integrity: sha512-TR3KfrTZTYLPB6jUjfx6MF9WcWrHL9su5TObK4ZkYgBdWKPOFoSoQIdEuTuR82pmtxH2spWG9h6etwfr1pLBqQ==}
    engines: {node: '>=6'}

  import-lazy@4.0.0:
    resolution: {integrity: sha512-rKtvo6a868b5Hu3heneU+L4yEQ4jYKLtjpnPeUdK7h0yzXGmyBTypknlkCvHFBqfX9YlorEiMM6Dnq/5atfHkw==}
    engines: {node: '>=8'}

  import-meta-resolve@4.1.0:
    resolution: {integrity: sha512-I6fiaX09Xivtk+THaMfAwnA3MVA5Big1WHF1Dfx9hFuvNIWpXnorlkzhcQf6ehrqQiiZECRt1poOAkPmer3ruw==}

  imurmurhash@0.1.4:
    resolution: {integrity: sha512-JmXMZ6wuvDmLiHEml9ykzqO6lwFbof0GG4IkcGaENdCRDDmMVnny7s5HsIgHCbaq0w2MyPhDqkhTUgS2LU2PHA==}
    engines: {node: '>=0.8.19'}

  indent-string@4.0.0:
    resolution: {integrity: sha512-EdDDZu4A2OyIK7Lr/2zG+w5jmbuk1DVBnEwREQvBzspBJkCEbRa8GxU1lghYcaGJCnRWibjDXlq779X1/y5xwg==}
    engines: {node: '>=8'}

  inflight@1.0.6:
    resolution: {integrity: sha512-k92I/b08q4wvFscXCLvqfsHCrjrF7yiXsQuIVvVE7N82W3+aqpzuUdBbfhWcy/FZR3/4IgflMgKLOsvPDrGCJA==}
    deprecated: This module is not supported, and leaks memory. Do not use it. Check out lru-cache if you want a good and tested way to coalesce async requests by a key value, which is much more comprehensive and powerful.

  inherits@2.0.4:
    resolution: {integrity: sha512-k/vGaX4/Yla3WzyMCvTQOXYeIHvqOKtnqBduzTHpzpQZzAskKMhZ2K+EnBiSM9zGSoIFeMpXKxa4dYeZIQqewQ==}

  ini@1.3.8:
    resolution: {integrity: sha512-JV/yugV2uzW5iMRSiZAyDtQd+nxtUnjeLt0acNdw98kKLrvuRVyB80tsREOE7yvGVgalhZ6RNXCmEHkUKBKxew==}

  ini@4.1.1:
    resolution: {integrity: sha512-QQnnxNyfvmHFIsj7gkPcYymR8Jdw/o7mp5ZFihxn6h8Ci6fh3Dx4E1gPjpQEpIuPo9XVNY/ZUwh4BPMjGyL01g==}
    engines: {node: ^14.17.0 || ^16.13.0 || >=18.0.0}

  inline-style-parser@0.2.4:
    resolution: {integrity: sha512-0aO8FkhNZlj/ZIbNi7Lxxr12obT7cL1moPfE4tg1LkX7LlLfC6DeX4l2ZEud1ukP9jNQyNnfzQVqwbwmAATY4Q==}

  inquirer@8.2.5:
    resolution: {integrity: sha512-QAgPDQMEgrDssk1XiwwHoOGYF9BAbUcc1+j+FhEvaOt8/cKRqyLn0U5qA6F74fGhTMGxf92pOvPBeh29jQJDTQ==}
    engines: {node: '>=12.0.0'}

  inquirer@9.3.7:
    resolution: {integrity: sha512-LJKFHCSeIRq9hanN14IlOtPSTe3lNES7TYDTE2xxdAy1LS5rYphajK1qtwvj3YmQXvvk0U2Vbmcni8P9EIQW9w==}
    engines: {node: '>=18'}

  internmap@1.0.1:
    resolution: {integrity: sha512-lDB5YccMydFBtasVtxnZ3MRBHuaoE8GKsppq+EchKL2U4nK/DmEpPHNH8MZe5HkMtpSiTSOZwfN0tzYjO/lJEw==}

  internmap@2.0.3:
    resolution: {integrity: sha512-5Hh7Y1wQbvY5ooGgPbDaL5iYLAPzMTUrjMulskHLH6wnv/A+1q5rgEaiuqEjB+oxGXIVZs1FF+R/KPN3ZSQYYg==}
    engines: {node: '>=12'}

  is-arguments@1.2.0:
    resolution: {integrity: sha512-7bVbi0huj/wrIAOzb8U1aszg9kdi3KN/CyU19CTI7tAoZYEZoL9yCDXpbXN+uPsuWnP02cyug1gleqq+TU+YCA==}
    engines: {node: '>= 0.4'}

  is-arrayish@0.2.1:
    resolution: {integrity: sha512-zz06S8t0ozoDXMG+ube26zeCTNXcKIPJZJi8hBrF4idCLms4CG9QtK7qBl1boi5ODzFpjswb5JPmHCbMpjaYzg==}

  is-binary-path@2.1.0:
    resolution: {integrity: sha512-ZMERYes6pDydyuGidse7OsHxtbI7WVeUEozgR/g7rd0xUimYNlvZRE/K2MgZTjWy725IfelLeVcEM97mmtRGXw==}
    engines: {node: '>=8'}

  is-callable@1.2.7:
    resolution: {integrity: sha512-1BC0BVFhS/p0qtw6enp8e+8OD0UrK0oFLztSjNzhcKA3WDuJxxAPXzPuPtKkjEY9UUoEWlX/8fgKeu2S8i9JTA==}
    engines: {node: '>= 0.4'}

  is-core-module@2.16.1:
    resolution: {integrity: sha512-UfoeMA6fIJ8wTYFEUjelnaGI67v6+N7qXJEvQuIGa99l4xsCruSYOVSQ0uPANn4dAzm8lkYPaKLrrijLq7x23w==}
    engines: {node: '>= 0.4'}

  is-docker@2.2.1:
    resolution: {integrity: sha512-F+i2BKsFrH66iaUFc0woD8sLy8getkwTwtOBjvs56Cx4CgJDeKQeqfz8wAYiSb8JOprWhHH5p77PbmYCvvUuXQ==}
    engines: {node: '>=8'}
    hasBin: true

  is-extglob@2.1.1:
    resolution: {integrity: sha512-SbKbANkN603Vi4jEZv49LeVJMn4yGwsbzZworEoyEiutsN3nJYdbO36zfhGJ6QEDpOZIFkDtnq5JRxmvl3jsoQ==}
    engines: {node: '>=0.10.0'}

  is-fullwidth-code-point@3.0.0:
    resolution: {integrity: sha512-zymm5+u+sCsSWyD9qNaejV3DFvhCKclKdizYaJUuHA83RLjb7nSuGnddCHGv0hk+KY7BMAlsWeK4Ueg6EV6XQg==}
    engines: {node: '>=8'}

  is-generator-function@1.1.0:
    resolution: {integrity: sha512-nPUB5km40q9e8UfN/Zc24eLlzdSf9OfKByBw9CIdw4H1giPMeA0OIJvbchsCu4npfI2QcMVBsGEBHKZ7wLTWmQ==}
    engines: {node: '>= 0.4'}

  is-glob@4.0.3:
    resolution: {integrity: sha512-xelSayHH36ZgE7ZWhli7pW34hNbNl8Ojv5KVmkJD4hBdD3th8Tfk9vYasLM+mXWOZhFkgZfxhLSnrwRr4elSSg==}
    engines: {node: '>=0.10.0'}

  is-interactive@1.0.0:
    resolution: {integrity: sha512-2HvIEKRoqS62guEC+qBjpvRubdX910WCMuJTZ+I9yvqKU2/12eSL549HMwtabb4oupdj2sMP50k+XJfB/8JE6w==}
    engines: {node: '>=8'}

  is-module@1.0.0:
    resolution: {integrity: sha512-51ypPSPCoTEIN9dy5Oy+h4pShgJmPCygKfyRCISBI+JoWT/2oJvK8QPxmwv7b/p239jXrm9M1mlQbyKJ5A152g==}

  is-number@7.0.0:
    resolution: {integrity: sha512-41Cifkg6e8TylSpdtTpeLVMqvSBEVzTttHvERD741+pnZ8ANv0004MRL43QKPDlK9cGvNp6NZWZUBlbGXYxxng==}
    engines: {node: '>=0.12.0'}

  is-obj@2.0.0:
    resolution: {integrity: sha512-drqDG3cbczxxEJRoOXcOjtdp1J/lyp1mNn0xaznRs8+muBhgQcrnbspox5X5fOw0HnMnbfDzvnEMEtqDEJEo8w==}
    engines: {node: '>=8'}

  is-plain-obj@4.1.0:
    resolution: {integrity: sha512-+Pgi+vMuUNkJyExiMBt5IlFoMyKnr5zhJ4Uspz58WOhBF5QoIZkFyNHIbBAtHwzVAgk5RtndVNsDRN61/mmDqg==}
    engines: {node: '>=12'}

  is-potential-custom-element-name@1.0.1:
    resolution: {integrity: sha512-bCYeRA2rVibKZd+s2625gGnGF/t7DSqDs4dP7CrLA1m7jKWz6pps0LpYLJN8Q64HtmPKJ1hrN3nzPNKFEKOUiQ==}

  is-reference@1.2.1:
    resolution: {integrity: sha512-U82MsXXiFIrjCK4otLT+o2NA2Cd2g5MLoOVXUZjIOhLurrRxpEXzI8O0KZHr3IjLvlAH1kTPYSuqer5T9ZVBKQ==}

  is-reference@3.0.3:
    resolution: {integrity: sha512-ixkJoqQvAP88E6wLydLGGqCJsrFUnqoH6HnaczB8XmDH1oaWU+xxdptvikTgaEhtZ53Ky6YXiBuUI2WXLMCwjw==}

  is-regex@1.2.1:
    resolution: {integrity: sha512-MjYsKHO5O7mCsmRGxWcLWheFqN9DJ/2TmngvjKXihe6efViPqc274+Fx/4fYj/r03+ESvBdTXK0V6tA3rgez1g==}
    engines: {node: '>= 0.4'}

  is-stream@3.0.0:
    resolution: {integrity: sha512-LnQR4bZ9IADDRSkvpqMGvt/tEJWclzklNgSw48V5EAaAeDd6qGvN8ei6k5p0tvxSR171VmGyHuTiAOfxAbr8kA==}
    engines: {node: ^12.20.0 || ^14.13.1 || >=16.0.0}

  is-text-path@2.0.0:
    resolution: {integrity: sha512-+oDTluR6WEjdXEJMnC2z6A4FRwFoYuvShVVEGsS7ewc0UTi2QtAKMDJuL4BDEVt+5T7MjFo12RP8ghOM75oKJw==}
    engines: {node: '>=8'}

  is-typed-array@1.1.15:
    resolution: {integrity: sha512-p3EcsicXjit7SaskXHs1hA91QxgTw46Fv6EFKKGS5DRFLD8yKnohjF3hxoju94b/OcMZoQukzpPpBE9uLVKzgQ==}
    engines: {node: '>= 0.4'}

  is-unicode-supported@0.1.0:
    resolution: {integrity: sha512-knxG2q4UC3u8stRGyAVJCOdxFmv5DZiRcdlIaAQXAbSfJya+OhopNotLQrstBhququ4ZpuKbDc/8S6mgXgPFPw==}
    engines: {node: '>=10'}

  is-utf8@0.2.1:
    resolution: {integrity: sha512-rMYPYvCzsXywIsldgLaSoPlw5PfoB/ssr7hY4pLfcodrA5M/eArza1a9VmTiNIBNMjOGr1Ow9mTyU2o69U6U9Q==}

  is-windows@1.0.2:
    resolution: {integrity: sha512-eXK1UInq2bPmjyX6e3VHIzMLobc4J94i4AWn+Hpq3OU5KkrRC96OAcR3PRJ/pGu6m8TRnBHP9dkXQVsT/COVIA==}
    engines: {node: '>=0.10.0'}

  is-wsl@2.2.0:
    resolution: {integrity: sha512-fKzAra0rGJUUBwGBgNkHZuToZcn+TtXHpeCgmkMJMMYx1sQDYaCSyjJBSCa2nH1DGm7s3n1oBnohoVTBaN7Lww==}
    engines: {node: '>=8'}

  isexe@2.0.0:
    resolution: {integrity: sha512-RHxMLp9lnKHGHRng9QFhRCMbYAcVpn69smSGcq3f36xjgVVWThj4qqLbTLlq7Ssj8B+fIQ1EuCEGI2lKsyQeIw==}

  jiti@2.4.2:
    resolution: {integrity: sha512-rg9zJN+G4n2nfJl5MW3BMygZX56zKPNVEYYqq7adpmMh4Jn2QNEwhvQlFy6jPVdcod7txZtKHWnyZiA3a0zP7A==}
    hasBin: true

  jju@1.4.0:
    resolution: {integrity: sha512-8wb9Yw966OSxApiCt0K3yNJL8pnNeIv+OEq2YMidz4FKP6nonSRoOXc80iXY4JaN2FC11B9qsNmDsm+ZOfMROA==}

  joi@17.13.3:
    resolution: {integrity: sha512-otDA4ldcIx+ZXsKHWmp0YizCweVRZG96J10b0FevjfuncLO1oX59THoAmHkNubYJ+9gWsYsp5k8v4ib6oDv1fA==}

  js-tokens@4.0.0:
    resolution: {integrity: sha512-RdJUflcE3cUzKiMqQgsCu06FPu9UdIJO0beYbPhHN4k6apgJtifcoCtT9bcxOpYBtpD2kCM6Sbzg4CausW/PKQ==}

  js-yaml@4.1.0:
    resolution: {integrity: sha512-wpxZs9NoxZaJESJGIZTyDEaYpl0FKSA+FB9aJiyemKhMwkxQg63h4T1KJgUGHpTqPDNRcmmYLugrRjJlBtWvRA==}
    hasBin: true

  jsdoc-type-pratt-parser@4.1.0:
    resolution: {integrity: sha512-Hicd6JK5Njt2QB6XYFS7ok9e37O8AYk3jTcppG4YVQnYjOemymvTcmc7OWsmq/Qqj5TdRFO5/x/tIPmBeRtGHg==}
    engines: {node: '>=12.0.0'}

  jsdom@25.0.1:
    resolution: {integrity: sha512-8i7LzZj7BF8uplX+ZyOlIz86V6TAsSs+np6m1kpW9u0JWi4z/1t+FzcK1aek+ybTnAC4KhBL4uXCNT0wcUIeCw==}
    engines: {node: '>=18'}
    peerDependencies:
      canvas: ^2.11.2
    peerDependenciesMeta:
      canvas:
        optional: true

  jsesc@3.1.0:
    resolution: {integrity: sha512-/sM3dO2FOzXjKQhJuo0Q173wf2KOo8t4I8vHy6lF9poUp7bKT0/NHE8fPX23PwfhnykfqnC2xRxOnVw5XuGIaA==}
    engines: {node: '>=6'}
    hasBin: true

  json-buffer@3.0.1:
    resolution: {integrity: sha512-4bV5BfR2mqfQTJm+V5tPPdf+ZpuhiIvTuAB5g8kcrXOZpTT/QwwVRWBywX1ozr6lEuPdbHxwaJlm9G6mI2sfSQ==}

  json-parse-even-better-errors@2.3.1:
    resolution: {integrity: sha512-xyFwyhro/JEof6Ghe2iz2NcXoj2sloNsWr/XsERDK/oiPCfaNhl5ONfp+jQdAZRQQ0IJWNzH9zIZF7li91kh2w==}

  json-schema-to-ts@3.1.1:
    resolution: {integrity: sha512-+DWg8jCJG2TEnpy7kOm/7/AxaYoaRbjVB4LFZLySZlWn8exGs3A4OLJR966cVvU26N7X9TWxl+Jsw7dzAqKT6g==}
    engines: {node: '>=16'}

  json-schema-traverse@0.4.1:
    resolution: {integrity: sha512-xbbCH5dCYU5T8LcEhhuh7HJ88HXuW3qsI3Y0zOZFKfZEHcpWiHU/Jxzk629Brsab/mMiHQti9wMP+845RPe3Vg==}

  json-schema-traverse@1.0.0:
    resolution: {integrity: sha512-NM8/P9n3XjXhIZn1lLhkFaACTOURQXjWhV4BA/RnOv8xvgqtqpAX9IO4mRQxSx1Rlo4tqzeqb0sOlruaOy3dug==}

  json-stable-stringify-without-jsonify@1.0.1:
    resolution: {integrity: sha512-Bdboy+l7tA3OGW6FjyFHWkP5LuByj1Tk33Ljyq0axyzdk9//JSi2u3fP1QSmd1KNwq6VOKYGlAu87CisVir6Pw==}

  json5@2.2.3:
    resolution: {integrity: sha512-XmOWe7eyHYH14cLdVPoyg+GOH3rYX++KpzrylJwSW98t3Nk+U8XOl8FWKOgwtzdb8lXGf6zYwDUzeHMWfxasyg==}
    engines: {node: '>=6'}
    hasBin: true

  jsonfile@6.1.0:
    resolution: {integrity: sha512-5dgndWOriYSm5cnYaJNhalLNDKOqFwyDB/rr1E9ZsGciGvKPs8R2xYGCacuf3z6K1YKDz182fd+fY3cn3pMqXQ==}

  jsonparse@1.3.1:
    resolution: {integrity: sha512-POQXvpdL69+CluYsillJ7SUhKvytYjW9vG/GKpnf+xP8UWgYEM/RaMzHHofbALDiKbbP1W8UEYmgGl39WkPZsg==}
    engines: {'0': node >= 0.2.0}

  katex@0.16.22:
    resolution: {integrity: sha512-XCHRdUw4lf3SKBaJe4EvgqIuWwkPSo9XoeO8GjQW94Bp7TWv9hNhzZjZ+OH9yf1UmLygb7DIT5GSFQiyt16zYg==}
    hasBin: true

  keyv@4.5.4:
    resolution: {integrity: sha512-oxVHkHR/EJf2CNXnWxRLW6mg7JyCCUcG0DtEGmL2ctUo1PNTin1PUil+r/+4r5MpVgC/fn1kjsx7mjSujKqIpw==}

  kleur@3.0.3:
    resolution: {integrity: sha512-eTIzlVOSUR+JxdDFepEYcBMtZ9Qqdef+rnzWdRZuMbOywu5tO2w2N7rqjoANZ5k9vywhL6Br1VRjUIgTQx4E8w==}
    engines: {node: '>=6'}

  kleur@4.1.5:
    resolution: {integrity: sha512-o+NO+8WrRiQEE4/7nwRJhN1HWpVmJm511pBHUxPLtp0BUISzlBplORYSmTclCnJvQq2tKu/sgl3xVpkc7ZWuQQ==}
    engines: {node: '>=6'}

  known-css-properties@0.35.0:
    resolution: {integrity: sha512-a/RAk2BfKk+WFGhhOCAYqSiFLc34k8Mt/6NWRI4joER0EYUzXIcFivjjnoD3+XU1DggLn/tZc3DOAgke7l8a4A==}

  known-css-properties@0.36.0:
    resolution: {integrity: sha512-A+9jP+IUmuQsNdsLdcg6Yt7voiMF/D4K83ew0OpJtpu+l34ef7LaohWV0Rc6KNvzw6ZDizkqfyB5JznZnzuKQA==}

  kolorist@1.8.0:
    resolution: {integrity: sha512-Y+60/zizpJ3HRH8DCss+q95yr6145JXZo46OTpFvDZWLfRCE4qChOyk1b26nMaNpfHHgxagk9dXT5OP0Tfe+dQ==}

  layerchart@2.0.0-next.16:
    resolution: {integrity: sha512-cZyBP9l/3Ym8rOHq1UkqqVyWVSxkfLg1V834XvRNwIAwQUYBdb0JRuleq0CfH5kk0n7B57gfDZ9bm0AUJJB76w==}
    peerDependencies:
      svelte: ^5.0.0

  levn@0.4.1:
    resolution: {integrity: sha512-+bT2uH4E5LGE7h/n3evcS/sQlJXCpIp6ym8OWJ5eV6+67Dsql/LaaT7qJBAt2rzfoa/5QBGBhxDix1dMt2kQKQ==}
    engines: {node: '>= 0.8.0'}

  libphonenumber-js@1.12.8:
    resolution: {integrity: sha512-f1KakiQJa9tdc7w1phC2ST+DyxWimy9c3g3yeF+84QtEanJr2K77wAmBPP22riU05xldniHsvXuflnLZ4oysqA==}

  lightningcss-darwin-arm64@1.30.1:
    resolution: {integrity: sha512-c8JK7hyE65X1MHMN+Viq9n11RRC7hgin3HhYKhrMyaXflk5GVplZ60IxyoVtzILeKr+xAJwg6zK6sjTBJ0FKYQ==}
    engines: {node: '>= 12.0.0'}
    cpu: [arm64]
    os: [darwin]

  lightningcss-darwin-x64@1.30.1:
    resolution: {integrity: sha512-k1EvjakfumAQoTfcXUcHQZhSpLlkAuEkdMBsI/ivWw9hL+7FtilQc0Cy3hrx0AAQrVtQAbMI7YjCgYgvn37PzA==}
    engines: {node: '>= 12.0.0'}
    cpu: [x64]
    os: [darwin]

  lightningcss-freebsd-x64@1.30.1:
    resolution: {integrity: sha512-kmW6UGCGg2PcyUE59K5r0kWfKPAVy4SltVeut+umLCFoJ53RdCUWxcRDzO1eTaxf/7Q2H7LTquFHPL5R+Gjyig==}
    engines: {node: '>= 12.0.0'}
    cpu: [x64]
    os: [freebsd]

  lightningcss-linux-arm-gnueabihf@1.30.1:
    resolution: {integrity: sha512-MjxUShl1v8pit+6D/zSPq9S9dQ2NPFSQwGvxBCYaBYLPlCWuPh9/t1MRS8iUaR8i+a6w7aps+B4N0S1TYP/R+Q==}
    engines: {node: '>= 12.0.0'}
    cpu: [arm]
    os: [linux]

  lightningcss-linux-arm64-gnu@1.30.1:
    resolution: {integrity: sha512-gB72maP8rmrKsnKYy8XUuXi/4OctJiuQjcuqWNlJQ6jZiWqtPvqFziskH3hnajfvKB27ynbVCucKSm2rkQp4Bw==}
    engines: {node: '>= 12.0.0'}
    cpu: [arm64]
    os: [linux]

  lightningcss-linux-arm64-musl@1.30.1:
    resolution: {integrity: sha512-jmUQVx4331m6LIX+0wUhBbmMX7TCfjF5FoOH6SD1CttzuYlGNVpA7QnrmLxrsub43ClTINfGSYyHe2HWeLl5CQ==}
    engines: {node: '>= 12.0.0'}
    cpu: [arm64]
    os: [linux]

  lightningcss-linux-x64-gnu@1.30.1:
    resolution: {integrity: sha512-piWx3z4wN8J8z3+O5kO74+yr6ze/dKmPnI7vLqfSqI8bccaTGY5xiSGVIJBDd5K5BHlvVLpUB3S2YCfelyJ1bw==}
    engines: {node: '>= 12.0.0'}
    cpu: [x64]
    os: [linux]

  lightningcss-linux-x64-musl@1.30.1:
    resolution: {integrity: sha512-rRomAK7eIkL+tHY0YPxbc5Dra2gXlI63HL+v1Pdi1a3sC+tJTcFrHX+E86sulgAXeI7rSzDYhPSeHHjqFhqfeQ==}
    engines: {node: '>= 12.0.0'}
    cpu: [x64]
    os: [linux]

  lightningcss-win32-arm64-msvc@1.30.1:
    resolution: {integrity: sha512-mSL4rqPi4iXq5YVqzSsJgMVFENoa4nGTT/GjO2c0Yl9OuQfPsIfncvLrEW6RbbB24WtZ3xP/2CCmI3tNkNV4oA==}
    engines: {node: '>= 12.0.0'}
    cpu: [arm64]
    os: [win32]

  lightningcss-win32-x64-msvc@1.30.1:
    resolution: {integrity: sha512-PVqXh48wh4T53F/1CCu8PIPCxLzWyCnn/9T5W1Jpmdy5h9Cwd+0YQS6/LwhHXSafuc61/xg9Lv5OrCby6a++jg==}
    engines: {node: '>= 12.0.0'}
    cpu: [x64]
    os: [win32]

  lightningcss@1.30.1:
    resolution: {integrity: sha512-xi6IyHML+c9+Q3W0S4fCQJOym42pyurFiJUHEcEyHS0CeKzia4yZDEsLlqOFykxOdHpNy0NmvVO31vcSqAxJCg==}
    engines: {node: '>= 12.0.0'}

  lilconfig@2.1.0:
    resolution: {integrity: sha512-utWOt/GHzuUxnLKxB6dk81RoOeoNeHgbrXiuGk4yyF5qlRz+iIVWu56E2fqGHFrXz0QNUhLB/8nKqvRH66JKGQ==}
    engines: {node: '>=10'}

  lilconfig@3.1.3:
    resolution: {integrity: sha512-/vlFKAoH5Cgt3Ie+JLhRbwOsCQePABiU3tJ1egGvyQ+33R/vcwM2Zl2QR/LzjsBeItPt3oSVXapn+m4nQDvpzw==}
    engines: {node: '>=14'}

  lines-and-columns@1.2.4:
    resolution: {integrity: sha512-7ylylesZQ/PV29jhEDl3Ufjo6ZX7gCqJr5F7PKrqc93v7fzSymt1BpwEU8nAUXs8qzzvqhbjhK5QZg6Mt/HkBg==}

  local-pkg@1.1.1:
    resolution: {integrity: sha512-WunYko2W1NcdfAFpuLUoucsgULmgDBRkdxHxWQ7mK0cQqwPiy8E1enjuRBrhLtZkB5iScJ1XIPdhVEFK8aOLSg==}
    engines: {node: '>=14'}

  locate-character@3.0.0:
    resolution: {integrity: sha512-SW13ws7BjaeJ6p7Q6CO2nchbYEc3X3J6WrmTTDto7yMPqVSZTUyY5Tjbid+Ab8gLnATtygYtiDIJGQRRn2ZOiA==}

  locate-path@6.0.0:
    resolution: {integrity: sha512-iPZK6eYjbxRu3uB4/WZ3EsEIMJFMqAoopl3R+zuq0UjcAm/MO6KCweDgPfP3elTztoKP3KtnVHxTn2NHBSDVUw==}
    engines: {node: '>=10'}

  locate-path@7.2.0:
    resolution: {integrity: sha512-gvVijfZvn7R+2qyPX8mAuKcFGDf6Nc61GdvGafQsHL0sBIxfKzA+usWn4GFC/bk+QdwPUD4kWFJLhElipq+0VA==}
    engines: {node: ^12.20.0 || ^14.13.1 || >=16.0.0}

  lodash-es@4.17.21:
    resolution: {integrity: sha512-mKnC+QJ9pWVzv+C4/U3rRsHapFfHvQFoFB92e52xeyGMcX6/OlIl78je1u8vePzYZSkkogMPJ2yjxxsb89cxyw==}

  lodash.camelcase@4.3.0:
    resolution: {integrity: sha512-TwuEnCnxbc3rAvhf/LbG7tJUDzhqXyFnv3dtzLOPgCG/hODL7WFnsbwktkD7yUV0RrreP/l1PALq/YSg6VvjlA==}

  lodash.castarray@4.4.0:
    resolution: {integrity: sha512-aVx8ztPv7/2ULbArGJ2Y42bG1mEQ5mGjpdvrbJcJFU3TbYybe+QlLS4pst9zV52ymy2in1KpFPiZnAOATxD4+Q==}

  lodash.isplainobject@4.0.6:
    resolution: {integrity: sha512-oSXzaWypCMHkPC3NvBEaPHf0KsA5mvPrOPgQWDsbg8n7orZ290M0BmC/jgRZ4vcJ6DTAhjrsSYgdsW/F+MFOBA==}

  lodash.kebabcase@4.1.1:
    resolution: {integrity: sha512-N8XRTIMMqqDgSy4VLKPnJ/+hpGZN+PHQiJnSenYqPaVV/NCqEogTnAdZLQiGKhxX+JCs8waWq2t1XHWKOmlY8g==}

  lodash.map@4.6.0:
    resolution: {integrity: sha512-worNHGKLDetmcEYDvh2stPCrrQRkP20E4l0iIS7F8EvzMqBBi7ltvFN5m1HvTf1P7Jk1txKhvFcmYsCr8O2F1Q==}

  lodash.merge@4.6.2:
    resolution: {integrity: sha512-0KpjqXRVvrYyCsX1swR/XTK0va6VQkQM6MNo7PqW77ByjAhoARA8EfrP1N4+KlKj8YS0ZUCtRT/YUuhyYDujIQ==}

  lodash.mergewith@4.6.2:
    resolution: {integrity: sha512-GK3g5RPZWTRSeLSpgP8Xhra+pnjBC56q9FZYe1d5RN3TJ35dbkGy3YqBSMbyCrlbi+CM9Z3Jk5yTL7RCsqboyQ==}

  lodash.snakecase@4.1.1:
    resolution: {integrity: sha512-QZ1d4xoBHYUeuouhEq3lk3Uq7ldgyFXGBhg04+oRLnIz8o9T65Eh+8YdroUwn846zchkA9yDsDl5CVVaV2nqYw==}

  lodash.startcase@4.4.0:
    resolution: {integrity: sha512-+WKqsK294HMSc2jEbNgpHpd0JfIBhp7rEV4aqXWqFr6AlXov+SlcgB1Fv01y2kGe3Gc8nMW7VA0SrGuSkRfIEg==}

  lodash.uniq@4.5.0:
    resolution: {integrity: sha512-xfBaXQd9ryd9dlSDvnvI0lvxfLJlYAZzXomUYzLKtUeOQvOP5piqAWuGtrhWeqaXK9hhoM/iyJc5AV+XfsX3HQ==}

  lodash.upperfirst@4.3.1:
    resolution: {integrity: sha512-sReKOYJIJf74dhJONhU4e0/shzi1trVbSWDOhKYE5XV2O+H7Sb2Dihwuc7xWxVl+DgFPyTqIN3zMfT9cq5iWDg==}

  lodash@4.17.21:
    resolution: {integrity: sha512-v2kDEe57lecTulaDIuNTPy3Ry4gLGJ6Z1O3vE1krgXZNrsQ+LFTGHVxVjcXPs17LhbZVGedAJv8XZ1tvj5FvSg==}

  log-symbols@4.1.0:
    resolution: {integrity: sha512-8XPvpAA8uyhfteu8pIvQxpJZ7SYYdpUivZpGy6sFsBuKRY/7rQGavedeB8aK+Zkyq6upMFVL/9AW6vOYzfRyLg==}
    engines: {node: '>=10'}

  longest-streak@3.1.0:
    resolution: {integrity: sha512-9Ri+o0JYgehTaVBBDoMqIl8GXtbWg711O3srftcHhZ0dqnETqLaoIK0x17fUw9rFSlK/0NlsKe0Ahhyl5pXE2g==}

  longest@2.0.1:
    resolution: {integrity: sha512-Ajzxb8CM6WAnFjgiloPsI3bF+WCxcvhdIG3KNA2KN962+tdBsHcuQ4k4qX/EcS/2CRkcc0iAkR956Nib6aXU/Q==}
    engines: {node: '>=0.10.0'}

  loupe@3.1.3:
    resolution: {integrity: sha512-kkIp7XSkP78ZxJEsSxW3712C6teJVoeHHwgo9zJ380de7IYyJ2ISlxojcH2pC5OFLewESmnRi/+XCDIEEVyoug==}

  lower-case@2.0.2:
    resolution: {integrity: sha512-7fm3l3NAF9WfN6W3JOmf5drwpVqX78JtoGJ3A6W0a6ZnldM41w2fV5D490psKFTpMds8TJse/eHLFFsNHHjHgg==}

  lowercase-keys@3.0.0:
    resolution: {integrity: sha512-ozCC6gdQ+glXOQsveKD0YsDy8DSQFjDTz4zyzEHNV5+JP5D62LmfDZ6o1cycFx9ouG940M5dE8C8CTewdj2YWQ==}
    engines: {node: ^12.20.0 || ^14.13.1 || >=16.0.0}

  lru-cache@10.4.3:
    resolution: {integrity: sha512-JNAzZcXrCt42VGLuYz0zfAzDfAvJWW6AfYlDBQyDV5DClI2m5sAmK+OIO7s59XfsRsWHp02jAJrRadPRGTt6SQ==}

  lru-cache@5.1.1:
    resolution: {integrity: sha512-KpNARQA3Iwv+jTA0utUVVbrh+Jlrr1Fv0e56GGzAFOXN7dk/FviaDW8LHmK52DlcH4WP2n6gI8vN1aesBFgo9w==}

  lru-cache@6.0.0:
    resolution: {integrity: sha512-Jo6dJ04CmSjuznwJSS3pUeWmd/H0ffTlkXXgwZi+eq1UCmqQwCh+eLsYOYCwY991i2Fah4h1BEMCx4qThGbsiA==}
    engines: {node: '>=10'}

  lz-string@1.5.0:
    resolution: {integrity: sha512-h5bgJWpxJNswbU7qCrV0tIKQCaS3blPDrqKWx+QxzuzL1zGUzij9XCWLrSLsJPu5t+eWA/ycetzYAO5IOMcWAQ==}
    hasBin: true

  magic-string@0.30.17:
    resolution: {integrity: sha512-sNPKHvyjVf7gyjwS4xGTaW/mCnF8wnjtifKBEhxfZ7E/S8tQ0rssrwGNn6q8JH/ohItJfSQp9mBtQYuTlH5QnA==}

  magic-string@0.30.8:
    resolution: {integrity: sha512-ISQTe55T2ao7XtlAStud6qwYPZjE4GK1S/BeVPus4jrq6JuOnQ00YKQC581RWhR122W7msZV263KzVeLoqidyQ==}
    engines: {node: '>=12'}

  map-or-similar@1.5.0:
    resolution: {integrity: sha512-0aF7ZmVon1igznGI4VS30yugpduQW3y3GkcgGJOp7d8x8QrizhigUxjI/m2UojsXXto+jLAH3KSz+xOJTiORjg==}

  markdown-table@3.0.4:
    resolution: {integrity: sha512-wiYz4+JrLyb/DqW2hkFJxP7Vd7JuTDm77fvbM8VfEQdmSMqcImWeeRbHwZjBjIFki/VaMK2BhFi7oUUZeM5bqw==}

  math-intrinsics@1.1.0:
    resolution: {integrity: sha512-/IXtbwEk5HTPyEwyKX6hGkYXxM9nbj64B+ilVJnC/R6B0pH5G4V3b0pVbL7DBj4tkhBAppbQUlf6F6Xl9LHu1g==}
    engines: {node: '>= 0.4'}

  mdast-util-find-and-replace@3.0.2:
    resolution: {integrity: sha512-Tmd1Vg/m3Xz43afeNxDIhWRtFZgM2VLyaf4vSTYwudTyeuTneoL3qtWMA5jeLyz/O1vDJmmV4QuScFCA2tBPwg==}

  mdast-util-from-markdown@2.0.2:
    resolution: {integrity: sha512-uZhTV/8NBuw0WHkPTrCqDOl0zVe1BIng5ZtHoDk49ME1qqcjYmmLmOf0gELgcRMxN4w2iuIeVso5/6QymSrgmA==}

  mdast-util-gfm-autolink-literal@2.0.1:
    resolution: {integrity: sha512-5HVP2MKaP6L+G6YaxPNjuL0BPrq9orG3TsrZ9YXbA3vDw/ACI4MEsnoDpn6ZNm7GnZgtAcONJyPhOP8tNJQavQ==}

  mdast-util-gfm-footnote@2.1.0:
    resolution: {integrity: sha512-sqpDWlsHn7Ac9GNZQMeUzPQSMzR6Wv0WKRNvQRg0KqHh02fpTz69Qc1QSseNX29bhz1ROIyNyxExfawVKTm1GQ==}

  mdast-util-gfm-strikethrough@2.0.0:
    resolution: {integrity: sha512-mKKb915TF+OC5ptj5bJ7WFRPdYtuHv0yTRxK2tJvi+BDqbkiG7h7u/9SI89nRAYcmap2xHQL9D+QG/6wSrTtXg==}

  mdast-util-gfm-table@2.0.0:
    resolution: {integrity: sha512-78UEvebzz/rJIxLvE7ZtDd/vIQ0RHv+3Mh5DR96p7cS7HsBhYIICDBCu8csTNWNO6tBWfqXPWekRuj2FNOGOZg==}

  mdast-util-gfm-task-list-item@2.0.0:
    resolution: {integrity: sha512-IrtvNvjxC1o06taBAVJznEnkiHxLFTzgonUdy8hzFVeDun0uTjxxrRGVaNFqkU1wJR3RBPEfsxmU6jDWPofrTQ==}

  mdast-util-gfm@3.1.0:
    resolution: {integrity: sha512-0ulfdQOM3ysHhCJ1p06l0b0VKlhU0wuQs3thxZQagjcjPrlFRqY215uZGHHJan9GEAXd9MbfPjFJz+qMkVR6zQ==}

  mdast-util-math@3.0.0:
    resolution: {integrity: sha512-Tl9GBNeG/AhJnQM221bJR2HPvLOSnLE/T9cJI9tlc6zwQk2nPk/4f0cHkOdEixQPC/j8UtKDdITswvLAy1OZ1w==}

  mdast-util-phrasing@4.1.0:
    resolution: {integrity: sha512-TqICwyvJJpBwvGAMZjj4J2n0X8QWp21b9l0o7eXyVJ25YNWYbJDVIyD1bZXE6WtV6RmKJVYmQAKWa0zWOABz2w==}

  mdast-util-to-hast@13.2.0:
    resolution: {integrity: sha512-QGYKEuUsYT9ykKBCMOEDLsU5JRObWQusAolFMeko/tYPufNkRffBAQjIE+99jbA87xv6FgmjLtwjh9wBWajwAA==}

  mdast-util-to-markdown@2.1.2:
    resolution: {integrity: sha512-xj68wMTvGXVOKonmog6LwyJKrYXZPvlwabaryTjLh9LuvovB/KAH+kvi8Gjj+7rJjsFi23nkUxRQv1KqSroMqA==}

  mdast-util-to-string@4.0.0:
    resolution: {integrity: sha512-0H44vDimn51F0YwvxSJSm0eCDOJTRlmN0R1yBh4HLj9wiV1Dn0QoXGbvFAWj2hSItVTlCmBF1hqKlIyUBVFLPg==}

  memoize-weak@1.0.2:
    resolution: {integrity: sha512-gj39xkrjEw7nCn4nJ1M5ms6+MyMlyiGmttzsqAUsAKn6bYKwuTHh/AO3cKPF8IBrTIYTxb0wWXFs3E//Y8VoWQ==}

  memoizerific@1.11.3:
    resolution: {integrity: sha512-/EuHYwAPdLtXwAwSZkh/Gutery6pD2KYd44oQLhAvQp/50mpyduZh8Q7PYHXTCJ+wuXxt7oij2LXyIJOOYFPog==}

  meow@12.1.1:
    resolution: {integrity: sha512-BhXM0Au22RwUneMPwSCnyhTOizdWoIEPU9sp0Aqa1PnDMR5Wv2FGXYDjuzJEIX+Eo2Rb8xuYe5jrnm5QowQFkw==}
    engines: {node: '>=16.10'}

  merge2@1.4.1:
    resolution: {integrity: sha512-8q7VEgMJW4J8tcfVPy8g09NcQwZdbwFEqhe/WZkoIzjn/3TGDwtOCYtXGxA3O8tPzpczCCDgv+P2P5y00ZJOOg==}
    engines: {node: '>= 8'}

  merge@2.1.1:
    resolution: {integrity: sha512-jz+Cfrg9GWOZbQAnDQ4hlVnQky+341Yk5ru8bZSe6sIDTCIg8n9i/u7hSQGSVOF3C7lH6mGtqjkiT9G4wFLL0w==}

  micromark-core-commonmark@2.0.3:
    resolution: {integrity: sha512-RDBrHEMSxVFLg6xvnXmb1Ayr2WzLAWjeSATAoxwKYJV94TeNavgoIdA0a9ytzDSVzBy2YKFK+emCPOEibLeCrg==}

  micromark-extension-gfm-autolink-literal@2.1.0:
    resolution: {integrity: sha512-oOg7knzhicgQ3t4QCjCWgTmfNhvQbDDnJeVu9v81r7NltNCVmhPy1fJRX27pISafdjL+SVc4d3l48Gb6pbRypw==}

  micromark-extension-gfm-footnote@2.1.0:
    resolution: {integrity: sha512-/yPhxI1ntnDNsiHtzLKYnE3vf9JZ6cAisqVDauhp4CEHxlb4uoOTxOCJ+9s51bIB8U1N1FJ1RXOKTIlD5B/gqw==}

  micromark-extension-gfm-strikethrough@2.1.0:
    resolution: {integrity: sha512-ADVjpOOkjz1hhkZLlBiYA9cR2Anf8F4HqZUO6e5eDcPQd0Txw5fxLzzxnEkSkfnD0wziSGiv7sYhk/ktvbf1uw==}

  micromark-extension-gfm-table@2.1.1:
    resolution: {integrity: sha512-t2OU/dXXioARrC6yWfJ4hqB7rct14e8f7m0cbI5hUmDyyIlwv5vEtooptH8INkbLzOatzKuVbQmAYcbWoyz6Dg==}

  micromark-extension-gfm-tagfilter@2.0.0:
    resolution: {integrity: sha512-xHlTOmuCSotIA8TW1mDIM6X2O1SiX5P9IuDtqGonFhEK0qgRI4yeC6vMxEV2dgyr2TiD+2PQ10o+cOhdVAcwfg==}

  micromark-extension-gfm-task-list-item@2.1.0:
    resolution: {integrity: sha512-qIBZhqxqI6fjLDYFTBIa4eivDMnP+OZqsNwmQ3xNLE4Cxwc+zfQEfbs6tzAo2Hjq+bh6q5F+Z8/cksrLFYWQQw==}

  micromark-extension-gfm@3.0.0:
    resolution: {integrity: sha512-vsKArQsicm7t0z2GugkCKtZehqUm31oeGBV/KVSorWSy8ZlNAv7ytjFhvaryUiCUJYqs+NoE6AFhpQvBTM6Q4w==}

  micromark-extension-math@3.1.0:
    resolution: {integrity: sha512-lvEqd+fHjATVs+2v/8kg9i5Q0AP2k85H0WUOwpIVvUML8BapsMvh1XAogmQjOCsLpoKRCVQqEkQBB3NhVBcsOg==}

  micromark-factory-destination@2.0.1:
    resolution: {integrity: sha512-Xe6rDdJlkmbFRExpTOmRj9N3MaWmbAgdpSrBQvCFqhezUn4AHqJHbaEnfbVYYiexVSs//tqOdY/DxhjdCiJnIA==}

  micromark-factory-label@2.0.1:
    resolution: {integrity: sha512-VFMekyQExqIW7xIChcXn4ok29YE3rnuyveW3wZQWWqF4Nv9Wk5rgJ99KzPvHjkmPXF93FXIbBp6YdW3t71/7Vg==}

  micromark-factory-space@2.0.1:
    resolution: {integrity: sha512-zRkxjtBxxLd2Sc0d+fbnEunsTj46SWXgXciZmHq0kDYGnck/ZSGj9/wULTV95uoeYiK5hRXP2mJ98Uo4cq/LQg==}

  micromark-factory-title@2.0.1:
    resolution: {integrity: sha512-5bZ+3CjhAd9eChYTHsjy6TGxpOFSKgKKJPJxr293jTbfry2KDoWkhBb6TcPVB4NmzaPhMs1Frm9AZH7OD4Cjzw==}

  micromark-factory-whitespace@2.0.1:
    resolution: {integrity: sha512-Ob0nuZ3PKt/n0hORHyvoD9uZhr+Za8sFoP+OnMcnWK5lngSzALgQYKMr9RJVOWLqQYuyn6ulqGWSXdwf6F80lQ==}

  micromark-util-character@2.1.1:
    resolution: {integrity: sha512-wv8tdUTJ3thSFFFJKtpYKOYiGP2+v96Hvk4Tu8KpCAsTMs6yi+nVmGh1syvSCsaxz45J6Jbw+9DD6g97+NV67Q==}

  micromark-util-chunked@2.0.1:
    resolution: {integrity: sha512-QUNFEOPELfmvv+4xiNg2sRYeS/P84pTW0TCgP5zc9FpXetHY0ab7SxKyAQCNCc1eK0459uoLI1y5oO5Vc1dbhA==}

  micromark-util-classify-character@2.0.1:
    resolution: {integrity: sha512-K0kHzM6afW/MbeWYWLjoHQv1sgg2Q9EccHEDzSkxiP/EaagNzCm7T/WMKZ3rjMbvIpvBiZgwR3dKMygtA4mG1Q==}

  micromark-util-combine-extensions@2.0.1:
    resolution: {integrity: sha512-OnAnH8Ujmy59JcyZw8JSbK9cGpdVY44NKgSM7E9Eh7DiLS2E9RNQf0dONaGDzEG9yjEl5hcqeIsj4hfRkLH/Bg==}

  micromark-util-decode-numeric-character-reference@2.0.2:
    resolution: {integrity: sha512-ccUbYk6CwVdkmCQMyr64dXz42EfHGkPQlBj5p7YVGzq8I7CtjXZJrubAYezf7Rp+bjPseiROqe7G6foFd+lEuw==}

  micromark-util-decode-string@2.0.1:
    resolution: {integrity: sha512-nDV/77Fj6eH1ynwscYTOsbK7rR//Uj0bZXBwJZRfaLEJ1iGBR6kIfNmlNqaqJf649EP0F3NWNdeJi03elllNUQ==}

  micromark-util-encode@2.0.1:
    resolution: {integrity: sha512-c3cVx2y4KqUnwopcO9b/SCdo2O67LwJJ/UyqGfbigahfegL9myoEFoDYZgkT7f36T0bLrM9hZTAaAyH+PCAXjw==}

  micromark-util-html-tag-name@2.0.1:
    resolution: {integrity: sha512-2cNEiYDhCWKI+Gs9T0Tiysk136SnR13hhO8yW6BGNyhOC4qYFnwF1nKfD3HFAIXA5c45RrIG1ub11GiXeYd1xA==}

  micromark-util-normalize-identifier@2.0.1:
    resolution: {integrity: sha512-sxPqmo70LyARJs0w2UclACPUUEqltCkJ6PhKdMIDuJ3gSf/Q+/GIe3WKl0Ijb/GyH9lOpUkRAO2wp0GVkLvS9Q==}

  micromark-util-resolve-all@2.0.1:
    resolution: {integrity: sha512-VdQyxFWFT2/FGJgwQnJYbe1jjQoNTS4RjglmSjTUlpUMa95Htx9NHeYW4rGDJzbjvCsl9eLjMQwGeElsqmzcHg==}

  micromark-util-sanitize-uri@2.0.1:
    resolution: {integrity: sha512-9N9IomZ/YuGGZZmQec1MbgxtlgougxTodVwDzzEouPKo3qFWvymFHWcnDi2vzV1ff6kas9ucW+o3yzJK9YB1AQ==}

  micromark-util-subtokenize@2.1.0:
    resolution: {integrity: sha512-XQLu552iSctvnEcgXw6+Sx75GflAPNED1qx7eBJ+wydBb2KCbRZe+NwvIEEMM83uml1+2WSXpBAcp9IUCgCYWA==}

  micromark-util-symbol@2.0.1:
    resolution: {integrity: sha512-vs5t8Apaud9N28kgCrRUdEed4UJ+wWNvicHLPxCa9ENlYuAY31M0ETy5y1vA33YoNPDFTghEbnh6efaE8h4x0Q==}

  micromark-util-types@2.0.2:
    resolution: {integrity: sha512-Yw0ECSpJoViF1qTU4DC6NwtC4aWGt1EkzaQB8KPPyCRR8z9TWeV0HbEFGTO+ZY1wB22zmxnJqhPyTpOVCpeHTA==}

  micromark@4.0.2:
    resolution: {integrity: sha512-zpe98Q6kvavpCr1NPVSCMebCKfD7CA2NqZ+rykeNhONIJBpc1tFKt9hucLGwha3jNTNI8lHpctWJWoimVF4PfA==}

  micromatch@4.0.8:
    resolution: {integrity: sha512-PXwfBhYu0hBCPw8Dn0E+WDYb7af3dSLVWKi3HGv84IdF4TyFoC0ysxFd0Goxw7nSv4T/PzEJQxsYsEiFCKo2BA==}
    engines: {node: '>=8.6'}

  mime-db@1.52.0:
    resolution: {integrity: sha512-sPU4uV7dYlvtWJxwwxHD0PuihVNiE7TyAbQ5SWxDCB9mUYvOgroQOwYQQOKPJ8CIbE+1ETVlOoK1UC2nU3gYvg==}
    engines: {node: '>= 0.6'}

  mime-types@2.1.35:
    resolution: {integrity: sha512-ZDY+bPm5zTTF+YpCrAU9nK0UgICYPT0QtT1NZWFv4s++TNkcgVaT0g6+4R2uI4MjQjzysHB1zxuWL50hzaeXiw==}
    engines: {node: '>= 0.6'}

  mimic-fn@2.1.0:
    resolution: {integrity: sha512-OqbOk5oEQeAZ8WXWydlu9HJjz9WVdEIvamMCcXmuqUYjTknH/sqsWvhQ3vgwKFRR1HpjvNBKQ37nbJgYzGqGcg==}
    engines: {node: '>=6'}

  mimic-response@3.1.0:
    resolution: {integrity: sha512-z0yWI+4FDrrweS8Zmt4Ej5HdJmky15+L2e6Wgn3+iK5fWzb6T3fhNFq2+MeTRb064c6Wr4N/wv0DzQTjNzHNGQ==}
    engines: {node: '>=10'}

  mimic-response@4.0.0:
    resolution: {integrity: sha512-e5ISH9xMYU0DzrT+jl8q2ze9D6eWBto+I8CNpe+VI+K2J/F/k3PdkdTdz4wvGVH4NTpo+NRYTVIuMQEMMcsLqg==}
    engines: {node: ^12.20.0 || ^14.13.1 || >=16.0.0}

  min-indent@1.0.1:
    resolution: {integrity: sha512-I9jwMn07Sy/IwOj3zVkVik2JTvgpaykDZEigL6Rx6N9LbMywwUSMtxET+7lVoDLLd3O3IXwJwvuuns8UB/HeAg==}
    engines: {node: '>=4'}

  mini-svg-data-uri@1.4.4:
    resolution: {integrity: sha512-r9deDe9p5FJUPZAk3A59wGH7Ii9YrjjWw0jmw/liSbHl2CHiyXj6FcDXDu2K3TjVAXqiJdaw3xxwlZZr9E6nHg==}
    hasBin: true

  minimatch@3.0.8:
    resolution: {integrity: sha512-6FsRAQsxQ61mw+qP1ZzbL9Bc78x2p5OqNgNpnoAFLTrX8n5Kxph0CsnhmKKNXTWjXqU5L0pGPR7hYk+XWZr60Q==}

  minimatch@3.1.2:
    resolution: {integrity: sha512-J7p63hRiAjw1NDEww1W7i37+ByIrOWO5XQQAzZ3VOcL0PNybwpfmV/N05zFAzwQ9USyEcX6t3UO+K5aqBQOIHw==}

  minimatch@8.0.4:
    resolution: {integrity: sha512-W0Wvr9HyFXZRGIDgCicunpQ299OKXs9RgZfaukz4qAW/pJhcpUfupc9c+OObPOFueNy8VSrZgEmDtk6Kh4WzDA==}
    engines: {node: '>=16 || 14 >=14.17'}

  minimatch@9.0.5:
    resolution: {integrity: sha512-G6T0ZX48xgozx7587koeX9Ys2NYy6Gmv//P89sEte9V9whIapMNF4idKxnW2QtCcLiTWlb/wfCabAtAFWhhBow==}
    engines: {node: '>=16 || 14 >=14.17'}

  minimist@1.2.7:
    resolution: {integrity: sha512-bzfL1YUZsP41gmu/qjrEk0Q6i2ix/cVeAhbCbqH9u3zYutS1cLg00qhrD0M2MVdCcx4Sc0UpP2eBWo9rotpq6g==}

  minimist@1.2.8:
    resolution: {integrity: sha512-2yyAR8qBkN3YuheJanUpWC5U3bb5osDywNB8RzDVlDwDHbocAJveqqj1u8+SVD7jkWT4yvsHCpWqqWqAxb0zCA==}

  minipass@3.3.6:
    resolution: {integrity: sha512-DxiNidxSEK+tHG6zOIklvNOwm3hvCrbUrdtzY74U6HKTJxvIDfOUL5W5P2Ghd3DTkhhKPYGqeNUIh5qcM4YBfw==}
    engines: {node: '>=8'}

  minipass@4.2.8:
    resolution: {integrity: sha512-fNzuVyifolSLFL4NzpF+wEF4qrgqaaKX0haXPQEdQ7NKAN+WecoKMHV09YcuL/DHxrUsYQOK3MiuDf7Ip2OXfQ==}
    engines: {node: '>=8'}

  minipass@5.0.0:
    resolution: {integrity: sha512-3FnjYuehv9k6ovOEbyOswadCDPX1piCfhV8ncmYtHOjuPwylVWsghTLo7rabjC3Rx5xD4HDx8Wm1xnMF7S5qFQ==}
    engines: {node: '>=8'}

  minipass@7.1.2:
    resolution: {integrity: sha512-qOOzS1cBTWYF4BH8fVePDBOO9iptMnGUEZwNc/cMWnTV2nVLZ7VoNWEPHkYczZA0pdoA7dl6e7FL659nX9S2aw==}
    engines: {node: '>=16 || 14 >=14.17'}

  minizlib@2.1.2:
    resolution: {integrity: sha512-bAxsR8BVfj60DWXHE3u30oHzfl4G7khkSuPW+qvpd7jFRHm7dLxOjUk1EHACJ/hxLY8phGJ0YhYHZo7jil7Qdg==}
    engines: {node: '>= 8'}

  minizlib@3.0.2:
    resolution: {integrity: sha512-oG62iEk+CYt5Xj2YqI5Xi9xWUeZhDI8jjQmC5oThVH5JGCTgIjr7ciJDzC7MBzYd//WvR1OTmP5Q38Q8ShQtVA==}
    engines: {node: '>= 18'}

  mkdirp@0.5.6:
    resolution: {integrity: sha512-FP+p8RB8OWpF3YZBCrP5gtADmtXApB5AMLn+vdyA+PyxCjrCs00mjyUozssO33cwDeT3wNGdLxJ5M//YqtHAJw==}
    hasBin: true

  mkdirp@1.0.4:
    resolution: {integrity: sha512-vVqVZQyf3WLx2Shd0qJ9xuvqgAyKPLAiqITEtqW0oIUjzo3PePDd6fW9iFz30ef7Ysp/oiWqbhszeGWW2T6Gzw==}
    engines: {node: '>=10'}
    hasBin: true

  mkdirp@3.0.1:
    resolution: {integrity: sha512-+NsyUUAZDmo6YVHzL/stxSu3t9YS1iljliy3BSDrXJ/dkn1KYdmtZODGGjLcc9XLgVVpH4KshHB8XmZgMhaBXg==}
    engines: {node: '>=10'}
    hasBin: true

  mlly@1.7.4:
    resolution: {integrity: sha512-qmdSIPC4bDJXgZTCR7XosJiNKySV7O215tsPtDN9iEO/7q/76b/ijtgRu/+epFXSJhijtTCCGp3DWS549P3xKw==}

  mode-watcher@1.0.7:
    resolution: {integrity: sha512-ZGA7ZGdOvBJeTQkzdBOnXSgTkO6U6iIFWJoyGCTt6oHNg9XP9NBvS26De+V4W2aqI+B0yYXUskFG2VnEo3zyMQ==}
    peerDependencies:
      svelte: ^5.27.0

  mri@1.2.0:
    resolution: {integrity: sha512-tzzskb3bG8LvYGFF/mDTpq3jpI6Q9wc3LEmBaghu+DdCssd1FakN7Bc0hVNmEyGq1bq3RgfkCb3cmQLpNPOroA==}
    engines: {node: '>=4'}

  mrmime@2.0.1:
    resolution: {integrity: sha512-Y3wQdFg2Va6etvQ5I82yUhGdsKrcYox6p7FfL1LbK2J4V01F9TGlepTIhnK24t7koZibmg82KGglhA1XK5IsLQ==}
    engines: {node: '>=10'}

  ms@2.1.3:
    resolution: {integrity: sha512-6FlzubTLZG3J2a/NVCAleEhjzq5oxgHyaCU9yYXvcLsvoVaHJq/s5xXI6/XXP6tz7R9xAOtHnSO/tXtF3WRTlA==}

  muggle-string@0.4.1:
    resolution: {integrity: sha512-VNTrAak/KhO2i8dqqnqnAHOa3cYBwXEZe9h+D5h/1ZqFSTEFHdM65lR7RoIqq3tBBYavsOXV84NoHXZ0AkPyqQ==}

  mute-stream@0.0.8:
    resolution: {integrity: sha512-nnbWWOkoWyUsTjKrhgD0dcz22mdkSnpYqbEjIm2nhwhuxlSkpywJmBo8h0ZqJdkp73mb90SssHkN4rsRaBAfAA==}

  mute-stream@1.0.0:
    resolution: {integrity: sha512-avsJQhyd+680gKXyG/sQc0nXaC6rBkPOfyHYcFb9+hdkqQkR9bdnkJ0AMZhke0oesPqIO+mFFJ+IdBc7mst4IA==}
    engines: {node: ^14.17.0 || ^16.13.0 || >=18.0.0}

  nanoid@3.3.11:
    resolution: {integrity: sha512-N8SpfPUnUp1bK+PMYW8qSWdl9U+wwNWI4QKxOYDy9JAro3WMX7p2OeVRF9v+347pnakNevPmiHhNmZ2HbFA76w==}
    engines: {node: ^10 || ^12 || ^13.7 || ^14 || >=15.0.1}
    hasBin: true

  natural-compare@1.4.0:
    resolution: {integrity: sha512-OWND8ei3VtNC9h7V60qff3SVobHr996CTwgxubgyQYEpg290h9J0buyECNNJexkFm5sOajh5G116RYA1c8ZMSw==}

  no-case@3.0.4:
    resolution: {integrity: sha512-fgAN3jGAh+RoxUGZHTSOLJIqUc2wmoBwGR4tbpNAKmmovFoWq0OdRkb0VkldReO2a2iBT/OEulG9XSUc10r3zg==}

  node-fetch@2.7.0:
    resolution: {integrity: sha512-c4FRfUm/dbcWZ7U+1Wq0AwCyFL+3nt2bEw05wfxSz+DWpWsitgmSgYmy2dQdWyKC1694ELPqMs/YzUSNozLt8A==}
    engines: {node: 4.x || >=6.0.0}
    peerDependencies:
      encoding: ^0.1.0
    peerDependenciesMeta:
      encoding:
        optional: true

  node-releases@2.0.19:
    resolution: {integrity: sha512-xxOWJsBKtzAq7DY0J+DTzuz58K8e7sJbdgwkbMWQe8UYB6ekmsQ45q0M/tJDsGaZmbC+l7n57UV8Hl5tHxO9uw==}

  normalize-path@3.0.0:
    resolution: {integrity: sha512-6eZs5Ls3WtCisHWp9S2GUy8dqkpGi4BVSz3GaqiE6ezub0512ESztXUwUB6C6IKbQkY2Pnb/mD4WYojCRwcwLA==}
    engines: {node: '>=0.10.0'}

  normalize-range@0.1.2:
    resolution: {integrity: sha512-bdok/XvKII3nUpklnV6P2hxtMNrCboOjAcyBuQnWEhO665FwrSNRxU+AqpsyvO6LgGYPspN+lu5CLtw4jPRKNA==}
    engines: {node: '>=0.10.0'}

  normalize-url@8.0.1:
    resolution: {integrity: sha512-IO9QvjUMWxPQQhs60oOu10CRkWCiZzSUkzbXGGV9pviYl1fXYcvkzQ5jV9z8Y6un8ARoVRl4EtC6v6jNqbaJ/w==}
    engines: {node: '>=14.16'}

  npmlog@7.0.1:
    resolution: {integrity: sha512-uJ0YFk/mCQpLBt+bxN88AKd+gyqZvZDbtiNxk6Waqcj2aPRyfVx8ITawkyQynxUagInjdYT1+qj4NfA5KJJUxg==}
    engines: {node: ^14.17.0 || ^16.13.0 || >=18.0.0}
    deprecated: This package is no longer supported.

  nth-check@2.1.1:
    resolution: {integrity: sha512-lqjrjmaOoAnWfMmBPL+XNnynZh2+swxiX3WUE0s4yEHI6m+AwrK2UZOimIRl3X/4QctVqS8AiZjFqyOGrMXb/w==}

  nwsapi@2.2.20:
    resolution: {integrity: sha512-/ieB+mDe4MrrKMT8z+mQL8klXydZWGR5Dowt4RAGKbJ3kIGEx3X4ljUo+6V73IXtUPWgfOlU5B9MlGxFO5T+cA==}

  once@1.4.0:
    resolution: {integrity: sha512-lNaJgI+2Q5URQBkccEKHTQOPaXdUxnZZElQTZY0MFUAuaEqe1E+Nyvgdz/aIyNi6Z9MzO5dv1H8n58/GELp3+w==}

  onetime@5.1.2:
    resolution: {integrity: sha512-kbpaSSGJTWdAY5KPVeMOKXSrPtr8C8C7wodJbcsd51jRnmD+GZu8Y0VoU6Dm5Z4vWr0Ig/1NKuWRKf7j5aaYSg==}
    engines: {node: '>=6'}

  open@8.4.2:
    resolution: {integrity: sha512-7x81NCL719oNbsq/3mh+hVrAWmFuEYUqrq/Iw3kUzH8ReypT9QQ0BLoJS7/G9k6N81XjW4qHWtjWwe/9eLy1EQ==}
    engines: {node: '>=12'}

  optionator@0.9.4:
    resolution: {integrity: sha512-6IpQ7mKUxRcZNLIObR0hz7lxsapSSIYNZJwXPGeF0mTVqGKFIXj1DQcMoT22S3ROcLyY/rz0PWaWZ9ayWmad9g==}
    engines: {node: '>= 0.8.0'}

  ora@5.4.1:
    resolution: {integrity: sha512-5b6Y85tPxZZ7QytO+BQzysW31HJku27cRIlkbAXaNx+BdcVi+LlRFmVXzeF6a7JCwJpyw5c4b+YSVImQIrBpuQ==}
    engines: {node: '>=10'}

  orderedmap@2.1.1:
    resolution: {integrity: sha512-TvAWxi0nDe1j/rtMcWcIj94+Ffe6n7zhow33h40SKxmsmozs6dz/e+EajymfoFcHd7sxNn8yHM8839uixMOV6g==}

  os-tmpdir@1.0.2:
    resolution: {integrity: sha512-D2FR03Vir7FIu45XBY20mTb+/ZSWB00sjU9jdQXt83gDrI4Ztz5Fs7/yy74g2N5SVQY4xY1qDr4rNddwYRVX0g==}
    engines: {node: '>=0.10.0'}

  p-cancelable@3.0.0:
    resolution: {integrity: sha512-mlVgR3PGuzlo0MmTdk4cXqXWlwQDLnONTAg6sm62XkMJEiRxN3GL3SffkYvqwonbkJBcrI7Uvv5Zh9yjvn2iUw==}
    engines: {node: '>=12.20'}

  p-limit@3.1.0:
    resolution: {integrity: sha512-TYOanM3wGwNGsZN2cVTYPArw454xnXj5qmWF1bEoAc4+cU/ol7GVh7odevjp1FNHduHc3KZMcFduxU5Xc6uJRQ==}
    engines: {node: '>=10'}

  p-limit@4.0.0:
    resolution: {integrity: sha512-5b0R4txpzjPWVw/cXXUResoD4hb6U/x9BH08L7nw+GN1sezDzPdxeRvpc9c433fZhBan/wusjbCsqwqm4EIBIQ==}
    engines: {node: ^12.20.0 || ^14.13.1 || >=16.0.0}

  p-locate@5.0.0:
    resolution: {integrity: sha512-LaNjtRWUBY++zB5nE/NwcaoMylSPk+S+ZHNB1TzdbMJMny6dynpAGt7X/tl/QYq3TIeE6nxHppbo2LGymrG5Pw==}
    engines: {node: '>=10'}

  p-locate@6.0.0:
    resolution: {integrity: sha512-wPrq66Llhl7/4AGC6I+cqxT07LhXvWL08LNXz1fENOw0Ap4sRZZ/gZpTTJ5jpurzzzfS2W/Ge9BY3LgLjCShcw==}
    engines: {node: ^12.20.0 || ^14.13.1 || >=16.0.0}

  package-manager-detector@1.3.0:
    resolution: {integrity: sha512-ZsEbbZORsyHuO00lY1kV3/t72yp6Ysay6Pd17ZAlNGuGwmWDLCJxFpRs0IzfXfj1o4icJOkUEioexFHzyPurSQ==}

  paneforge@1.0.0-next.5:
    resolution: {integrity: sha512-1ArDM+GMEO+o6pixEAFobhTkWkyxUDdHyw2bKruvQIXBStJmdRP7HoV4jNBZ/2i9UHDzmczxJzA3D2tKa91phw==}
    peerDependencies:
      svelte: ^5.20.0

  parent-module@1.0.1:
    resolution: {integrity: sha512-GQ2EWRpQV8/o+Aw8YqtfZZPfNRWZYkbidE9k5rpl/hC3vtHHBfGm2Ifi6qWV+coDGkrUKZAxE3Lot5kcsRlh+g==}
    engines: {node: '>=6'}

  parse-json@5.2.0:
    resolution: {integrity: sha512-ayCKvm/phCGxOkYRSCM82iDwct8/EonSEgCSxWxD7ve6jHggsFl4fZVQBPRNgQoKiuV/odhFrGzQXZwbifC8Rg==}
    engines: {node: '>=8'}

  parse-passwd@1.0.0:
    resolution: {integrity: sha512-1Y1A//QUXEZK7YKz+rD9WydcE1+EuPr6ZBgKecAB8tmoW6UFv0NREVJe1p+jRxtThkcbbKkfwIbWJe/IeE6m2Q==}
    engines: {node: '>=0.10.0'}

  parse5-htmlparser2-tree-adapter@7.1.0:
    resolution: {integrity: sha512-ruw5xyKs6lrpo9x9rCZqZZnIUntICjQAd0Wsmp396Ul9lN/h+ifgVV1x1gZHi8euej6wTfpqX8j+BFQxF0NS/g==}

  parse5-parser-stream@7.1.2:
    resolution: {integrity: sha512-JyeQc9iwFLn5TbvvqACIF/VXG6abODeB3Fwmv/TGdLk2LfbWkaySGY72at4+Ty7EkPZj854u4CrICqNk2qIbow==}

  parse5@7.3.0:
    resolution: {integrity: sha512-IInvU7fabl34qmi9gY8XOVxhYyMyuH2xUNpb2q8/Y+7552KlejkRvqvD19nMoUW/uQGGbqNpA6Tufu5FL5BZgw==}

  pascal-case@3.1.2:
    resolution: {integrity: sha512-uWlGT3YSnK9x3BQJaOdcZwrnV6hPpd8jFH1/ucpiLRPh/2zCVJKS19E4GvYHvaCcACn3foXZ0cLB9Wrx1KGe5g==}

  path-browserify@1.0.1:
    resolution: {integrity: sha512-b7uo2UCUOYZcnF/3ID0lulOJi/bafxa1xPe7ZPsammBSpjSWQkjNxlt635YGS2MiR9GjvuXCtz2emr3jbsz98g==}

  path-exists@4.0.0:
    resolution: {integrity: sha512-ak9Qy5Q7jYb2Wwcey5Fpvg2KoAc/ZIhLSLOSBmRmygPsGwkVVt0fZa0qrtMz+m6tJTAHfZQ8FnmB4MG4LWy7/w==}
    engines: {node: '>=8'}

  path-exists@5.0.0:
    resolution: {integrity: sha512-RjhtfwJOxzcFmNOi6ltcbcu4Iu+FL3zEj83dk4kAS+fVpTxXLO1b38RvJgT/0QwvV/L3aY9TAnyv0EOqW4GoMQ==}
    engines: {node: ^12.20.0 || ^14.13.1 || >=16.0.0}

  path-is-absolute@1.0.1:
    resolution: {integrity: sha512-AVbw3UJ2e9bq64vSaS9Am0fje1Pa8pbGqTTsmXfaIiMpnr5DlDhfJOuLj9Sf95ZPVDAUerDfEk88MPmPe7UCQg==}
    engines: {node: '>=0.10.0'}

  path-key@3.1.1:
    resolution: {integrity: sha512-ojmeN0qd+y0jszEtoY48r0Peq5dwMEkIlCOu6Q5f41lfkswXuKtYrhgoTpLnyIcHm24Uhqx+5Tqm2InSwLhE6Q==}
    engines: {node: '>=8'}

  path-parse@1.0.7:
    resolution: {integrity: sha512-LDJzPVEEEPR+y48z93A0Ed0yXb8pAByGWo/k5YYdYgpY2/2EsOsksJrq7lOHxryrVOn1ejG6oAp8ahvOIQD8sw==}

  path-scurry@1.11.1:
    resolution: {integrity: sha512-Xa4Nw17FS9ApQFJ9umLiJS4orGjm7ZzwUrwamcGQuHSzDyth9boKDaycYdDcZDuqYATXw4HFXgaqWTctW/v1HA==}
    engines: {node: '>=16 || 14 >=14.18'}

  pathe@2.0.3:
    resolution: {integrity: sha512-WUjGcAqP1gQacoQe+OBJsFA7Ld4DyXuUIjZ5cc75cLHvJ7dtNsTugphxIADwspS+AraAUePCKrSVtPLFj/F88w==}

  pathval@2.0.0:
    resolution: {integrity: sha512-vE7JKRyES09KiunauX7nd2Q9/L7lhok4smP9RZTDeD4MVs72Dp2qNFVz39Nz5a0FVEW0BJR6C0DYrq6unoziZA==}
    engines: {node: '>= 14.16'}

  perfect-arrows@0.3.7:
    resolution: {integrity: sha512-wEN2gerTPVWl3yqoFEF8OeGbg3aRe2sxNUi9rnyYrCsL4JcI6K2tBDezRtqVrYG0BNtsWLdYiiTrYm+X//8yLQ==}
    engines: {node: '>=10'}

  picocolors@1.1.1:
    resolution: {integrity: sha512-xceH2snhtb5M9liqDsmEw56le376mTZkEX/jEb/RxNFyegNul7eNslCXP9FDj/Lcu0X8KEyMceP2ntpaHrDEVA==}

  picomatch@2.3.1:
    resolution: {integrity: sha512-JU3teHTNjmE2VCGFzuY8EXzCDVwEqB2a8fsIvwaStHhAWJEeVd1o1QD80CU6+ZdEXXSLbSsuLwJjkCBWqRQUVA==}
    engines: {node: '>=8.6'}

  picomatch@4.0.2:
    resolution: {integrity: sha512-M7BAV6Rlcy5u+m6oPhAPFgJTzAioX/6B0DxyvDlo9l8+T3nLKbrczg2WLUyzd45L8RqfUMyGPzekbMvX2Ldkwg==}
    engines: {node: '>=12'}

  pify@2.3.0:
    resolution: {integrity: sha512-udgsAY+fTnvv7kI7aaxbqwWNb0AHiB0qBO89PZKPkoTmGOgdbrHDKD+0B2X4uTfJ/FT1R09r9gTsjUjNJotuog==}
    engines: {node: '>=0.10.0'}

  pkg-types@1.3.1:
    resolution: {integrity: sha512-/Jm5M4RvtBFVkKWRu2BLUTNP8/M2a+UwuAX+ae4770q1qVGtfjG+WTCupoZixokjmHiry8uI+dlY8KXYV5HVVQ==}

  pkg-types@2.1.0:
    resolution: {integrity: sha512-wmJwA+8ihJixSoHKxZJRBQG1oY8Yr9pGLzRmSsNms0iNWyHHAlZCa7mmKiFR10YPZuz/2k169JiS/inOjBCZ2A==}

  playwright-core@1.52.0:
    resolution: {integrity: sha512-l2osTgLXSMeuLZOML9qYODUQoPPnUsKsb5/P6LJ2e6uPKXUdPK5WYhN4z03G+YNbWmGDY4YENauNu4ZKczreHg==}
    engines: {node: '>=18'}
    hasBin: true

  playwright@1.52.0:
    resolution: {integrity: sha512-JAwMNMBlxJ2oD1kce4KPtMkDeKGHQstdpFPcPH3maElAXon/QZeTvtsfXmTMRyO9TslfoYOXkSsvao2nE1ilTw==}
    engines: {node: '>=18'}
    hasBin: true

  polished@4.3.1:
    resolution: {integrity: sha512-OBatVyC/N7SCW/FaDHrSd+vn0o5cS855TOmYi4OkdWUMSJCET/xip//ch8xGUvtr3i44X9LVyWwQlRMTN3pwSA==}
    engines: {node: '>=10'}

  possible-typed-array-names@1.1.0:
    resolution: {integrity: sha512-/+5VFTchJDoVj3bhoqi6UeymcD00DAwb1nJwamzPvHEszJ4FpF6SNNbUbOS8yI56qHzdV8eK0qEfOSiodkTdxg==}
    engines: {node: '>= 0.4'}

  postcss-cli@11.0.1:
    resolution: {integrity: sha512-0UnkNPSayHKRe/tc2YGW6XnSqqOA9eqpiRMgRlV1S6HdGi16vwJBx7lviARzbV1HpQHqLLRH3o8vTcB0cLc+5g==}
    engines: {node: '>=18'}
    hasBin: true
    peerDependencies:
      postcss: ^8.0.0

  postcss-import@16.1.0:
    resolution: {integrity: sha512-7hsAZ4xGXl4MW+OKEWCnF6T5jqBw80/EE9aXg1r2yyn1RsVEU8EtKXbijEODa+rg7iih4bKf7vlvTGYR4CnPNg==}
    engines: {node: '>=18.0.0'}
    peerDependencies:
      postcss: ^8.0.0

  postcss-less@6.0.0:
    resolution: {integrity: sha512-FPX16mQLyEjLzEuuJtxA8X3ejDLNGGEG503d2YGZR5Ask1SpDN8KmZUMpzCvyalWRywAn1n1VOA5dcqfCLo5rg==}
    engines: {node: '>=12'}
    peerDependencies:
      postcss: ^8.3.5

  postcss-load-config@3.1.4:
    resolution: {integrity: sha512-6DiM4E7v4coTE4uzA8U//WhtPwyhiim3eyjEMFCnUpzbrkK9wJHgKDT2mR+HbtSrd/NubVaYTOpSpjUl8NQeRg==}
    engines: {node: '>= 10'}
    peerDependencies:
      postcss: '>=8.0.9'
      ts-node: '>=9.0.0'
    peerDependenciesMeta:
      postcss:
        optional: true
      ts-node:
        optional: true

  postcss-load-config@5.1.0:
    resolution: {integrity: sha512-G5AJ+IX0aD0dygOE0yFZQ/huFFMSNneyfp0e3/bT05a8OfPC5FUoZRPfGijUdGOJNMewJiwzcHJXFafFzeKFVA==}
    engines: {node: '>= 18'}
    peerDependencies:
      jiti: '>=1.21.0'
      postcss: '>=8.0.9'
      tsx: ^4.8.1
    peerDependenciesMeta:
      jiti:
        optional: true
      postcss:
        optional: true
      tsx:
        optional: true

  postcss-minify@1.2.0:
    resolution: {integrity: sha512-Cvyz+hW5eBG0okSSOGDeussQy4v9mZHRhMevP2jwADqDS1v2gfoLo94+g4fCeVYtESZKqr+ViMPv3yPkWZFmFQ==}
    peerDependencies:
      postcss: ^8.0

  postcss-nesting@13.0.1:
    resolution: {integrity: sha512-VbqqHkOBOt4Uu3G8Dm8n6lU5+9cJFxiuty9+4rcoyRPO9zZS1JIs6td49VIoix3qYqELHlJIn46Oih9SAKo+yQ==}
    engines: {node: '>=18'}
    peerDependencies:
      postcss: ^8.4

  postcss-pxtorem@6.1.0:
    resolution: {integrity: sha512-ROODSNci9ADal3zUcPHOF/K83TiCgNSPXQFSbwyPHNV8ioHIE4SaC+FPOufd8jsr5jV2uIz29v1Uqy1c4ov42g==}
    peerDependencies:
      postcss: ^8.0.0

  postcss-reporter@7.1.0:
    resolution: {integrity: sha512-/eoEylGWyy6/DOiMP5lmFRdmDKThqgn7D6hP2dXKJI/0rJSO1ADFNngZfDzxL0YAxFvws+Rtpuji1YIHj4mySA==}
    engines: {node: '>=10'}
    peerDependencies:
      postcss: ^8.1.0

  postcss-safe-parser@6.0.0:
    resolution: {integrity: sha512-FARHN8pwH+WiS2OPCxJI8FuRJpTVnn6ZNFiqAM2aeW2LwTHWWmWgIyKC6cUo0L8aeKiF/14MNvnpls6R2PBeMQ==}
    engines: {node: '>=12.0'}
    peerDependencies:
      postcss: ^8.3.3

  postcss-safe-parser@7.0.1:
    resolution: {integrity: sha512-0AioNCJZ2DPYz5ABT6bddIqlhgwhpHZ/l65YAYo0BCIn0xiDpsnTHz0gnoTGk0OXZW0JRs+cDwL8u/teRdz+8A==}
    engines: {node: '>=18.0'}
    peerDependencies:
      postcss: ^8.4.31

  postcss-scss@4.0.9:
    resolution: {integrity: sha512-AjKOeiwAitL/MXxQW2DliT28EKukvvbEWx3LBmJIRN8KfBGZbRTxNYW0kSqi1COiTZ57nZ9NW06S6ux//N1c9A==}
    engines: {node: '>=12.0'}
    peerDependencies:
      postcss: ^8.4.29

  postcss-selector-parser@6.0.10:
    resolution: {integrity: sha512-IQ7TZdoaqbT+LCpShg46jnZVlhWD2w6iQYAcYXfHARZ7X1t/UGhhceQDs5X0cGqKvYlHNOuv7Oa1xmb0oQuA3w==}
    engines: {node: '>=4'}

  postcss-selector-parser@6.1.2:
    resolution: {integrity: sha512-Q8qQfPiZ+THO/3ZrOrO0cJJKfpYCagtMUkXbnEfmgUjwXg6z/WBeOyS9APBBPCTSiDV+s4SwQGu8yFsiMRIudg==}
    engines: {node: '>=4'}

  postcss-selector-parser@7.1.0:
    resolution: {integrity: sha512-8sLjZwK0R+JlxlYcTuVnyT2v+htpdrjDOKuMcOVdYjt52Lh8hWRYpxBPoKx/Zg+bcjc3wx6fmQevMmUztS/ccA==}
    engines: {node: '>=4'}

  postcss-value-parser@4.2.0:
    resolution: {integrity: sha512-1NNCs6uurfkVbeXG4S8JFT9t19m45ICnif8zWLd5oPSZ50QnwMfK+H3jv408d4jw/7Bttv5axS5IiHoLaVNHeQ==}

  postcss@8.5.3:
    resolution: {integrity: sha512-dle9A3yYxlBSrt8Fu+IpjGT8SY8hN0mlaA6GY8t0P5PjIOZemULz/E2Bnm/2dcUOena75OTNkHI76uZBNUUq3A==}
    engines: {node: ^10 || ^12 || >=14}

  postcss@8.5.4:
    resolution: {integrity: sha512-QSa9EBe+uwlGTFmHsPKokv3B/oEMQZxfqW0QqNCyhpa6mB1afzulwn8hihglqAb2pOw+BJgNlmXQ8la2VeHB7w==}
    engines: {node: ^10 || ^12 || >=14}

  prelude-ls@1.2.1:
    resolution: {integrity: sha512-vkcDPrRZo1QZLbn5RLGPpg/WmIQ65qoWWhcGKf/b5eplkkarX0m9z8ppCat4mlOqUsWpyNuYgO3VRyrYHSzX5g==}
    engines: {node: '>= 0.8.0'}

  prettier-plugin-css-order@2.1.2:
    resolution: {integrity: sha512-vomxPjHI6pOMYcBuouSJHxxQClJXaUpU9rsV9IAO2wrSTZILRRlrxAAR8t9UF6wtczLkLfNRFUwM+ZbGXOONUA==}
    engines: {node: '>=16'}
    peerDependencies:
      prettier: 3.x

  prettier-plugin-svelte@3.4.0:
    resolution: {integrity: sha512-pn1ra/0mPObzqoIQn/vUTR3ZZI6UuZ0sHqMK5x2jMLGrs53h0sXhkVuDcrlssHwIMk7FYrMjHBPoUSyyEEDlBQ==}
    peerDependencies:
      prettier: ^3.0.0
      svelte: ^3.2.0 || ^4.0.0-next.0 || ^5.0.0-next.0

  prettier-plugin-tailwindcss@0.6.12:
    resolution: {integrity: sha512-OuTQKoqNwV7RnxTPwXWzOFXy6Jc4z8oeRZYGuMpRyG3WbuR3jjXdQFK8qFBMBx8UHWdHrddARz2fgUenild6aw==}
    engines: {node: '>=14.21.3'}
    peerDependencies:
      '@ianvs/prettier-plugin-sort-imports': '*'
      '@prettier/plugin-pug': '*'
      '@shopify/prettier-plugin-liquid': '*'
      '@trivago/prettier-plugin-sort-imports': '*'
      '@zackad/prettier-plugin-twig': '*'
      prettier: ^3.0
      prettier-plugin-astro: '*'
      prettier-plugin-css-order: '*'
      prettier-plugin-import-sort: '*'
      prettier-plugin-jsdoc: '*'
      prettier-plugin-marko: '*'
      prettier-plugin-multiline-arrays: '*'
      prettier-plugin-organize-attributes: '*'
      prettier-plugin-organize-imports: '*'
      prettier-plugin-sort-imports: '*'
      prettier-plugin-style-order: '*'
      prettier-plugin-svelte: '*'
    peerDependenciesMeta:
      '@ianvs/prettier-plugin-sort-imports':
        optional: true
      '@prettier/plugin-pug':
        optional: true
      '@shopify/prettier-plugin-liquid':
        optional: true
      '@trivago/prettier-plugin-sort-imports':
        optional: true
      '@zackad/prettier-plugin-twig':
        optional: true
      prettier-plugin-astro:
        optional: true
      prettier-plugin-css-order:
        optional: true
      prettier-plugin-import-sort:
        optional: true
      prettier-plugin-jsdoc:
        optional: true
      prettier-plugin-marko:
        optional: true
      prettier-plugin-multiline-arrays:
        optional: true
      prettier-plugin-organize-attributes:
        optional: true
      prettier-plugin-organize-imports:
        optional: true
      prettier-plugin-sort-imports:
        optional: true
      prettier-plugin-style-order:
        optional: true
      prettier-plugin-svelte:
        optional: true

  prettier@3.5.3:
    resolution: {integrity: sha512-QQtaxnoDJeAkDvDKWCLiwIXkTgRhwYDEQCghU9Z6q03iyek/rxRh/2lC3HB7P8sWT2xC/y5JDctPLBIGzHKbhw==}
    engines: {node: '>=14'}
    hasBin: true

  pretty-format@27.5.1:
    resolution: {integrity: sha512-Qb1gy5OrP5+zDf2Bvnzdl3jsTf1qXVMazbvCoKhtKqVs4/YK4ozX4gKQJJVyNe+cajNPn0KoC0MC3FUmaHWEmQ==}
    engines: {node: ^10.13.0 || ^12.13.0 || ^14.15.0 || >=15.0.0}

  pretty-hrtime@1.0.3:
    resolution: {integrity: sha512-66hKPCr+72mlfiSjlEB1+45IjXSqvVAIy6mocupoww4tBFE9R9IhwwUGoI4G++Tc9Aq+2rxOt0RFU6gPcrte0A==}
    engines: {node: '>= 0.8'}

  process@0.11.10:
    resolution: {integrity: sha512-cdGef/drWFoydD1JsMzuFf8100nZl+GT+yacc2bEced5f9Rjk4z+WtFUTBu9PhOi9j/jfmBPu0mMEY4wIdAF8A==}
    engines: {node: '>= 0.6.0'}

  progress@2.0.3:
    resolution: {integrity: sha512-7PiHtLll5LdnKIMw100I+8xJXR5gW2QwWYkT6iJva0bXitZKa/XMrSbdmg3r2Xnaidz9Qumd0VPaMrZlF9V9sA==}
    engines: {node: '>=0.4.0'}

  prompts@2.4.2:
    resolution: {integrity: sha512-NxNv/kLguCA7p3jE8oL2aEBsrJWgAakBpgmgK6lpPWV+WuOmY6r2/zbAVnP+T8bQlA0nzHXSJSJW0Hq7ylaD2Q==}
    engines: {node: '>= 6'}

  property-expr@2.0.6:
    resolution: {integrity: sha512-SVtmxhRE/CGkn3eZY1T6pC8Nln6Fr/lu1mKSgRud0eC73whjGfoAogbn78LkD8aFL0zz3bAFerKSnOl7NlErBA==}

  property-information@6.5.0:
    resolution: {integrity: sha512-PgTgs/BlvHxOu8QuEN7wi5A0OmXaBcHpmCSTehcs6Uuu9IkDIEo13Hy7n898RHfrQ49vKCoGeWZSaAK01nwVig==}

  property-information@7.1.0:
    resolution: {integrity: sha512-TwEZ+X+yCJmYfL7TPUOcvBZ4QfoT5YenQiJuX//0th53DE6w0xxLEtfK3iyryQFddXuvkIk51EEgrJQ0WJkOmQ==}

  prosemirror-commands@1.7.1:
    resolution: {integrity: sha512-rT7qZnQtx5c0/y/KlYaGvtG411S97UaL6gdp6RIZ23DLHanMYLyfGBV5DtSnZdthQql7W+lEVbpSfwtO8T+L2w==}

  prosemirror-dropcursor@1.8.2:
    resolution: {integrity: sha512-CCk6Gyx9+Tt2sbYk5NK0nB1ukHi2ryaRgadV/LvyNuO3ena1payM2z6Cg0vO1ebK8cxbzo41ku2DE5Axj1Zuiw==}

  prosemirror-example-setup@1.2.3:
    resolution: {integrity: sha512-+hXZi8+xbFvYM465zZH3rdZ9w7EguVKmUYwYLZjIJIjPK+I0nPTwn8j0ByW2avchVczRwZmOJGNvehblyIerSQ==}

  prosemirror-gapcursor@1.3.2:
    resolution: {integrity: sha512-wtjswVBd2vaQRrnYZaBCbyDqr232Ed4p2QPtRIUK5FuqHYKGWkEwl08oQM4Tw7DOR0FsasARV5uJFvMZWxdNxQ==}

  prosemirror-history@1.4.1:
    resolution: {integrity: sha512-2JZD8z2JviJrboD9cPuX/Sv/1ChFng+xh2tChQ2X4bB2HeK+rra/bmJ3xGntCcjhOqIzSDG6Id7e8RJ9QPXLEQ==}

  prosemirror-inputrules@1.5.0:
    resolution: {integrity: sha512-K0xJRCmt+uSw7xesnHmcn72yBGTbY45vm8gXI4LZXbx2Z0jwh5aF9xrGQgrVPu0WbyFVFF3E/o9VhJYz6SQWnA==}

  prosemirror-keymap@1.2.3:
    resolution: {integrity: sha512-4HucRlpiLd1IPQQXNqeo81BGtkY8Ai5smHhKW9jjPKRc2wQIxksg7Hl1tTI2IfT2B/LgX6bfYvXxEpJl7aKYKw==}

  prosemirror-menu@1.2.5:
    resolution: {integrity: sha512-qwXzynnpBIeg1D7BAtjOusR+81xCp53j7iWu/IargiRZqRjGIlQuu1f3jFi+ehrHhWMLoyOQTSRx/IWZJqOYtQ==}

  prosemirror-model@1.25.1:
    resolution: {integrity: sha512-AUvbm7qqmpZa5d9fPKMvH1Q5bqYQvAZWOGRvxsB6iFLyycvC9MwNemNVjHVrWgjaoxAfY8XVg7DbvQ/qxvI9Eg==}

  prosemirror-schema-basic@1.2.4:
    resolution: {integrity: sha512-ELxP4TlX3yr2v5rM7Sb70SqStq5NvI15c0j9j/gjsrO5vaw+fnnpovCLEGIcpeGfifkuqJwl4fon6b+KdrODYQ==}

  prosemirror-schema-list@1.5.1:
    resolution: {integrity: sha512-927lFx/uwyQaGwJxLWCZRkjXG0p48KpMj6ueoYiu4JX05GGuGcgzAy62dfiV8eFZftgyBUvLx76RsMe20fJl+Q==}

  prosemirror-state@1.4.3:
    resolution: {integrity: sha512-goFKORVbvPuAQaXhpbemJFRKJ2aixr+AZMGiquiqKxaucC6hlpHNZHWgz5R7dS4roHiwq9vDctE//CZ++o0W1Q==}

  prosemirror-transform@1.10.4:
    resolution: {integrity: sha512-pwDy22nAnGqNR1feOQKHxoFkkUtepoFAd3r2hbEDsnf4wp57kKA36hXsB3njA9FtONBEwSDnDeCiJe+ItD+ykw==}

  prosemirror-view@1.40.0:
    resolution: {integrity: sha512-2G3svX0Cr1sJjkD/DYWSe3cfV5VPVTBOxI9XQEGWJDFEpsZb/gh4MV29ctv+OJx2RFX4BLt09i+6zaGM/ldkCw==}

  protolint@0.55.6:
    resolution: {integrity: sha512-pCddwGwUZDBUMCxdzE0LnUob6IHWvu2bZN0lyXLDU+Ol7JpuJDWuNWsxlAkQQiBqcY9QiE0mD5me+Z+Ou53BKw==}
    hasBin: true

  proxy-from-env@1.1.0:
    resolution: {integrity: sha512-D+zkORCbA9f1tdWRK0RaCR3GPv50cMxcrz4X8k5LTSUD1Dkw47mKJEZQNunItRTkWwgtaUSo1RVFRIG9ZXiFYg==}

  publint@0.3.12:
    resolution: {integrity: sha512-1w3MMtL9iotBjm1mmXtG3Nk06wnq9UhGNRpQ2j6n1Zq7YAD6gnxMMZMIxlRPAydVjVbjSm+n0lhwqsD1m4LD5w==}
    engines: {node: '>=18'}
    hasBin: true

  punycode@2.3.1:
    resolution: {integrity: sha512-vYt7UD1U9Wg6138shLtLOvdAu+8DsC/ilFtEVHcH+wydcSpNE20AfSOduf6MkRFahL5FY7X1oU7nKVZFtfq8Fg==}
    engines: {node: '>=6'}

  pure-rand@6.1.0:
    resolution: {integrity: sha512-bVWawvoZoBYpp6yIoQtQXHZjmz35RSVHnUOTefl8Vcjr8snTPY1wnpSPMWekcFwbxI6gtmT7rSYPFvz71ldiOA==}

  quansync@0.2.10:
    resolution: {integrity: sha512-t41VRkMYbkHyCYmOvx/6URnN80H7k4X0lLdBMGsz+maAwrJQYB1djpV6vHrQIBE0WBSGqhtEHrK9U3DWWH8v7A==}

  queue-microtask@1.2.3:
    resolution: {integrity: sha512-NuaNSa6flKT5JaSYQzJok04JzTL1CA6aGhv5rfLW3PgqA+M2ChpZQnAC8h8i4ZFkBS8X5RqkDBHA7r4hej3K9A==}

  quick-lru@5.1.1:
    resolution: {integrity: sha512-WuyALRjWPDGtt/wzJiadO5AXY+8hZ80hVpe6MyivgraREW751X3SbhRvG3eLKOYN+8VEvqLcf3wdnt44Z4S4SA==}
    engines: {node: '>=10'}

  react-dom@19.1.0:
    resolution: {integrity: sha512-Xs1hdnE+DyKgeHJeJznQmYMIBG3TKIHJJT95Q58nHLSrElKlGQqDTR2HQ9fx5CN/Gk6Vh/kupBTDLU11/nDk/g==}
    peerDependencies:
      react: ^19.1.0

  react-is@17.0.2:
    resolution: {integrity: sha512-w2GsyukL62IJnlaff/nRegPQR94C/XXamvMWmSHRJ4y7Ts/4ocGRmTHvOs8PSE6pB3dWOrD/nueuU5sduBsQ4w==}

  react@19.1.0:
    resolution: {integrity: sha512-FS+XFBNvn3GTAWq26joslQgWNoFu08F4kl0J4CgdNKADkdSGXQyTCnKteIAJy96Br6YbpEU1LSzV5dYtjMkMDg==}
    engines: {node: '>=0.10.0'}

  read-cache@1.0.0:
    resolution: {integrity: sha512-Owdv/Ft7IjOgm/i0xvNDZ1LrRANRfew4b2prF3OWMQLxLfu3bS8FVhCsrSCMK4lR56Y9ya+AThoTpDCTxCmpRA==}

  readable-stream@3.6.2:
    resolution: {integrity: sha512-9u/sniCrY3D5WdsERHzHE4G2YCXqoG5FTHUiCC4SIbr6XcLZBY05ya9EKjYek9O5xOAwjGq+1JdGBAS7Q9ScoA==}
    engines: {node: '>= 6'}

  readdirp@3.6.0:
    resolution: {integrity: sha512-hOS089on8RduqdbhvQ5Z37A0ESjsqz6qnRcffsMU3495FuTdqSm+7bhJ29JvIOsBDEEnan5DPu9t3To9VRlMzA==}
    engines: {node: '>=8.10.0'}

  readdirp@4.1.2:
    resolution: {integrity: sha512-GDhwkLfywWL2s6vEjyhri+eXmfH6j1L7JE27WhqLeYzoh/A3DBaYGEj2H/HFZCn/kMfim73FXxEJTw06WtxQwg==}
    engines: {node: '>= 14.18.0'}

  recast@0.23.11:
    resolution: {integrity: sha512-YTUo+Flmw4ZXiWfQKGcwwc11KnoRAYgzAE2E7mXKCjSviTKShtxBsN6YUUBB2gtaBzKzeKunxhUwNHQuRryhWA==}
    engines: {node: '>= 4'}

  redent@3.0.0:
    resolution: {integrity: sha512-6tDA8g98We0zd0GvVeMT9arEOnTw9qM03L9cJXaCjrip1OO764RDBLBfrB4cwzNGDj5OA5ioymC9GkizgWJDUg==}
    engines: {node: '>=8'}

  regexpp@3.2.0:
    resolution: {integrity: sha512-pq2bWo9mVD43nbts2wGv17XLiNLya+GklZ8kaDLV2Z08gDCsGpnKn9BFMepvWuHCbyVvY7J5o5+BVvoQbmlJLg==}
    engines: {node: '>=8'}

  rehype-katex@7.0.1:
    resolution: {integrity: sha512-OiM2wrZ/wuhKkigASodFoo8wimG3H12LWQaH8qSPVJn9apWKFSH3YOCtbKpBorTVw/eI7cuT21XBbvwEswbIOA==}

  rehype-raw@7.0.0:
    resolution: {integrity: sha512-/aE8hCfKlQeA8LmyeyQvQF3eBiLRGNlfBJEvWH7ivp9sBqs7TNqBL5X3v157rM4IFETqDnIOO+z5M/biZbo9Ww==}

  rehype-stringify@10.0.1:
    resolution: {integrity: sha512-k9ecfXHmIPuFVI61B9DeLPN0qFHfawM6RsuX48hoqlaKSF61RskNjSm1lI8PhBEM0MRdLxVVm4WmTqJQccH9mA==}

  remark-gfm@4.0.1:
    resolution: {integrity: sha512-1quofZ2RQ9EWdeN34S79+KExV1764+wCUGop5CPL1WGdD0ocPpu91lzPGbwWMECpEpd42kJGQwzRfyov9j4yNg==}

  remark-math@6.0.0:
    resolution: {integrity: sha512-MMqgnP74Igy+S3WwnhQ7kqGlEerTETXMvJhrUzDikVZ2/uogJCb+WHUg97hK9/jcfc0dkD73s3LN8zU49cTEtA==}

  remark-parse@11.0.0:
    resolution: {integrity: sha512-FCxlKLNGknS5ba/1lmpYijMUzX2esxW5xQqjWxw2eHFfS2MSdaHVINFmhjo+qN1WhZhNimq0dZATN9pH0IDrpA==}

  remark-rehype@11.1.2:
    resolution: {integrity: sha512-Dh7l57ianaEoIpzbp0PC9UKAdCSVklD8E5Rpw7ETfbTl3FqcOOgq5q2LVDhgGCkaBv7p24JXikPdvhhmHvKMsw==}

  remark-stringify@11.0.0:
    resolution: {integrity: sha512-1OSmLd3awB/t8qdoEOMazZkNsfVTeY4fTsgzcQFdXNq8ToTN4ZGwrMnlda4K6smTFKD+GRV6O48i6Z4iKgPPpw==}

  require-directory@2.1.1:
    resolution: {integrity: sha512-fGxEI7+wsG9xrvdjsrlmL22OMTTiHRwAMroiEeMgq8gzoLC/PQr7RsRDSTLUg/bZAZtF+TVIkHc6/4RIKrui+Q==}
    engines: {node: '>=0.10.0'}

  require-from-string@2.0.2:
    resolution: {integrity: sha512-Xf0nWe6RseziFMu+Ap9biiUbmplq6S9/p+7w7YXP/JBHhrUDDUhwa+vANyubuqfZWTveU//DYVGsDG7RKL/vEw==}
    engines: {node: '>=0.10.0'}

  resolve-alpn@1.2.1:
    resolution: {integrity: sha512-0a1F4l73/ZFZOakJnQ3FvkJ2+gSTQWz/r2KE5OdDY0TxPm5h4GkqkWWfM47T7HsbnOtcJVEF4epCVy6u7Q3K+g==}

  resolve-dir@1.0.1:
    resolution: {integrity: sha512-R7uiTjECzvOsWSfdM0QKFNBVFcK27aHOUwdvK53BcW8zqnGdYp0Fbj82cy54+2A4P2tFM22J5kRfe1R+lM/1yg==}
    engines: {node: '>=0.10.0'}

  resolve-from@4.0.0:
    resolution: {integrity: sha512-pb/MYmXstAkysRFx8piNI1tGFNQIFA3vkE3Gq4EuA1dF6gHp/+vgZqsCGJapvy8N3Q+4o7FwvquPJcnZ7RYy4g==}
    engines: {node: '>=4'}

  resolve-from@5.0.0:
    resolution: {integrity: sha512-qYg9KP24dD5qka9J47d0aVky0N+b4fTU89LN9iDnjB5waksiC49rvMB0PrUJQGoTmH50XPiqOvAjDfaijGxYZw==}
    engines: {node: '>=8'}

  resolve@1.22.10:
    resolution: {integrity: sha512-NPRy+/ncIMeDlTAsuqwKIiferiawhefFJtkNSW0qZJEqMEb+qBt/77B/jGeeek+F0uOeN05CDa6HXbbIgtVX4w==}
    engines: {node: '>= 0.4'}
    hasBin: true

  responselike@3.0.0:
    resolution: {integrity: sha512-40yHxbNcl2+rzXvZuVkrYohathsSJlMTXKryG5y8uciHv1+xDLHQpgjG64JUO9nrEq2jGLH6IZ8BcZyw3wrweg==}
    engines: {node: '>=14.16'}

  restore-cursor@3.1.0:
    resolution: {integrity: sha512-l+sSefzHpj5qimhFSE5a8nufZYAM3sBSVMAPtYkmC+4EH2anSGaEMXSD0izRQbu9nfyQ9y5JrVmp7E8oZrUjvA==}
    engines: {node: '>=8'}

  reusify@1.1.0:
    resolution: {integrity: sha512-g6QUff04oZpHs0eG5p83rFLhHeV00ug/Yf9nZM6fLeUrPguBTkTQOdpAWWspMh55TZfVQDPaN3NQJfbVRAxdIw==}
    engines: {iojs: '>=1.0.0', node: '>=0.10.0'}

  rimraf@2.7.1:
    resolution: {integrity: sha512-uWjbaKIK3T1OSVptzX7Nl6PvQ3qAGtKEtVRjRuazjfL3Bx5eI409VZSqgND+4UNnmzLVdPj9FqFJNPqBZFve4w==}
    deprecated: Rimraf versions prior to v4 are no longer supported
    hasBin: true

  rimraf@3.0.2:
    resolution: {integrity: sha512-JZkJMZkAGFFPP2YqXZXPbMlMBgsxzE8ILs4lMIX/2o0L9UBw9O/Y3o6wFw/i9YLapcUJWwqbi3kdxIPdC62TIA==}
    deprecated: Rimraf versions prior to v4 are no longer supported
    hasBin: true

  robust-predicates@3.0.2:
    resolution: {integrity: sha512-IXgzBWvWQwE6PrDI05OvmXUIruQTcoMDzRsOd5CDvHCVLcLHMTSYvOK5Cm46kWqlV3yAbuSpBZdJ5oP5OUoStg==}

  rollup@4.41.1:
    resolution: {integrity: sha512-cPmwD3FnFv8rKMBc1MxWCwVQFxwf1JEmSX3iQXrRVVG15zerAIXRjMFVWnd5Q5QvgKF7Aj+5ykXFhUl+QGnyOw==}
    engines: {node: '>=18.0.0', npm: '>=8.0.0'}
    hasBin: true

  rope-sequence@1.3.4:
    resolution: {integrity: sha512-UT5EDe2cu2E/6O4igUr5PSFs23nvvukicWHx6GnOPlHAiiYbzNuCRQCuiUdHJQcqKalLKlrYJnjY0ySGsXNQXQ==}

  rrweb-cssom@0.7.1:
    resolution: {integrity: sha512-TrEMa7JGdVm0UThDJSx7ddw5nVm3UJS9o9CCIZ72B1vSyEZoziDqBYP3XIoi/12lKrJR8rE3jeFHMok2F/Mnsg==}

  rrweb-cssom@0.8.0:
    resolution: {integrity: sha512-guoltQEx+9aMf2gDZ0s62EcV8lsXR+0w8915TC3ITdn2YueuNjdAYh/levpU9nFaoChh9RUS5ZdQMrKfVEN9tw==}

  run-async@2.4.1:
    resolution: {integrity: sha512-tvVnVv01b8c1RrA6Ep7JkStj85Guv/YrMcwqYQnwjsAS2cTmmPGBBjAjpCW7RrSodNSoE2/qg9O4bceNvUuDgQ==}
    engines: {node: '>=0.12.0'}

  run-async@3.0.0:
    resolution: {integrity: sha512-540WwVDOMxA6dN6We19EcT9sc3hkXPw5mzRNGM3FkdN/vtE9NFvj5lFAPNwUDmJjXidm3v7TC1cTE7t17Ulm1Q==}
    engines: {node: '>=0.12.0'}

  run-parallel@1.2.0:
    resolution: {integrity: sha512-5l4VyZR86LZ/lDxZTR6jqL8AFE2S0IFLMP26AbjsLVADxHdhB/c0GUsH+y39UfCi3dzz8OlQuPmnaJOMoDHQBA==}

  runed@0.23.4:
    resolution: {integrity: sha512-9q8oUiBYeXIDLWNK5DfCWlkL0EW3oGbk845VdKlPeia28l751VpfesaB/+7pI6rnbx1I6rqoZ2fZxptOJLxILA==}
    peerDependencies:
      svelte: ^5.7.0

  runed@0.25.0:
    resolution: {integrity: sha512-7+ma4AG9FT2sWQEA0Egf6mb7PBT2vHyuHail1ie8ropfSjvZGtEAx8YTmUjv/APCsdRRxEVvArNjALk9zFSOrg==}
    peerDependencies:
      svelte: ^5.7.0

  runed@0.26.0:
    resolution: {integrity: sha512-qWFv0cvLVRd8pdl/AslqzvtQyEn5KaIugEernwg9G98uJVSZcs/ygvPBvF80LA46V8pwRvSKnaVLDI3+i2wubw==}
    peerDependencies:
      svelte: ^5.7.0

  runed@0.28.0:
    resolution: {integrity: sha512-k2xx7RuO9hWcdd9f+8JoBeqWtYrm5CALfgpkg2YDB80ds/QE4w0qqu34A7fqiAwiBBSBQOid7TLxwxVC27ymWQ==}
    peerDependencies:
      svelte: ^5.7.0

  rw@1.3.3:
    resolution: {integrity: sha512-PdhdWy89SiZogBLaw42zdeqtRJ//zFd2PgQavcICDUgJT5oW10QCRKbJ6bg4r0/UY2M6BWd5tkxuGFRvCkgfHQ==}

  rxjs@7.8.2:
    resolution: {integrity: sha512-dhKf903U/PQZY6boNNtAGdWbG85WAbjT/1xYoZIC7FAY0yWapOBQVsVrDl58W86//e1VpMNBtRV4MaXfdMySFA==}

  sade@1.8.1:
    resolution: {integrity: sha512-xal3CZX1Xlo/k4ApwCFrHVACi9fBqJ7V+mwhBsuf/1IOKbBy098Fex+Wa/5QMubw09pSZ/u8EY8PWgevJsXp1A==}
    engines: {node: '>=6'}

  safe-buffer@5.2.1:
    resolution: {integrity: sha512-rp3So07KcdmmKbGvgaNxQSJr7bGVSVk5S9Eq1F+ppbRo70+YeaDxkw5Dd8NPN+GD6bjnYm2VuPuCXmpuYvmCXQ==}

  safe-regex-test@1.1.0:
    resolution: {integrity: sha512-x/+Cz4YrimQxQccJf5mKEbIa1NzeCRNI5Ecl/ekmlYaampdNLPalVyIcCZNNH3MvmqBugV5TMYZXv0ljslUlaw==}
    engines: {node: '>= 0.4'}

  safer-buffer@2.1.2:
    resolution: {integrity: sha512-YZo3K82SD7Riyi0E1EQPojLz7kpepnSQI9IyPbHHg1XXXevb5dJI7tpyN2ADxGcQbHG7vcyRHk0cbwqcQriUtg==}

  sander@0.5.1:
    resolution: {integrity: sha512-3lVqBir7WuKDHGrKRDn/1Ye3kwpXaDOMsiRP1wd6wpZW56gJhsbp5RqQpA6JG/P+pkXizygnr1dKR8vzWaVsfA==}

  saxes@6.0.0:
    resolution: {integrity: sha512-xAg7SOnEhrm5zI3puOOKyy1OMcMlIJZYNJY7xLBwSze0UjhPLnWfj2GF2EpT0jmzaJKIWKHLsaSSajf35bcYnA==}
    engines: {node: '>=v12.22.7'}

  scheduler@0.26.0:
    resolution: {integrity: sha512-NlHwttCI/l5gCPR3D1nNXtWABUmBwvZpEQiD4IXSbIDq8BzLIK/7Ir5gTFSGZDUu37K5cMNp0hFtzO38sC7gWA==}

  semver@6.3.1:
    resolution: {integrity: sha512-BR7VvDCVHO+q2xBEWskxS6DJE1qRnb7DxzUrogb71CWoSficBxYsiAGd+Kl0mmq/MprG9yArRkyrQxTO6XjMzA==}
    hasBin: true

  semver@7.5.4:
    resolution: {integrity: sha512-1bCSESV6Pv+i21Hvpxp3Dx+pSD8lIPt8uVjRrxAUt/nbswYc+tK6Y2btiULjd4+fnq15PX+nqQDC7Oft7WkwcA==}
    engines: {node: '>=10'}
    hasBin: true

  semver@7.7.2:
    resolution: {integrity: sha512-RF0Fw+rO5AMf9MAyaRXI4AV0Ulj5lMHqVxxdSgiVbixSCXoEmmX/jk0CuJw4+3SqroYO9VoUh+HcuJivvtJemA==}
    engines: {node: '>=10'}
    hasBin: true

  set-blocking@2.0.0:
    resolution: {integrity: sha512-KiKBS8AnWGEyLzofFfmvKwpdPzqiy16LvQfK3yv/fVH7Bj13/wl3JSR1J+rfgRE9q7xUJK4qvgS8raSOeLUehw==}

  set-cookie-parser@2.7.1:
    resolution: {integrity: sha512-IOc8uWeOZgnb3ptbCURJWNjWUPcO3ZnTTdzsurqERrP6nPyv+paC55vJM0LpOlT2ne+Ix+9+CRG1MNLlyZ4GjQ==}

  set-function-length@1.2.2:
    resolution: {integrity: sha512-pgRc4hJ4/sNjWCSS9AmnS40x3bNMDTknHgL5UaMBTMyJnU90EgWh1Rz+MC9eFu4BuN/UwZjKQuY/1v3rM7HMfg==}
    engines: {node: '>= 0.4'}

  shebang-command@2.0.0:
    resolution: {integrity: sha512-kHxr2zZpYtdmrN1qDjrrX/Z1rR1kG8Dx+gkpK1G4eXmvXswmcE1hTWBWYUzlraYw1/yZp6YuDY77YtvbN0dmDA==}
    engines: {node: '>=8'}

  shebang-regex@3.0.0:
    resolution: {integrity: sha512-7++dFhtcx3353uBaq8DDR4NuxBetBzC7ZQOhmTQInHEd6bSrXdiEyzCvG07Z44UYdLShWUyXt5M/yhz8ekcb1A==}
    engines: {node: '>=8'}

  siginfo@2.0.0:
    resolution: {integrity: sha512-ybx0WO1/8bSBLEWXZvEd7gMW3Sn3JFlW3TvX1nREbDLRNQNaeNN8WK0meBwPdAaOI7TtRRRJn/Es1zhrrCHu7g==}

  signal-exit@3.0.7:
    resolution: {integrity: sha512-wnD2ZE+l+SPC/uoS0vXeE9L1+0wuaMqKlfz9AMUo38JsyLSBWSFcHR1Rri62LZc12vLr1gb3jl7iwQhgwpAbGQ==}

  signal-exit@4.1.0:
    resolution: {integrity: sha512-bzyZ1e88w9O1iNJbKnOlvYTrWPDl46O1bG0D3XInv+9tkPrxrN8jUUTiFlDkkmKWgn1M6CfIA13SuGqOa9Korw==}
    engines: {node: '>=14'}

  sirv@3.0.1:
    resolution: {integrity: sha512-FoqMu0NCGBLCcAkS1qA+XJIQTR6/JHfQXl+uGteNCQ76T91DMUjPa9xfmeqMY3z80nLSg9yQmNjK0Px6RWsH/A==}
    engines: {node: '>=18'}

  sisteransi@1.0.5:
    resolution: {integrity: sha512-bLGGlR1QxBcynn2d5YmDX4MGjlZvy2MRBDRNHLJ8VI6l6+9FUiyTFNJ0IveOSP0bcXgVDPRcfGqA0pjaqUpfVg==}

  slash@5.1.0:
    resolution: {integrity: sha512-ZA6oR3T/pEyuqwMgAKT0/hAv8oAXckzbkmR0UkUosQ+Mc4RxGoJkRmwHgHufaenlyAgE1Mxgpdcrf75y6XcnDg==}
    engines: {node: '>=14.16'}

  sorcery@0.11.1:
    resolution: {integrity: sha512-o7npfeJE6wi6J9l0/5LKshFzZ2rMatRiCDwYeDQaOzqdzRJwALhX7mk/A/ecg6wjMu7wdZbmXfD2S/vpOg0bdQ==}
    hasBin: true

  source-map-js@1.2.1:
    resolution: {integrity: sha512-UXWMKhLOwVKb728IUtQPXxfYU+usdybtUrK/8uGE8CQMvrhOpwvzDBwj0QhSL7MQc7vIsISBG8VQ8+IDQxpfQA==}
    engines: {node: '>=0.10.0'}

  source-map-support@0.5.21:
    resolution: {integrity: sha512-uBHU3L3czsIyYXKX88fdrGovxdSCoTGDRZ6SYXtSRxLZUzHg5P/66Ht6uoUlHu9EZod+inXhKo3qQgwXUT/y1w==}

  source-map@0.6.1:
    resolution: {integrity: sha512-UjgapumWlbMhkBgzT7Ykc5YXUT46F0iKu8SGXq0bcwP5dz/h0Plj6enJqjz1Zbq2l5WaqYnrVbwWOWMyF3F47g==}
    engines: {node: '>=0.10.0'}

  space-separated-tokens@2.0.2:
    resolution: {integrity: sha512-PEGlAwrG8yXGXRjW32fGbg66JAlOAwbObuqVoJpv/mRgoWDQfgH1wDPvtzWyUSNAXBGSk8h755YDbbcEy3SH2Q==}

  split2@4.2.0:
    resolution: {integrity: sha512-UcjcJOWknrNkF6PLX83qcHM6KHgVKNkV62Y8a5uYDVv9ydGQVwAHMKqHdJje1VTWpljG0WYpCDhrCdAOYH4TWg==}
    engines: {node: '>= 10.x'}

  sprintf-js@1.0.3:
    resolution: {integrity: sha512-D9cPgkvLlV3t3IzL0D0YLvGA9Ahk4PcvVwUbN0dSGr1aP0Nrt4AEnTUbuGvquEC0mA64Gqt1fzirlRs5ibXx8g==}

  stackback@0.0.2:
    resolution: {integrity: sha512-1XMJE5fQo1jGH6Y/7ebnwPOBEkIEnT4QF32d5R1+VXdXveM0IBMJt8zfaxX1P3QhVwrYe+576+jkANtSS2mBbw==}

  std-env@3.9.0:
    resolution: {integrity: sha512-UGvjygr6F6tpH7o2qyqR6QYpwraIjKSdtzyBdyytFOHmPZY917kwdwLG0RbOjWOnKmnm3PeHjaoLLMie7kPLQw==}

  storybook-dark-mode@4.0.2:
    resolution: {integrity: sha512-zjcwwQ01R5t1VsakA6alc2JDIRVtavryW8J3E3eKLDIlAMcvsgtpxlelWkZs2cuNspk6Z10XzhQVrUWtYc3F0w==}

  storybook@8.6.14:
    resolution: {integrity: sha512-sVKbCj/OTx67jhmauhxc2dcr1P+yOgz/x3h0krwjyMgdc5Oubvxyg4NYDZmzAw+ym36g/lzH8N0Ccp4dwtdfxw==}
    hasBin: true
    peerDependencies:
      prettier: ^2 || ^3
    peerDependenciesMeta:
      prettier:
        optional: true

  string-argv@0.3.2:
    resolution: {integrity: sha512-aqD2Q0144Z+/RqG52NeHEkZauTAUWJO8c6yTftGJKO3Tja5tUgIfmIl6kExvhtxSDP7fXB6DvzkfMpCd/F3G+Q==}
    engines: {node: '>=0.6.19'}

  string-width@4.2.3:
    resolution: {integrity: sha512-wKyQRQpjJ0sIp62ErSZdGsjMJWsap5oRNihHhu6G7JVO/9jIB6UyevL+tXuOqrng8j/cxKTWyWUwvSTriiZz/g==}
    engines: {node: '>=8'}

  string_decoder@1.3.0:
    resolution: {integrity: sha512-hkRX8U1WjJFd8LsDJ2yQ/wWWxaopEsABU1XfkM8A+j0+85JAGppt16cr1Whg6KIbb4okU6Mql6BOj+uup/wKeA==}

  stringify-entities@4.0.4:
    resolution: {integrity: sha512-IwfBptatlO+QCJUo19AqvrPNqlVMpW9YEL2LIVY+Rpv2qsjCGxaDLNRgeGsQWJhfItebuJhsGSLjaBbNSQ+ieg==}

  strip-ansi@6.0.1:
    resolution: {integrity: sha512-Y38VPSHcqkFrCpFnQ9vuSXmquuv5oXOKpGeT6aGrr3o3Gc9AlVa6JBfUSOCnbxGGZF+/0ooI7KrPuUSztUdU5A==}
    engines: {node: '>=8'}

  strip-bom@4.0.0:
    resolution: {integrity: sha512-3xurFv5tEgii33Zi8Jtp55wEIILR9eh34FAW00PZf+JnSsTmV/ioewSgQl97JHvgjoRGwPShsWm+IdrxB35d0w==}
    engines: {node: '>=8'}

  strip-indent@3.0.0:
    resolution: {integrity: sha512-laJTa3Jb+VQpaC6DseHhF7dXVqHTfJPCRDaEbid/drOhgitgYku/letMUqOXFoWV0zIIUbjpdH2t+tYj4bQMRQ==}
    engines: {node: '>=8'}

  strip-json-comments@3.1.1:
    resolution: {integrity: sha512-6fPc+R4ihwqP6N/aIv2f1gMH8lOVtWQHoqC4yK6oSDVVocumAsfCqjkXnqiYMhmMwS/mEHLp7Vehlt3ql6lEig==}
    engines: {node: '>=8'}

  style-to-object@1.0.8:
    resolution: {integrity: sha512-xT47I/Eo0rwJmaXC4oilDGDWLohVhR6o/xAQcPQN8q6QBuZVL8qMYL85kLmST5cPjAorwvqIA4qXTRQoYHaL6g==}

  superstruct@2.0.2:
    resolution: {integrity: sha512-uV+TFRZdXsqXTL2pRvujROjdZQ4RAlBUS5BTh9IGm+jTqQntYThciG/qu57Gs69yjnVUSqdxF9YLmSnpupBW9A==}
    engines: {node: '>=14.0.0'}

  supports-color@5.5.0:
    resolution: {integrity: sha512-QjVjwdXIt408MIiAqCX4oUKsgU2EqAGzs2Ppkm4aQYbjm+ZEWEcW4SfFNTr4uMNZma0ey4f5lgLrkB0aX0QMow==}
    engines: {node: '>=4'}

  supports-color@7.2.0:
    resolution: {integrity: sha512-qpCAvRl9stuOHveKsn7HncJRvv501qIacKzQlO/+Lwxc9+0q2wLyv4Dfvt80/DPn2pqOBsJdDiogXGR9+OvwRw==}
    engines: {node: '>=8'}

  supports-color@8.1.1:
    resolution: {integrity: sha512-MpUEN2OodtUzxvKQl72cUF7RQ5EiHsGvSsVG0ia9c5RbWGL2CI4C7EpPS8UTBIplnlzZiNuV56w+FuNxy3ty2Q==}
    engines: {node: '>=10'}

  supports-preserve-symlinks-flag@1.0.0:
    resolution: {integrity: sha512-ot0WnXS9fgdkgIcePe6RHNk1WA8+muPa6cSjeR3V8K27q9BB1rTE3R1p7Hv0z1ZyAc8s6Vvv8DIyWf681MAt0w==}
    engines: {node: '>= 0.4'}

  svelte-ast-print@0.4.2:
    resolution: {integrity: sha512-hRHHufbJoArFmDYQKCpCvc0xUuIEfwYksvyLYEQyH+1xb5LD5sM/IthfooCdXZQtOIqXz6xm7NmaqdfwG4kh6w==}
    engines: {node: '>=18'}
    peerDependencies:
      svelte: ^5.0.0

  svelte-check@4.1.6:
    resolution: {integrity: sha512-P7w/6tdSfk3zEVvfsgrp3h3DFC75jCdZjTQvgGJtjPORs1n7/v2VMPIoty3PWv7jnfEm3x0G/p9wH4pecTb0Wg==}
    engines: {node: '>= 18.0.0'}
    hasBin: true
    peerDependencies:
      svelte: ^4.0.0 || ^5.0.0-next.0
      typescript: '>=5.0.0'

  svelte-check@4.2.1:
    resolution: {integrity: sha512-e49SU1RStvQhoipkQ/aonDhHnG3qxHSBtNfBRb9pxVXoa+N7qybAo32KgA9wEb2PCYFNaDg7bZCdhLD1vHpdYA==}
    engines: {node: '>= 18.0.0'}
    hasBin: true
    peerDependencies:
      svelte: ^4.0.0 || ^5.0.0-next.0
      typescript: '>=5.0.0'

  svelte-eslint-parser@0.43.0:
    resolution: {integrity: sha512-GpU52uPKKcVnh8tKN5P4UZpJ/fUDndmq7wfsvoVXsyP+aY0anol7Yqo01fyrlaWGMFfm4av5DyrjlaXdLRJvGA==}
    engines: {node: ^12.22.0 || ^14.17.0 || >=16.0.0}
    peerDependencies:
      svelte: ^3.37.0 || ^4.0.0 || ^5.0.0
    peerDependenciesMeta:
      svelte:
        optional: true

  svelte-eslint-parser@1.2.0:
    resolution: {integrity: sha512-mbPtajIeuiyU80BEyGvwAktBeTX7KCr5/0l+uRGLq1dafwRNrjfM5kHGJScEBlPG3ipu6dJqfW/k0/fujvIEVw==}
    engines: {node: ^18.18.0 || ^20.9.0 || >=21.1.0}
    peerDependencies:
      svelte: ^3.37.0 || ^4.0.0 || ^5.0.0
    peerDependenciesMeta:
      svelte:
        optional: true

  svelte-preprocess@5.1.4:
    resolution: {integrity: sha512-IvnbQ6D6Ao3Gg6ftiM5tdbR6aAETwjhHV+UKGf5bHGYR69RQvF1ho0JKPcbUON4vy4R7zom13jPjgdOWCQ5hDA==}
    engines: {node: '>= 16.0.0'}
    peerDependencies:
      '@babel/core': ^7.10.2
      coffeescript: ^2.5.1
      less: ^3.11.3 || ^4.0.0
      postcss: ^7 || ^8
      postcss-load-config: ^2.1.0 || ^3.0.0 || ^4.0.0 || ^5.0.0
      pug: ^3.0.0
      sass: ^1.26.8
      stylus: ^0.55.0
      sugarss: ^2.0.0 || ^3.0.0 || ^4.0.0
      svelte: ^3.23.0 || ^4.0.0-next.0 || ^4.0.0 || ^5.0.0-next.0
      typescript: '>=3.9.5 || ^4.0.0 || ^5.0.0'
    peerDependenciesMeta:
      '@babel/core':
        optional: true
      coffeescript:
        optional: true
      less:
        optional: true
      postcss:
        optional: true
      postcss-load-config:
        optional: true
      pug:
        optional: true
      sass:
        optional: true
      stylus:
        optional: true
      sugarss:
        optional: true
      typescript:
        optional: true

  svelte-preprocess@6.0.3:
    resolution: {integrity: sha512-PLG2k05qHdhmRG7zR/dyo5qKvakhm8IJ+hD2eFRQmMLHp7X3eJnjeupUtvuRpbNiF31RjVw45W+abDwHEmP5OA==}
    engines: {node: '>= 18.0.0'}
    peerDependencies:
      '@babel/core': ^7.10.2
      coffeescript: ^2.5.1
      less: ^3.11.3 || ^4.0.0
      postcss: ^7 || ^8
      postcss-load-config: '>=3'
      pug: ^3.0.0
      sass: ^1.26.8
      stylus: '>=0.55'
      sugarss: ^2.0.0 || ^3.0.0 || ^4.0.0
      svelte: ^4.0.0 || ^5.0.0-next.100 || ^5.0.0
      typescript: ^5.0.0
    peerDependenciesMeta:
      '@babel/core':
        optional: true
      coffeescript:
        optional: true
      less:
        optional: true
      postcss:
        optional: true
      postcss-load-config:
        optional: true
      pug:
        optional: true
      sass:
        optional: true
      stylus:
        optional: true
      sugarss:
        optional: true
      typescript:
        optional: true

  svelte-sonner@1.0.4:
    resolution: {integrity: sha512-ctm9jeV0Rf3im2J6RU1emccrJFjRSdNSPsLlxaF62TLZw9bB1D40U/U7+wqEgohJY/X7FBdghdj0BFQF/IqKPQ==}
    peerDependencies:
      svelte: ^5.0.0

  svelte-toolbelt@0.5.0:
    resolution: {integrity: sha512-t3tenZcnfQoIeRuQf/jBU7bvTeT3TGkcEE+1EUr5orp0lR7NEpprflpuie3x9Dn0W9nOKqs3HwKGJeeN5Ok1sQ==}
    engines: {node: '>=18', pnpm: '>=8.7.0'}
    peerDependencies:
      svelte: ^5.0.0-next.126

  svelte-toolbelt@0.7.1:
    resolution: {integrity: sha512-HcBOcR17Vx9bjaOceUvxkY3nGmbBmCBBbuWLLEWO6jtmWH8f/QoWmbyUfQZrpDINH39en1b8mptfPQT9VKQ1xQ==}
    engines: {node: '>=18', pnpm: '>=8.7.0'}
    peerDependencies:
      svelte: ^5.0.0

  svelte-toolbelt@0.9.1:
    resolution: {integrity: sha512-wBX6MtYw/kpht80j5zLpxJyR9soLizXPIAIWEVd9llAi17SR44ZdG291bldjB7r/K5duC0opDFcuhk2cA1hb8g==}
    engines: {node: '>=18', pnpm: '>=8.7.0'}
    peerDependencies:
      svelte: ^5.30.2

  svelte2tsx@0.7.39:
    resolution: {integrity: sha512-NX8a7eSqF1hr6WKArvXr7TV7DeE+y0kDFD7L5JP7TWqlwFidzGKaG415p992MHREiiEWOv2xIWXJ+mlONofs0A==}
    peerDependencies:
      svelte: ^3.55 || ^4.0.0-next.0 || ^4.0 || ^5.0.0-next.0
      typescript: ^4.9.4 || ^5.0.0

  svelte@5.28.2:
    resolution: {integrity: sha512-FbWBxgWOpQfhKvoGJv/TFwzqb4EhJbwCD17dB0tEpQiw1XyUEKZJtgm4nA4xq3LLsMo7hu5UY/BOFmroAxKTMg==}
    engines: {node: '>=18'}

  svelte@5.33.14:
    resolution: {integrity: sha512-kRlbhIlMTijbFmVDQFDeKXPLlX1/ovXwV0I162wRqQhRcygaqDIcu1d/Ese3H2uI+yt3uT8E7ndgDthQv5v5BA==}
    engines: {node: '>=18'}

  sveltedoc-parser@4.2.1:
    resolution: {integrity: sha512-sWJRa4qOfRdSORSVw9GhfDEwsbsYsegnDzBevUCF6k/Eis/QqCu9lJ6I0+d/E2wOWCjOhlcJ3+jl/Iur+5mmCw==}
    engines: {node: '>=10.0.0'}

  sveltekit-adapter-chrome-extension@2.0.1:
    resolution: {integrity: sha512-I+jO05BYF86YZVm4pUKWUiNnBnwxEASP4+uwgUzKLTvr8qmyzZ2I5MFL4BILPcIz6ImP8h6wW2DwoOpI5qRDyA==}
    peerDependencies:
      '@sveltejs/adapter-static': ^3.0.1

  sveltekit-superforms@2.25.0:
    resolution: {integrity: sha512-QIzoPaoLJKDnMtQIC1XmgBYdZi/n6exU34KhCmxq1dl+kvLC49S2n3DeHUiVnVpVvWc41dgdSEQgzhiJyjlNMg==}
    peerDependencies:
      '@sveltejs/kit': 1.x || 2.x
      svelte: 3.x || 4.x || >=5.0.0-next.51

  symbol-tree@3.2.4:
    resolution: {integrity: sha512-9QNk5KwDF+Bvz+PyObkmSYjI5ksVUYtjW7AU22r2NKcfLJcXp96hkDWU3+XndOsUb+AQ9QhfzfCT2O+CNWT5Tw==}

  tabbable@6.2.0:
    resolution: {integrity: sha512-Cat63mxsVJlzYvN51JmVXIgNoUokrIaT2zLclCXjRd8boZ0004U4KCs/sToJ75C6sdlByWxpYnb5Boif1VSFew==}

  tailwind-merge@3.0.2:
    resolution: {integrity: sha512-l7z+OYZ7mu3DTqrL88RiKrKIqO3NcpEO8V/Od04bNpvk0kiIFndGEoqfuzvj4yuhRkHKjRkII2z+KS2HfPcSxw==}

  tailwind-merge@3.3.0:
    resolution: {integrity: sha512-fyW/pEfcQSiigd5SNn0nApUOxx0zB/dm6UDU/rEwc2c3sX2smWUNbapHv+QRqLGVp9GWX3THIa7MUGPo+YkDzQ==}

  tailwind-variants@1.0.0:
    resolution: {integrity: sha512-2WSbv4ulEEyuBKomOunut65D8UZwxrHoRfYnxGcQNnHqlSCp2+B7Yz2W+yrNDrxRodOXtGD/1oCcKGNBnUqMqA==}
    engines: {node: '>=16.x', pnpm: '>=7.x'}
    peerDependencies:
      tailwindcss: '*'

  tailwindcss-animate@1.0.7:
    resolution: {integrity: sha512-bl6mpH3T7I3UFxuvDEXLxy/VuFxBk5bbzplh7tXI68mwMokNYd1t9qPBHlnyTwfa4JGC4zP516I1hYYtQ/vspA==}
    peerDependencies:
      tailwindcss: '>=3.0.0 || insiders'

  tailwindcss@4.1.8:
    resolution: {integrity: sha512-kjeW8gjdxasbmFKpVGrGd5T4i40mV5J2Rasw48QARfYeQ8YS9x02ON9SFWax3Qf616rt4Cp3nVNIj6Hd1mP3og==}

  tapable@2.2.2:
    resolution: {integrity: sha512-Re10+NauLTMCudc7T5WLFLAwDhQ0JWdrMK+9B2M8zR5hRExKmsRDCBA7/aV/pNJFltmBFO5BAMlQFi/vq3nKOg==}
    engines: {node: '>=6'}

  tar@6.2.1:
    resolution: {integrity: sha512-DZ4yORTwrbTj/7MZYq2w+/ZFdI6OZ/f9SFHR+71gIVUZhOQPHzVCLpvRnPgyaMpfWxxk/4ONva3GQSyNIKRv6A==}
    engines: {node: '>=10'}

  tar@7.4.3:
    resolution: {integrity: sha512-5S7Va8hKfV7W5U6g3aYxXmlPoZVAwUMy9AOKyF2fVuZa2UD3qZjg578OrLRt8PcNN1PleVaL/5/yYATNL0ICUw==}
    engines: {node: '>=18'}

  taurpc@1.8.1:
    resolution: {integrity: sha512-qfR1ekhXApjbnWAqyE5qpDa/oMmKBwjNNDuqjYn7sO+ChI5qwQ4J/fS+00dVLE3I0lbZDizyY8ObSFBz3MRerQ==}

  temp-dir@3.0.0:
    resolution: {integrity: sha512-nHc6S/bwIilKHNRgK/3jlhDoIHcp45YgyiwcAk46Tr0LfEqGBVpmiAyuiuxeVE44m3mXnEeVhaipLOEWmH+Njw==}
    engines: {node: '>=14.16'}

  tempy@3.1.0:
    resolution: {integrity: sha512-7jDLIdD2Zp0bDe5r3D2qtkd1QOCacylBuL7oa4udvN6v2pqr4+LcCr67C8DR1zkpaZ8XosF5m1yQSabKAW6f2g==}
    engines: {node: '>=14.16'}

  text-extensions@2.4.0:
    resolution: {integrity: sha512-te/NtwBwfiNRLf9Ijqx3T0nlqZiQ2XrrtBvu+cLL8ZRrGkO0NHTug8MYFKyoSrv/sHTaSKfilUkizV6XhxMJ3g==}
    engines: {node: '>=8'}

  text-table@0.2.0:
    resolution: {integrity: sha512-N+8UisAXDGk8PFXP4HAzVR9nbfmVJ3zYLAWiTIoqC5v5isinhr+r5uaO8+7r3BMfuNIufIsA7RdpVgacC2cSpw==}

  thenby@1.3.4:
    resolution: {integrity: sha512-89Gi5raiWA3QZ4b2ePcEwswC3me9JIg+ToSgtE0JWeCynLnLxNr/f9G+xfo9K+Oj4AFdom8YNJjibIARTJmapQ==}

  through@2.3.8:
    resolution: {integrity: sha512-w89qg7PI8wAdvX60bMDP+bFoD5Dvhm9oLheFp5O4a2QF0cSBGsBX4qZmadPMvVqlLJBBci+WqGGOAPvcDeNSVg==}

  tiny-case@1.0.3:
    resolution: {integrity: sha512-Eet/eeMhkO6TX8mnUteS9zgPbUMQa4I6Kkp5ORiBD5476/m+PIRiumP5tmh5ioJpH7k51Kehawy2UDfsnxxY8Q==}

  tiny-glob@0.2.9:
    resolution: {integrity: sha512-g/55ssRPUjShh+xkfx9UPDXqhckHEsHr4Vd9zX55oSdGZc/MD0m3sferOkwWtp98bv+kcVfEHtRJgBVJzelrzg==}

  tiny-invariant@1.3.3:
    resolution: {integrity: sha512-+FbBPE1o9QAYvviau/qC5SE3caw21q3xkvWKBtja5vgqOWIHHJ3ioaq1VPfn/Szqctz2bU/oYeKd9/z5BL+PVg==}

  tinybench@2.9.0:
    resolution: {integrity: sha512-0+DUvqWMValLmha6lr4kD8iAMK1HzV0/aKnCtWb9v9641TnP/MFb7Pc2bxoxQjTXAErryXVgUOfv2YqNllqGeg==}

  tinyexec@0.3.2:
    resolution: {integrity: sha512-KQQR9yN7R5+OSwaK0XQoj22pwHoTlgYqmUscPYoknOoWCWfj/5/ABTMRi69FrKU5ffPVh5QcFikpWJI/P1ocHA==}

  tinyexec@1.0.1:
    resolution: {integrity: sha512-5uC6DDlmeqiOwCPmK9jMSdOuZTh8bU39Ys6yidB+UTt5hfZUPGAypSgFRiEp+jbi9qH40BLDvy85jIU88wKSqw==}

  tinyglobby@0.2.14:
    resolution: {integrity: sha512-tX5e7OM1HnYr2+a2C/4V0htOcSQcoSTH9KgJnVvNm5zm/cyEWKJ7j7YutsH9CxMdtOkkLFy2AHrMci9IM8IPZQ==}
    engines: {node: '>=12.0.0'}

  tinykeys@2.1.0:
    resolution: {integrity: sha512-/MESnqBD1xItZJn5oGQ4OsNORQgJfPP96XSGoyu4eLpwpL0ifO0SYR5OD76u0YMhMXsqkb0UqvI9+yXTh4xv8Q==}

  tinypool@1.1.0:
    resolution: {integrity: sha512-7CotroY9a8DKsKprEy/a14aCCm8jYVmR7aFy4fpkZM8sdpNJbKkixuNjgM50yCmip2ezc8z4N7k3oe2+rfRJCQ==}
    engines: {node: ^18.0.0 || >=20.0.0}

  tinypool@1.1.0:
    resolution: {integrity: sha512-7CotroY9a8DKsKprEy/a14aCCm8jYVmR7aFy4fpkZM8sdpNJbKkixuNjgM50yCmip2ezc8z4N7k3oe2+rfRJCQ==}
    engines: {node: ^18.0.0 || >=20.0.0}

  tinyrainbow@1.2.0:
    resolution: {integrity: sha512-weEDEq7Z5eTHPDh4xjX789+fHfF+P8boiFB+0vbWzpbnbsEr/GRaohi/uMKxg8RZMXnl1ItAi/IUHWMsjDV7kQ==}
    engines: {node: '>=14.0.0'}

  tinyrainbow@2.0.0:
    resolution: {integrity: sha512-op4nsTR47R6p0vMUUoYl/a+ljLFVtlfaXkLQmqfLR1qHma1h/ysYk4hEXZ880bf2CYgTskvTa/e196Vd5dDQXw==}
    engines: {node: '>=14.0.0'}

  tinyspy@3.0.2:
    resolution: {integrity: sha512-n1cw8k1k0x4pgA2+9XrOkFydTerNcJ1zWCO5Nn9scWHTD+5tp8dghT2x1uduQePZTZgd3Tupf+x9BxJjeJi77Q==}
    engines: {node: '>=14.0.0'}

  tinyspy@4.0.3:
    resolution: {integrity: sha512-t2T/WLB2WRgZ9EpE4jgPJ9w+i66UZfDc8wHh0xrwiRNN+UwH98GIJkTeZqX9rg0i0ptwzqW+uYeIF0T4F8LR7A==}
    engines: {node: '>=14.0.0'}

  tldts-core@6.1.86:
    resolution: {integrity: sha512-Je6p7pkk+KMzMv2XXKmAE3McmolOQFdxkKw0R8EYNr7sELW46JqnNeTX8ybPiQgvg1ymCoF8LXs5fzFaZvJPTA==}

  tldts@6.1.86:
    resolution: {integrity: sha512-WMi/OQ2axVTf/ykqCQgXiIct+mSQDFdH2fkwhPwgEwvJ1kSzZRiinb0zF2Xb8u4+OqPChmyI6MEu4EezNJz+FQ==}
    hasBin: true

  tmp@0.0.33:
    resolution: {integrity: sha512-jRCJlojKnZ3addtTOjdIqoRuPEKBvNXcGYqzO6zWZX8KfKEpnGY5jfggJQ3EjKuu8D4bJRr0y+cYJFmYbImXGw==}
    engines: {node: '>=0.6.0'}

  to-regex-range@5.0.1:
    resolution: {integrity: sha512-65P7iz6X5yEr1cwcgvQxbbIw7Uk3gOy5dIdtZ4rDveLqhrdJP+Li/Hx6tyK0NEb+2GCyneCMJiGqrADCSNk8sQ==}
    engines: {node: '>=8.0'}

  toposort@2.0.2:
    resolution: {integrity: sha512-0a5EOkAUp8D4moMi2W8ZF8jcga7BgZd91O/yabJCFY8az+XSzeGyTKs0Aoo897iV1Nj6guFq8orWDS96z91oGg==}

  totalist@3.0.1:
    resolution: {integrity: sha512-sf4i37nQ2LBx4m3wB74y+ubopq6W/dIzXg0FDGjsYnZHVa1Da8FH853wlL2gtUhg+xJXjfk3kUZS3BRoQeoQBQ==}
    engines: {node: '>=6'}

  tough-cookie@5.1.2:
    resolution: {integrity: sha512-FVDYdxtnj0G6Qm/DhNPSb8Ju59ULcup3tuJxkFb5K8Bv2pUXILbf0xZWU8PX8Ov19OXljbUyveOFwRMwkXzO+A==}
    engines: {node: '>=16'}

  tr46@0.0.3:
    resolution: {integrity: sha512-N3WMsuqV66lT30CrXNbEjx4GEwlow3v6rr4mCcv6prnfwhS01rkgyFdjPNBYd9br7LpXV1+Emh01fHnq2Gdgrw==}

  tr46@5.1.1:
    resolution: {integrity: sha512-hdF5ZgjTqgAntKkklYw0R03MG2x/bSzTtkxmIRw/sTNV8YXsCJ1tfLAX23lhxhHJlEf3CRCOCGGWw3vI3GaSPw==}
    engines: {node: '>=18'}

  trim-lines@3.0.1:
    resolution: {integrity: sha512-kRj8B+YHZCc9kQYdWfJB2/oUl9rA99qbowYYBtr4ui4mZyAQ2JpvVBd/6U2YloATfqBhBTSMhTpgBHtU0Mf3Rg==}

  trough@2.2.0:
    resolution: {integrity: sha512-tmMpK00BjZiUyVyvrBK7knerNgmgvcV/KLVyuma/SC+TQN167GrMRciANTz09+k3zW8L8t60jWO1GpfkZdjTaw==}

  ts-algebra@2.0.0:
    resolution: {integrity: sha512-FPAhNPFMrkwz76P7cdjdmiShwMynZYN6SgOujD1urY4oNm80Ou9oMdmbR45LotcKOXoy7wSmHkRFE6Mxbrhefw==}

  ts-api-utils@2.1.0:
    resolution: {integrity: sha512-CUgTZL1irw8u29bzrOD/nH85jqyc74D6SshFgujOIA7osm2Rz7dYH77agkx7H4FBNxDq7Cjf+IjaX/8zwFW+ZQ==}
    engines: {node: '>=18.12'}
    peerDependencies:
      typescript: '>=4.8.4'

  ts-dedent@2.2.0:
    resolution: {integrity: sha512-q5W7tVM71e2xjHZTlgfTDoPF/SmqKG5hddq9SzR49CH2hayqRKJtQ4mtRlSxKaJlR/+9rEM+mnBHf7I2/BQcpQ==}
    engines: {node: '>=6.10'}

  ts-deepmerge@7.0.3:
    resolution: {integrity: sha512-Du/ZW2RfwV/D4cmA5rXafYjBQVuvu4qGiEEla4EmEHVHgRdx68Gftx7i66jn2bzHPwSVZY36Ae6OuDn9el4ZKA==}
    engines: {node: '>=14.13.1'}

  ts-poet@6.12.0:
    resolution: {integrity: sha512-xo+iRNMWqyvXpFTaOAvLPA5QAWO6TZrSUs5s4Odaya3epqofBu/fMLHEWl8jPmjhA0s9sgj9sNvF1BmaQlmQkA==}

  ts-proto-descriptors@2.0.0:
    resolution: {integrity: sha512-wHcTH3xIv11jxgkX5OyCSFfw27agpInAd6yh89hKG6zqIXnjW9SYqSER2CVQxdPj4czeOhGagNvZBEbJPy7qkw==}

  ts-proto@2.7.2:
    resolution: {integrity: sha512-sYJm4U1fmJaBXTp35cwQx8bTAtkhZjX51eK/z1NwsPmnWu/4+PNfzQxL2vxobt2uNaSTLrDW7BCmSY9Dg7qQ3A==}
    hasBin: true

  tslib@2.4.0:
    resolution: {integrity: sha512-d6xOpEDfsi2CZVlPQzGeux8XMwLT9hssAsaPYExaQMuYskwb+x1x7J371tWlbBdWHroy99KnVB6qIkUbs5X3UQ==}

  tslib@2.8.1:
    resolution: {integrity: sha512-oJFu94HQb+KVduSUQL7wnpmqnfmLsOA/nAh6b6EH0wCEoK0/mPeXU6c3wKDV83MkOuHPRHtSXKKU99IBazS/2w==}

  turbo-darwin-64@2.5.4:
    resolution: {integrity: sha512-ah6YnH2dErojhFooxEzmvsoZQTMImaruZhFPfMKPBq8sb+hALRdvBNLqfc8NWlZq576FkfRZ/MSi4SHvVFT9PQ==}
    cpu: [x64]
    os: [darwin]

  turbo-darwin-arm64@2.5.4:
    resolution: {integrity: sha512-2+Nx6LAyuXw2MdXb7pxqle3MYignLvS7OwtsP9SgtSBaMlnNlxl9BovzqdYAgkUW3AsYiQMJ/wBRb7d+xemM5A==}
    cpu: [arm64]
    os: [darwin]

  turbo-linux-64@2.5.4:
    resolution: {integrity: sha512-5May2kjWbc8w4XxswGAl74GZ5eM4Gr6IiroqdLhXeXyfvWEdm2mFYCSWOzz0/z5cAgqyGidF1jt1qzUR8hTmOA==}
    cpu: [x64]
    os: [linux]

  turbo-linux-arm64@2.5.4:
    resolution: {integrity: sha512-/2yqFaS3TbfxV3P5yG2JUI79P7OUQKOUvAnx4MV9Bdz6jqHsHwc9WZPpO4QseQm+NvmgY6ICORnoVPODxGUiJg==}
    cpu: [arm64]
    os: [linux]

  turbo-windows-64@2.5.4:
    resolution: {integrity: sha512-EQUO4SmaCDhO6zYohxIjJpOKRN3wlfU7jMAj3CgcyTPvQR/UFLEKAYHqJOnJtymbQmiiM/ihX6c6W6Uq0yC7mA==}
    cpu: [x64]
    os: [win32]

  turbo-windows-arm64@2.5.4:
    resolution: {integrity: sha512-oQ8RrK1VS8lrxkLriotFq+PiF7iiGgkZtfLKF4DDKsmdbPo0O9R2mQxm7jHLuXraRCuIQDWMIw6dpcr7Iykf4A==}
    cpu: [arm64]
    os: [win32]

  turbo@2.5.4:
    resolution: {integrity: sha512-kc8ZibdRcuWUG1pbYSBFWqmIjynlD8Lp7IB6U3vIzvOv9VG+6Sp8bzyeBWE3Oi8XV5KsQrznyRTBPvrf99E4mA==}
    hasBin: true

  tw-animate-css@1.3.3:
    resolution: {integrity: sha512-tXE2TRWrskc4TU3RDd7T8n8Np/wCfoeH9gz22c7PzYqNPQ9FBGFbWWzwL0JyHcFp+jHozmF76tbHfPAx22ua2Q==}

  type-check@0.4.0:
    resolution: {integrity: sha512-XleUoc9uwGXqjWwXaUTZAmzMcFZ5858QA2vvx1Ur5xIcixXIP+8LnFDgRplU30us6teqdlskFfu+ae4K79Ooew==}
    engines: {node: '>= 0.8.0'}

  type-fest@0.20.2:
    resolution: {integrity: sha512-Ne+eE4r0/iWnpAxD852z3A+N0Bt5RN//NjJwRd2VFHEmrywxf5vsZlh4R6lixl6B+wz/8d+maTSAkN1FIkI3LQ==}
    engines: {node: '>=10'}

  type-fest@0.21.3:
    resolution: {integrity: sha512-t0rzBq87m3fVcduHDUFhKmyyX+9eo6WQjZvf51Ea/M0Q7+T374Jp1aUiyUl0GKxp8M/OETVHSDvmkyPgvX+X2w==}
    engines: {node: '>=10'}

  type-fest@1.4.0:
    resolution: {integrity: sha512-yGSza74xk0UG8k+pLh5oeoYirvIiWo5t0/o3zHHAO2tRDiZcxWP7fywNlXhqb6/r6sWvwi+RsyQMWhVLe4BVuA==}
    engines: {node: '>=10'}

  type-fest@2.19.0:
    resolution: {integrity: sha512-RAH822pAdBgcNMAfWnCBU3CFZcfZ/i1eZjwFU/dsLKumyuuP3niueg2UAukXYF0E2AAoc82ZSSf9J0WQBinzHA==}
    engines: {node: '>=12.20'}

  typescript-eslint@8.33.1:
    resolution: {integrity: sha512-AgRnV4sKkWOiZ0Kjbnf5ytTJXMUZQ0qhSVdQtDNYLPLnjsATEYhaO94GlRQwi4t4gO8FfjM6NnikHeKjUm8D7A==}
    engines: {node: ^18.18.0 || ^20.9.0 || >=21.1.0}
    peerDependencies:
      eslint: ^8.57.0 || ^9.0.0
      typescript: '>=4.8.4 <5.9.0'

  typescript@5.4.5:
    resolution: {integrity: sha512-vcI4UpRgg81oIRUFwR0WSIHKt11nJ7SAVlYNIu+QpqeyXP+gpQJy/Z4+F0aGxSE4MqwjyXvW/TzgkLAx2AGHwQ==}
    engines: {node: '>=14.17'}
    hasBin: true

  typescript@5.8.2:
    resolution: {integrity: sha512-aJn6wq13/afZp/jT9QZmwEjDqqvSGp1VT5GVg+f/t6/oVyrgXM6BY1h9BRh/O5p3PlUPAe+WuiEZOmb/49RqoQ==}
    engines: {node: '>=14.17'}
    hasBin: true

  typescript@5.8.3:
    resolution: {integrity: sha512-p1diW6TqL9L07nNxvRMM7hMMw4c5XOo/1ibL4aAIGmSAt9slTE1Xgw5KWuof2uTOvCg9BY7ZRi+GaF+7sfgPeQ==}
    engines: {node: '>=14.17'}
    hasBin: true

  ufo@1.6.1:
    resolution: {integrity: sha512-9a4/uxlTWJ4+a5i0ooc1rU7C7YOw3wT+UGqdeNNHWnOF9qcMBgLRS+4IYUqbczewFx4mLEig6gawh7X6mFlEkA==}

  undici-types@6.21.0:
    resolution: {integrity: sha512-iwDZqg0QAGrg9Rav5H4n0M64c3mkR59cJ6wQp+7C4nI0gsmExaedaYLNO44eT4AtBBwjbTiGPMlt2Md0T9H9JQ==}

  undici@6.21.3:
    resolution: {integrity: sha512-gBLkYIlEnSp8pFbT64yFgGE6UIB9tAkhukC23PmMDCe5Nd+cRqKxSjw5y54MK2AZMgZfJWMaNE4nYUHgi1XEOw==}
    engines: {node: '>=18.17'}

  unicorn-magic@0.1.0:
    resolution: {integrity: sha512-lRfVq8fE8gz6QMBuDM6a+LO3IAzTi05H6gCVaUpir2E1Rwpo4ZUog45KpNXKC/Mn3Yb9UDuHumeFTo9iV/D9FQ==}
    engines: {node: '>=18'}

  unified@11.0.5:
    resolution: {integrity: sha512-xKvGhPWw3k84Qjh8bI3ZeJjqnyadK+GEFtazSfZv/rKeTkTjOJho6mFqh2SM96iIcZokxiOpg78GazTSg8+KHA==}

  unique-string@3.0.0:
    resolution: {integrity: sha512-VGXBUVwxKMBUznyffQweQABPRRW1vHZAbadFZud4pLFAqRGvv/96vafgjWFqzourzr8YonlQiPgH0YCJfawoGQ==}
    engines: {node: '>=12'}

  unist-util-find-after@5.0.0:
    resolution: {integrity: sha512-amQa0Ep2m6hE2g72AugUItjbuM8X8cGQnFoHk0pGfrFeT9GZhzN5SW8nRsiGKK7Aif4CrACPENkA6P/Lw6fHGQ==}

  unist-util-is@6.0.0:
    resolution: {integrity: sha512-2qCTHimwdxLfz+YzdGfkqNlH0tLi9xjTnHddPmJwtIG9MGsdbutfTc4P+haPD7l7Cjxf/WZj+we5qfVPvvxfYw==}

  unist-util-position@5.0.0:
    resolution: {integrity: sha512-fucsC7HjXvkB5R3kTCO7kUjRdrS0BJt3M/FPxmHMBOm8JQi2BsHAHFsy27E0EolP8rp0NzXsJ+jNPyDWvOJZPA==}

  unist-util-remove-position@5.0.0:
    resolution: {integrity: sha512-Hp5Kh3wLxv0PHj9m2yZhhLt58KzPtEYKQQ4yxfYFEO7EvHwzyDYnduhHnY1mDxoqr7VUwVuHXk9RXKIiYS1N8Q==}

  unist-util-stringify-position@4.0.0:
    resolution: {integrity: sha512-0ASV06AAoKCDkS2+xw5RXJywruurpbC4JZSm7nr7MOt1ojAzvyyaO+UxZf18j8FCF6kmzCZKcAgN/yu2gm2XgQ==}

  unist-util-visit-parents@6.0.1:
    resolution: {integrity: sha512-L/PqWzfTP9lzzEa6CKs0k2nARxTdZduw3zyh8d2NVBnsyvHjSX4TWse388YrrQKbvI8w20fGjGlhgT96WwKykw==}

  unist-util-visit@5.0.0:
    resolution: {integrity: sha512-MR04uvD+07cwl/yhVuVWAtw+3GOR/knlL55Nd/wAdblk27GCVt3lqpTivy/tkJcZoNPzTwS1Y+KMojlLDhoTzg==}

  universalify@2.0.1:
    resolution: {integrity: sha512-gptHNQghINnc/vTGIk0SOFGFNXw7JVrlRUtConJRlvaw6DuX0wO5Jeko9sWrMBhh+PsYAZ7oXAiOnf/UKogyiw==}
    engines: {node: '>= 10.0.0'}

  unplugin@1.0.1:
    resolution: {integrity: sha512-aqrHaVBWW1JVKBHmGo33T5TxeL0qWzfvjWokObHA9bYmN7eNDkwOxmLjhioHl9878qDFMAaT51XNroRyuz7WxA==}

  unplugin@1.16.1:
    resolution: {integrity: sha512-4/u/j4FrCKdi17jaxuJA0jClGxB1AvU2hw/IuayPc4ay1XGaJs/rbb4v5WKwAjNifjmXK9PIFyuPiaK8azyR9w==}
    engines: {node: '>=14.0.0'}

  update-browserslist-db@1.1.3:
    resolution: {integrity: sha512-UxhIZQ+QInVdunkDAaiazvvT/+fXL5Osr0JZlJulepYu6Jd7qJtDZjlur0emRlT71EN3ScPoE7gvsuIKKNavKw==}
    hasBin: true
    peerDependencies:
      browserslist: '>= 4.21.0'

  uri-js@4.4.1:
    resolution: {integrity: sha512-7rKUyy33Q1yc98pQ1DAmLtwX109F7TIfWlW1Ydo8Wl1ii1SeHieeh0HHfPeL2fMXK6z0s8ecKs9frCuLJvndBg==}

  util-deprecate@1.0.2:
    resolution: {integrity: sha512-EPD5q1uXyFxJpCrLnCc1nHnq3gOa6DZBocAIiI2TaSCA7VCJ1UJDMagCzIkXNsUYfD1daK//LTEQ8xiIbrHtcw==}

  util@0.12.5:
    resolution: {integrity: sha512-kZf/K6hEIrWHI6XqOFUiiMa+79wE/D8Q+NCNAWclkyg3b4d2k7s0QGepNjiABc+aR3N1PAyHL7p6UcLY6LmrnA==}

  uuid@11.1.0:
    resolution: {integrity: sha512-0/A9rDy9P7cJ+8w1c9WD9V//9Wj15Ce2MPz8Ri6032usz+NfePxx5AcN3bN+r6ZL6jEo066/yNYB3tn4pQEx+A==}
    hasBin: true

  uuid@9.0.1:
    resolution: {integrity: sha512-b+1eJOlsR9K8HJpow9Ok3fiWOWSIcIzXodvv0rQjVoOVNpWMpxf1wZNpt4y9h10odCNrqnYp1OBzRktckBe3sA==}
    hasBin: true

  v8-compile-cache@2.4.0:
    resolution: {integrity: sha512-ocyWc3bAHBB/guyqJQVI5o4BZkPhznPYUG2ea80Gond/BgNWpap8TOmLSeeQG7bnh2KMISxskdADG59j7zruhw==}

  valibot@0.31.1:
    resolution: {integrity: sha512-2YYIhPrnVSz/gfT2/iXVTrSj92HwchCt9Cga/6hX4B26iCz9zkIsGTS0HjDYTZfTi1Un0X6aRvhBi1cfqs/i0Q==}

  valibot@1.0.0-rc.3:
    resolution: {integrity: sha512-LT0REa7Iqx4QGcaHLiTiTkcmJqJ9QdpOy89HALFFBJgejTS64GQFRIbDF7e4f6pauQbo/myfKGmWXCLhMeM6+g==}
    peerDependencies:
      typescript: '>=5'
    peerDependenciesMeta:
      typescript:
        optional: true

  validator@13.15.15:
    resolution: {integrity: sha512-BgWVbCI72aIQy937xbawcs+hrVaN/CZ2UwutgaJ36hGqRrLNM+f5LUT/YPRbo8IV/ASeFzXszezV+y2+rq3l8A==}
    engines: {node: '>= 0.10'}

  vaul-svelte@1.0.0-next.7:
    resolution: {integrity: sha512-7zN7Bi3dFQixvvbUJY9uGDe7Ws/dGZeBQR2pXdXmzQiakjrxBvWo0QrmsX3HK+VH+SZOltz378cmgmCS9f9rSg==}
    engines: {node: '>=18', pnpm: '>=8.7.0'}
    peerDependencies:
      svelte: ^5.0.0

  vfile-location@5.0.3:
    resolution: {integrity: sha512-5yXvWDEgqeiYiBe1lbxYF7UMAIm/IcopxMHrMQDq3nvKcjPKIhZklUKL+AE7J7uApI4kwe2snsK+eI6UTj9EHg==}

  vfile-message@4.0.2:
    resolution: {integrity: sha512-jRDZ1IMLttGj41KcZvlrYAaI3CfqpLpfpf+Mfig13viT6NKvRzWZ+lXz0Y5D60w6uJIBAOGq9mSHf0gktF0duw==}

  vfile@6.0.3:
    resolution: {integrity: sha512-KzIbH/9tXat2u30jf+smMwFCsno4wHVdNmzFyL+T/L3UGqqk6JKfVqOFOZEpZSHADH1k40ab6NUIXZq422ov3Q==}

  vite-node@3.0.5:
    resolution: {integrity: sha512-02JEJl7SbtwSDJdYS537nU6l+ktdvcREfLksk/NDAqtdKWGqHl+joXzEubHROmS3E6pip+Xgu2tFezMu75jH7A==}
    engines: {node: ^18.0.0 || ^20.0.0 || >=22.0.0}
    hasBin: true

  vite-node@3.2.0:
    resolution: {integrity: sha512-8Fc5Ko5Y4URIJkmMF/iFP1C0/OJyY+VGVe9Nw6WAdZyw4bTO+eVg9mwxWkQp/y8NnAoQY3o9KAvE1ZdA2v+Vmg==}
    engines: {node: ^18.0.0 || ^20.0.0 || >=22.0.0}
    hasBin: true

  vite-plugin-dts@4.5.4:
    resolution: {integrity: sha512-d4sOM8M/8z7vRXHHq/ebbblfaxENjogAAekcfcDCCwAyvGqnPrc7f4NZbvItS+g4WTgerW0xDwSz5qz11JT3vg==}
    peerDependencies:
      typescript: '*'
      vite: '*'
    peerDependenciesMeta:
      vite:
        optional: true

  vite@6.3.4:
    resolution: {integrity: sha512-BiReIiMS2fyFqbqNT/Qqt4CVITDU9M9vE+DKcVAsB+ZV0wvTKd+3hMbkpxz1b+NmEDMegpVbisKiAZOnvO92Sw==}
    engines: {node: ^18.0.0 || ^20.0.0 || >=22.0.0}
    hasBin: true
    peerDependencies:
      '@types/node': ^18.0.0 || ^20.0.0 || >=22.0.0
      jiti: '>=1.21.0'
      less: '*'
      lightningcss: ^1.21.0
      sass: '*'
      sass-embedded: '*'
      stylus: '*'
      sugarss: '*'
      terser: ^5.16.0
      tsx: ^4.8.1
      yaml: ^2.4.2
    peerDependenciesMeta:
      '@types/node':
        optional: true
      jiti:
        optional: true
      less:
        optional: true
      lightningcss:
        optional: true
      sass:
        optional: true
      sass-embedded:
        optional: true
      stylus:
        optional: true
      sugarss:
        optional: true
      terser:
        optional: true
      tsx:
        optional: true
      yaml:
        optional: true

  vite@6.3.5:
    resolution: {integrity: sha512-cZn6NDFE7wdTpINgs++ZJ4N49W2vRp8LCKrn3Ob1kYNtOo21vfDoaV5GzBfLU4MovSAB8uNRm4jgzVQZ+mBzPQ==}
    engines: {node: ^18.0.0 || ^20.0.0 || >=22.0.0}
    hasBin: true
    peerDependencies:
      '@types/node': ^18.0.0 || ^20.0.0 || >=22.0.0
      jiti: '>=1.21.0'
      less: '*'
      lightningcss: ^1.21.0
      sass: '*'
      sass-embedded: '*'
      stylus: '*'
      sugarss: '*'
      terser: ^5.16.0
      tsx: ^4.8.1
      yaml: ^2.4.2
    peerDependenciesMeta:
      '@types/node':
        optional: true
      jiti:
        optional: true
      less:
        optional: true
      lightningcss:
        optional: true
      sass:
        optional: true
      sass-embedded:
        optional: true
      stylus:
        optional: true
      sugarss:
        optional: true
      terser:
        optional: true
      tsx:
        optional: true
      yaml:
        optional: true

  vitefu@1.0.6:
    resolution: {integrity: sha512-+Rex1GlappUyNN6UfwbVZne/9cYC4+R2XDk9xkNXBKMw6HQagdX9PgZ8V2v1WUSK1wfBLp7qbI1+XSNIlB1xmA==}
    peerDependencies:
      vite: ^3.0.0 || ^4.0.0 || ^5.0.0 || ^6.0.0
    peerDependenciesMeta:
      vite:
        optional: true

  vitest@3.0.5:
    resolution: {integrity: sha512-4dof+HvqONw9bvsYxtkfUp2uHsTN9bV2CZIi1pWgoFpL1Lld8LA1ka9q/ONSsoScAKG7NVGf2stJTI7XRkXb2Q==}
    engines: {node: ^18.0.0 || ^20.0.0 || >=22.0.0}
    hasBin: true
    peerDependencies:
      '@edge-runtime/vm': '*'
      '@types/debug': ^4.1.12
      '@types/node': ^18.0.0 || ^20.0.0 || >=22.0.0
      '@vitest/browser': 3.0.5
      '@vitest/ui': 3.0.5
      happy-dom: '*'
      jsdom: '*'
    peerDependenciesMeta:
      '@edge-runtime/vm':
        optional: true
      '@types/debug':
        optional: true
      '@types/node':
        optional: true
      '@vitest/browser':
        optional: true
      '@vitest/ui':
        optional: true
      happy-dom:
        optional: true
      jsdom:
        optional: true

  vitest@3.2.0:
    resolution: {integrity: sha512-P7Nvwuli8WBNmeMHHek7PnGW4oAZl9za1fddfRVidZar8wDZRi7hpznLKQePQ8JPLwSBEYDK11g+++j7uFJV8Q==}
    engines: {node: ^18.0.0 || ^20.0.0 || >=22.0.0}
    hasBin: true
    peerDependencies:
      '@edge-runtime/vm': '*'
      '@types/debug': ^4.1.12
      '@types/node': ^18.0.0 || ^20.0.0 || >=22.0.0
      '@vitest/browser': 3.2.0
      '@vitest/ui': 3.2.0
      happy-dom: '*'
      jsdom: '*'
    peerDependenciesMeta:
      '@edge-runtime/vm':
        optional: true
      '@types/debug':
        optional: true
      '@types/node':
        optional: true
      '@vitest/browser':
        optional: true
      '@vitest/ui':
        optional: true
      happy-dom:
        optional: true
      jsdom:
        optional: true

  vscode-uri@3.1.0:
    resolution: {integrity: sha512-/BpdSx+yCQGnCvecbyXdxHDkuk55/G3xwnC0GqY4gmQ3j+A+g8kzzgB4Nk/SINjqn6+waqw3EgbVF2QKExkRxQ==}

  w3c-keyname@2.2.8:
    resolution: {integrity: sha512-dpojBhNsCNN7T82Tm7k26A6G9ML3NkhDsnw9n/eoxSRlVBB4CEtIQ/KTCLI2Fwf3ataSXRhYFkQi3SlnFwPvPQ==}

  w3c-xmlserializer@5.0.0:
    resolution: {integrity: sha512-o8qghlI8NZHU1lLPrpi2+Uq7abh4GGPpYANlalzWxyWteJOCsr/P+oPBA49TOLu5FTZO4d3F9MnWJfiMo4BkmA==}
    engines: {node: '>=18'}

  wcwidth@1.0.1:
    resolution: {integrity: sha512-XHPEwS0q6TaxcvG85+8EYkbiCux2XtWG2mkc47Ng2A77BQu9+DqIOJldST4HgPkuea7dvKSj5VgX3P1d4rW8Tg==}

  web-namespaces@2.0.1:
    resolution: {integrity: sha512-bKr1DkiNa2krS7qxNtdrtHAmzuYGFQLiQ13TsorsdT6ULTkPLKuu5+GsFpDlg6JFjUTwX2DyhMPG2be8uPrqsQ==}

  webidl-conversions@3.0.1:
    resolution: {integrity: sha512-2JAn3z8AR6rjK8Sm8orRC0h/bcl/DqL7tRPdGZ4I1CjdF+EaMLmYxBHyXuKL849eucPFhvBoxMsflfOb8kxaeQ==}

  webidl-conversions@7.0.0:
    resolution: {integrity: sha512-VwddBukDzu71offAQR975unBIGqfKZpM+8ZX6ySk8nYhVoo5CYaZyzt3YBvYtRtO+aoGlqxPg/B87NGVZ/fu6g==}
    engines: {node: '>=12'}

  webpack-sources@3.3.0:
    resolution: {integrity: sha512-77R0RDmJfj9dyv5p3bM5pOHa+X8/ZkO9c7kpDstigkC4nIDobadsfSGCwB4bKhMVxqAok8tajaoR8rirM7+VFQ==}
    engines: {node: '>=10.13.0'}

  webpack-virtual-modules@0.5.0:
    resolution: {integrity: sha512-kyDivFZ7ZM0BVOUteVbDFhlRt7Ah/CSPwJdi8hBpkK7QLumUqdLtVfm/PX/hkcnrvr0i77fO5+TjZ94Pe+C9iw==}

  webpack-virtual-modules@0.6.2:
    resolution: {integrity: sha512-66/V2i5hQanC51vBQKPH4aI8NMAcBW59FVBs+rC7eGHupMyfn34q7rZIE+ETlJ+XTevqfUhVVBgSUNSW2flEUQ==}

  whatwg-encoding@3.1.1:
    resolution: {integrity: sha512-6qN4hJdMwfYBtE3YBTTHhoeuUrDBPZmbQaxWAqSALV/MeEnR5z1xd8UKud2RAkFoPkmB+hli1TZSnyi84xz1vQ==}
    engines: {node: '>=18'}

  whatwg-mimetype@4.0.0:
    resolution: {integrity: sha512-QaKxh0eNIi2mE9p2vEdzfagOKHCcj1pJ56EEHGQOVxp8r9/iszLUUV7v89x9O1p/T+NlTM5W7jW6+cz4Fq1YVg==}
    engines: {node: '>=18'}

  whatwg-url@14.2.0:
    resolution: {integrity: sha512-De72GdQZzNTUBBChsXueQUnPKDkg/5A5zp7pFDuQAj5UFoENpiACU0wlCvzpAGnTkj++ihpKwKyYewn/XNUbKw==}
    engines: {node: '>=18'}

  whatwg-url@5.0.0:
    resolution: {integrity: sha512-saE57nupxk6v3HY35+jzBwYa0rKSy0XR8JSxZPwgLr7ys0IBzhGviA1/TUGJLmSVqs8pb9AnvICXEuOHLprYTw==}

  which-typed-array@1.1.19:
    resolution: {integrity: sha512-rEvr90Bck4WZt9HHFC4DJMsjvu7x+r6bImz0/BrbWb7A2djJ8hnZMrWnHo9F8ssv0OMErasDhftrfROTyqSDrw==}
    engines: {node: '>= 0.4'}

  which@1.3.1:
    resolution: {integrity: sha512-HxJdYWq1MTIQbJ3nw0cqssHoTNU267KlrDuGZ1WYlxDStUtKUhOaJmh112/TZmHxxUfuJqPXSOm7tDyas0OSIQ==}
    hasBin: true

  which@2.0.2:
    resolution: {integrity: sha512-BLI3Tl1TW3Pvl70l3yq3Y64i+awpwXqsGBYWkkqMtnbXgrMD+yj7rhW0kuEDxzJaYXGjEW5ogapKNMEKNMjibA==}
    engines: {node: '>= 8'}
    hasBin: true

  why-is-node-running@2.3.0:
    resolution: {integrity: sha512-hUrmaWBdVDcxvYqnyh09zunKzROWjbZTiNy8dBEjkS7ehEDQibXJ7XvlmtbwuTclUiIyN+CyXQD4Vmko8fNm8w==}
    engines: {node: '>=8'}
    hasBin: true

  wide-align@1.1.5:
    resolution: {integrity: sha512-eDMORYaPNZ4sQIuuYPDHdQvf4gyCF9rEEV/yPxGfwPkRodwEgiMUUXTx/dex+Me0wxx53S+NgUHaP7y3MGlDmg==}

  word-wrap@1.2.5:
    resolution: {integrity: sha512-BN22B5eaMMI9UMtjrGd5g5eCYPpCPDUy0FJXbYsaT5zYxjFOckS53SQDE3pWkVoWpHXVb3BrYcEN4Twa55B5cA==}
    engines: {node: '>=0.10.0'}

  wrap-ansi@6.2.0:
    resolution: {integrity: sha512-r6lPcBGxZXlIcymEu7InxDMhdW0KDxpLgoFLcguasxCaJ/SOIZwINatK9KY/tf+ZrlywOKU0UDj3ATXUBfxJXA==}
    engines: {node: '>=8'}

  wrap-ansi@7.0.0:
    resolution: {integrity: sha512-YVGIj2kamLSTxw6NsZjoBxfSwsn0ycdesmc4p+Q21c5zPuZ1pl+NfxVdxPtdHvmNVOQ6XSYG4AUtyt/Fi7D16Q==}
    engines: {node: '>=10'}

  wrappy@1.0.2:
    resolution: {integrity: sha512-l4Sp/DRseor9wL6EvV2+TuQn63dMkPjZ/sp9XkghTEbV9KlPS1xUsZ3u7/IQO4wxtcFB4bgpQPRcR3QCvezPcQ==}

  ws@8.18.2:
    resolution: {integrity: sha512-DMricUmwGZUVr++AEAe2uiVM7UoO9MAVZMDu05UQOaUII0lp+zOzLLU4Xqh/JvTqklB1T4uELaaPBKyjE1r4fQ==}
    engines: {node: '>=10.0.0'}
    peerDependencies:
      bufferutil: ^4.0.1
      utf-8-validate: '>=5.0.2'
    peerDependenciesMeta:
      bufferutil:
        optional: true
      utf-8-validate:
        optional: true

  xml-name-validator@5.0.0:
    resolution: {integrity: sha512-EvGK8EJ3DhaHfbRlETOWAS5pO9MZITeauHKJyb8wyajUfQUenkIg2MvLDTZ4T/TgIcm3HU0TFBgWWboAZ30UHg==}
    engines: {node: '>=18'}

  xmlchars@2.2.0:
    resolution: {integrity: sha512-JZnDKK8B0RCDw84FNdDAIpZK+JuJw+s7Lz8nksI7SIuU3UXJJslUthsi+uWBUYOwPFwW7W7PRLRfUKpxjtjFCw==}

  y18n@5.0.8:
    resolution: {integrity: sha512-0pfFzegeDWJHJIAmTLRP2DwHjdF5s7jo9tuztdQxAhINCdvS+3nGINqPd00AphqJR/0LhANUS6/+7SCb98YOfA==}
    engines: {node: '>=10'}

  yallist@3.1.1:
    resolution: {integrity: sha512-a4UGQaWPH59mOXUYnAG2ewncQS4i4F43Tv3JoAM+s2VDAmS9NsK8GpDMLrCHPksFT7h3K6TOoUNn2pb7RoXx4g==}

  yallist@4.0.0:
    resolution: {integrity: sha512-3wdGidZyq5PB084XLES5TpOSRA3wjXAlIWMhum2kRcv/41Sn2emQ0dycQW4uZXLejwKvg6EsvbdlVL+FYEct7A==}

  yallist@5.0.0:
    resolution: {integrity: sha512-YgvUTfwqyc7UXVMrB+SImsVYSmTS8X/tSrtdNZMImM+n7+QTriRXyXim0mBrTXNeqzVF0KWGgHPeiyViFFrNDw==}
    engines: {node: '>=18'}

  yaml@1.10.2:
    resolution: {integrity: sha512-r3vXyErRCYJ7wg28yvBY5VSoAF8ZvlcW9/BwUzEtUsjvX/DKs24dIkuwjtuprwJJHsbyUbLApepYTR1BN4uHrg==}
    engines: {node: '>= 6'}

  yaml@2.8.0:
    resolution: {integrity: sha512-4lLa/EcQCB0cJkyts+FpIRx5G/llPxfP6VQU5KByHEhLxY3IJCH0f0Hy1MHI8sClTvsIb8qwRJ6R/ZdlDJ/leQ==}
    engines: {node: '>= 14.6'}
    hasBin: true

  yargs-parser@21.1.1:
    resolution: {integrity: sha512-tVpsJW7DdjecAiFpbIB1e3qxIQsE6NoPc5/eTdrbbIC4h0LVsWhnoa3g+m2HclBIujHzsxZ4VJVA+GUuc2/LBw==}
    engines: {node: '>=12'}

  yargs@17.7.2:
    resolution: {integrity: sha512-7dSzzRQ++CKnNI/krKnYRV7JKKPUXMEh61soaHKg9mrWEhzFWhFnxPxGl+69cD1Ou63C13NUPCnmIcrvqCuM6w==}
    engines: {node: '>=12'}

  yocto-queue@0.1.0:
    resolution: {integrity: sha512-rVksvsnNCdJ/ohGc6xgPwyN8eheCxsiLM8mxuE/t/mOVqJewPuO1miLpTHQiRgTKCLexL4MeAFVagts7HmNZ2Q==}
    engines: {node: '>=10'}

  yocto-queue@1.2.1:
    resolution: {integrity: sha512-AyeEbWOu/TAXdxlV9wmGcR0+yh2j3vYPGOECcIj2S7MkrLyC7ne+oye2BKTItt0ii2PHk4cDy+95+LshzbXnGg==}
    engines: {node: '>=12.20'}

  yoctocolors-cjs@2.1.2:
    resolution: {integrity: sha512-cYVsTjKl8b+FrnidjibDWskAv7UKOfcwaVZdp/it9n1s9fU3IkgDbhdIRKCW4JDsAlECJY0ytoVPT3sK6kideA==}
    engines: {node: '>=18'}

  yup@1.6.1:
    resolution: {integrity: sha512-JED8pB50qbA4FOkDol0bYF/p60qSEDQqBD0/qeIrUCG1KbPBIQ776fCUNb9ldbPcSTxA69g/47XTo4TqWiuXOA==}

  zimmerframe@1.1.2:
    resolution: {integrity: sha512-rAbqEGa8ovJy4pyBxZM70hg4pE6gDgaQ0Sl9M3enG3I0d6H4XSAM3GeNGLKnsBpuijUow064sf7ww1nutC5/3w==}

  zod-to-json-schema@3.24.5:
    resolution: {integrity: sha512-/AuWwMP+YqiPbsJx5D6TfgRTc4kTLjsh5SOcd4bLsfUg2RcEXrFMJl1DGgdHy2aCfsIA/cr/1JM0xcB2GZji8g==}
    peerDependencies:
      zod: ^3.24.1

  zod@3.25.49:
    resolution: {integrity: sha512-JMMPMy9ZBk3XFEdbM3iL1brx4NUSejd6xr3ELrrGEfGb355gjhiAWtG3K5o+AViV/3ZfkIrCzXsZn6SbLwTR8Q==}

  zod@3.25.49:
    resolution: {integrity: sha512-JMMPMy9ZBk3XFEdbM3iL1brx4NUSejd6xr3ELrrGEfGb355gjhiAWtG3K5o+AViV/3ZfkIrCzXsZn6SbLwTR8Q==}

  zwitch@2.0.4:
    resolution: {integrity: sha512-bXE4cR/kVZhKZX/RjPEflHaKVhUVl85noU3v6b8apfQEc1x4A+zBxjZ4lN8LqGd6WZ3dl98pY4o717VFmoPp+A==}

snapshots:

  '@adobe/css-tools@4.4.3': {}

  '@alloc/quick-lru@5.2.0': {}

  '@ampproject/remapping@2.3.0':
    dependencies:
      '@jridgewell/gen-mapping': 0.3.8
      '@jridgewell/trace-mapping': 0.3.25

  '@ark/schema@0.46.0':
    dependencies:
      '@ark/util': 0.46.0
    optional: true

  '@ark/util@0.46.0':
    optional: true

  '@asamuzakjp/css-color@3.2.0':
    dependencies:
      '@csstools/css-calc': 2.1.3(@csstools/css-parser-algorithms@3.0.4(@csstools/css-tokenizer@3.0.3))(@csstools/css-tokenizer@3.0.3)
      '@csstools/css-color-parser': 3.0.9(@csstools/css-parser-algorithms@3.0.4(@csstools/css-tokenizer@3.0.3))(@csstools/css-tokenizer@3.0.3)
      '@csstools/css-parser-algorithms': 3.0.4(@csstools/css-tokenizer@3.0.3)
      '@csstools/css-tokenizer': 3.0.3
      lru-cache: 10.4.3

  '@babel/code-frame@7.27.1':
    dependencies:
      '@babel/helper-validator-identifier': 7.27.1
      js-tokens: 4.0.0
      picocolors: 1.1.1

  '@babel/compat-data@7.27.2': {}

  '@babel/core@7.27.1':
    dependencies:
      '@ampproject/remapping': 2.3.0
      '@babel/code-frame': 7.27.1
      '@babel/generator': 7.27.1
      '@babel/helper-compilation-targets': 7.27.2
      '@babel/helper-module-transforms': 7.27.1(@babel/core@7.27.1)
      '@babel/helpers': 7.27.1
      '@babel/parser': 7.27.2
      '@babel/template': 7.27.2
      '@babel/traverse': 7.27.1
      '@babel/types': 7.27.1
      convert-source-map: 2.0.0
      debug: 4.4.1
      gensync: 1.0.0-beta.2
      json5: 2.2.3
      semver: 6.3.1
    transitivePeerDependencies:
      - supports-color

  '@babel/generator@7.27.1':
    dependencies:
      '@babel/parser': 7.27.2
      '@babel/types': 7.27.1
      '@jridgewell/gen-mapping': 0.3.8
      '@jridgewell/trace-mapping': 0.3.25
      jsesc: 3.1.0

  '@babel/helper-compilation-targets@7.27.2':
    dependencies:
      '@babel/compat-data': 7.27.2
      '@babel/helper-validator-option': 7.27.1
      browserslist: 4.24.5
      lru-cache: 5.1.1
      semver: 6.3.1

  '@babel/helper-module-imports@7.27.1':
    dependencies:
      '@babel/traverse': 7.27.1
      '@babel/types': 7.27.1
    transitivePeerDependencies:
      - supports-color

  '@babel/helper-module-transforms@7.27.1(@babel/core@7.27.1)':
    dependencies:
      '@babel/core': 7.27.1
      '@babel/helper-module-imports': 7.27.1
      '@babel/helper-validator-identifier': 7.27.1
      '@babel/traverse': 7.27.1
    transitivePeerDependencies:
      - supports-color

  '@babel/helper-string-parser@7.27.1': {}

  '@babel/helper-validator-identifier@7.27.1': {}

  '@babel/helper-validator-option@7.27.1': {}

  '@babel/helpers@7.27.1':
    dependencies:
      '@babel/template': 7.27.2
      '@babel/types': 7.27.1

  '@babel/parser@7.27.2':
    dependencies:
      '@babel/types': 7.27.1

  '@babel/runtime@7.27.1': {}

  '@babel/template@7.27.2':
    dependencies:
      '@babel/code-frame': 7.27.1
      '@babel/parser': 7.27.2
      '@babel/types': 7.27.1

  '@babel/traverse@7.27.1':
    dependencies:
      '@babel/code-frame': 7.27.1
      '@babel/generator': 7.27.1
      '@babel/parser': 7.27.2
      '@babel/template': 7.27.2
      '@babel/types': 7.27.1
      debug: 4.4.1
      globals: 11.12.0
    transitivePeerDependencies:
      - supports-color

  '@babel/types@7.27.1':
    dependencies:
      '@babel/helper-string-parser': 7.27.1
      '@babel/helper-validator-identifier': 7.27.1

  '@bufbuild/buf-darwin-arm64@1.54.0':
    optional: true

  '@bufbuild/buf-darwin-x64@1.54.0':
    optional: true

  '@bufbuild/buf-linux-aarch64@1.54.0':
    optional: true

  '@bufbuild/buf-linux-armv7@1.54.0':
    optional: true

  '@bufbuild/buf-linux-x64@1.54.0':
    optional: true

  '@bufbuild/buf-win32-arm64@1.54.0':
    optional: true

  '@bufbuild/buf-win32-x64@1.54.0':
    optional: true

  '@bufbuild/buf@1.54.0':
    optionalDependencies:
      '@bufbuild/buf-darwin-arm64': 1.54.0
      '@bufbuild/buf-darwin-x64': 1.54.0
      '@bufbuild/buf-linux-aarch64': 1.54.0
      '@bufbuild/buf-linux-armv7': 1.54.0
      '@bufbuild/buf-linux-x64': 1.54.0
      '@bufbuild/buf-win32-arm64': 1.54.0
      '@bufbuild/buf-win32-x64': 1.54.0

  '@bufbuild/protobuf@2.5.1': {}

  '@bufbuild/protoc-gen-es@2.5.1(@bufbuild/protobuf@2.5.1)':
    dependencies:
      '@bufbuild/protoplugin': 2.5.1
    optionalDependencies:
      '@bufbuild/protobuf': 2.5.1
    transitivePeerDependencies:
      - supports-color

  '@bufbuild/protoplugin@2.5.1':
    dependencies:
      '@bufbuild/protobuf': 2.5.1
      '@typescript/vfs': 1.6.1(typescript@5.4.5)
      typescript: 5.4.5
    transitivePeerDependencies:
      - supports-color

  '@commitlint/cli@19.8.1(@types/node@22.15.21)(typescript@5.4.5)':
    dependencies:
      '@commitlint/format': 19.8.1
      '@commitlint/lint': 19.8.1
      '@commitlint/load': 19.8.1(@types/node@22.15.21)(typescript@5.4.5)
      '@commitlint/read': 19.8.1
      '@commitlint/types': 19.8.1
      tinyexec: 1.0.1
      yargs: 17.7.2
    transitivePeerDependencies:
      - '@types/node'
      - typescript

  '@commitlint/config-conventional@19.8.1':
    dependencies:
      '@commitlint/types': 19.8.1
      conventional-changelog-conventionalcommits: 7.0.2

  '@commitlint/config-validator@19.8.1':
    dependencies:
      '@commitlint/types': 19.8.1
      ajv: 8.17.1

  '@commitlint/cz-commitlint@19.8.1(@types/node@22.15.21)(commitizen@4.3.1(@types/node@22.15.21)(typescript@5.4.5))(inquirer@9.3.7)(typescript@5.4.5)':
    dependencies:
      '@commitlint/ensure': 19.8.1
      '@commitlint/load': 19.8.1(@types/node@22.15.21)(typescript@5.4.5)
      '@commitlint/types': 19.8.1
      chalk: 5.4.1
      commitizen: 4.3.1(@types/node@22.15.21)(typescript@5.4.5)
      inquirer: 9.3.7
      lodash.isplainobject: 4.0.6
      word-wrap: 1.2.5
    transitivePeerDependencies:
      - '@types/node'
      - typescript

  '@commitlint/ensure@19.8.1':
    dependencies:
      '@commitlint/types': 19.8.1
      lodash.camelcase: 4.3.0
      lodash.kebabcase: 4.1.1
      lodash.snakecase: 4.1.1
      lodash.startcase: 4.4.0
      lodash.upperfirst: 4.3.1

  '@commitlint/execute-rule@19.8.1': {}

  '@commitlint/format@19.8.1':
    dependencies:
      '@commitlint/types': 19.8.1
      chalk: 5.4.1

  '@commitlint/is-ignored@19.8.1':
    dependencies:
      '@commitlint/types': 19.8.1
      semver: 7.7.2

  '@commitlint/lint@19.8.1':
    dependencies:
      '@commitlint/is-ignored': 19.8.1
      '@commitlint/parse': 19.8.1
      '@commitlint/rules': 19.8.1
      '@commitlint/types': 19.8.1

  '@commitlint/load@19.8.1(@types/node@22.15.21)(typescript@5.4.5)':
    dependencies:
      '@commitlint/config-validator': 19.8.1
      '@commitlint/execute-rule': 19.8.1
      '@commitlint/resolve-extends': 19.8.1
      '@commitlint/types': 19.8.1
      chalk: 5.4.1
      cosmiconfig: 9.0.0(typescript@5.4.5)
      cosmiconfig-typescript-loader: 6.1.0(@types/node@22.15.21)(cosmiconfig@9.0.0(typescript@5.4.5))(typescript@5.4.5)
      lodash.isplainobject: 4.0.6
      lodash.merge: 4.6.2
      lodash.uniq: 4.5.0
    transitivePeerDependencies:
      - '@types/node'
      - typescript

  '@commitlint/message@19.8.1': {}

  '@commitlint/parse@19.8.1':
    dependencies:
      '@commitlint/types': 19.8.1
      conventional-changelog-angular: 7.0.0
      conventional-commits-parser: 5.0.0

  '@commitlint/read@19.8.1':
    dependencies:
      '@commitlint/top-level': 19.8.1
      '@commitlint/types': 19.8.1
      git-raw-commits: 4.0.0
      minimist: 1.2.8
      tinyexec: 1.0.1

  '@commitlint/resolve-extends@19.8.1':
    dependencies:
      '@commitlint/config-validator': 19.8.1
      '@commitlint/types': 19.8.1
      global-directory: 4.0.1
      import-meta-resolve: 4.1.0
      lodash.mergewith: 4.6.2
      resolve-from: 5.0.0

  '@commitlint/rules@19.8.1':
    dependencies:
      '@commitlint/ensure': 19.8.1
      '@commitlint/message': 19.8.1
      '@commitlint/to-lines': 19.8.1
      '@commitlint/types': 19.8.1

  '@commitlint/to-lines@19.8.1': {}

  '@commitlint/top-level@19.8.1':
    dependencies:
      find-up: 7.0.0

  '@commitlint/types@19.8.1':
    dependencies:
      '@types/conventional-commits-parser': 5.0.1
      chalk: 5.4.1

  '@connectrpc/connect-web@2.0.2(@bufbuild/protobuf@2.5.1)(@connectrpc/connect@2.0.2(@bufbuild/protobuf@2.5.1))':
    dependencies:
      '@bufbuild/protobuf': 2.5.1
      '@connectrpc/connect': 2.0.2(@bufbuild/protobuf@2.5.1)

  '@connectrpc/connect@2.0.2(@bufbuild/protobuf@2.5.1)':
    dependencies:
      '@bufbuild/protobuf': 2.5.1

  '@csstools/color-helpers@5.0.2': {}

  '@csstools/css-calc@2.1.3(@csstools/css-parser-algorithms@3.0.4(@csstools/css-tokenizer@3.0.3))(@csstools/css-tokenizer@3.0.3)':
    dependencies:
      '@csstools/css-parser-algorithms': 3.0.4(@csstools/css-tokenizer@3.0.3)
      '@csstools/css-tokenizer': 3.0.3

  '@csstools/css-color-parser@3.0.9(@csstools/css-parser-algorithms@3.0.4(@csstools/css-tokenizer@3.0.3))(@csstools/css-tokenizer@3.0.3)':
    dependencies:
      '@csstools/color-helpers': 5.0.2
      '@csstools/css-calc': 2.1.3(@csstools/css-parser-algorithms@3.0.4(@csstools/css-tokenizer@3.0.3))(@csstools/css-tokenizer@3.0.3)
      '@csstools/css-parser-algorithms': 3.0.4(@csstools/css-tokenizer@3.0.3)
      '@csstools/css-tokenizer': 3.0.3

  '@csstools/css-parser-algorithms@3.0.4(@csstools/css-tokenizer@3.0.3)':
    dependencies:
      '@csstools/css-tokenizer': 3.0.3

  '@csstools/css-tokenizer@3.0.3': {}

  '@csstools/selector-resolve-nested@3.0.0(postcss-selector-parser@7.1.0)':
    dependencies:
      postcss-selector-parser: 7.1.0

  '@csstools/selector-specificity@5.0.0(postcss-selector-parser@7.1.0)':
    dependencies:
      postcss-selector-parser: 7.1.0

  '@dagrejs/dagre@1.1.4':
    dependencies:
      '@dagrejs/graphlib': 2.2.4

  '@dagrejs/graphlib@2.2.4': {}

  '@esbuild/aix-ppc64@0.25.4':
    optional: true

  '@esbuild/android-arm64@0.25.4':
    optional: true

  '@esbuild/android-arm@0.25.4':
    optional: true

  '@esbuild/android-x64@0.25.4':
    optional: true

  '@esbuild/darwin-arm64@0.25.4':
    optional: true

  '@esbuild/darwin-x64@0.25.4':
    optional: true

  '@esbuild/freebsd-arm64@0.25.4':
    optional: true

  '@esbuild/freebsd-x64@0.25.4':
    optional: true

  '@esbuild/linux-arm64@0.25.4':
    optional: true

  '@esbuild/linux-arm@0.25.4':
    optional: true

  '@esbuild/linux-ia32@0.25.4':
    optional: true

  '@esbuild/linux-loong64@0.25.4':
    optional: true

  '@esbuild/linux-mips64el@0.25.4':
    optional: true

  '@esbuild/linux-ppc64@0.25.4':
    optional: true

  '@esbuild/linux-riscv64@0.25.4':
    optional: true

  '@esbuild/linux-s390x@0.25.4':
    optional: true

  '@esbuild/linux-x64@0.25.4':
    optional: true

  '@esbuild/netbsd-arm64@0.25.4':
    optional: true

  '@esbuild/netbsd-x64@0.25.4':
    optional: true

  '@esbuild/openbsd-arm64@0.25.4':
    optional: true

  '@esbuild/openbsd-x64@0.25.4':
    optional: true

  '@esbuild/sunos-x64@0.25.4':
    optional: true

  '@esbuild/win32-arm64@0.25.4':
    optional: true

  '@esbuild/win32-ia32@0.25.4':
    optional: true

  '@esbuild/win32-x64@0.25.4':
    optional: true

  '@eslint-community/eslint-utils@4.7.0(eslint@9.28.0(jiti@2.4.2))':
    dependencies:
      eslint: 9.28.0(jiti@2.4.2)
      eslint-visitor-keys: 3.4.3

  '@eslint-community/regexpp@4.12.1': {}

  '@eslint/compat@1.2.9(eslint@9.28.0(jiti@2.4.2))':
    optionalDependencies:
      eslint: 9.28.0(jiti@2.4.2)

  '@eslint/config-array@0.20.0':
    dependencies:
      '@eslint/object-schema': 2.1.6
      debug: 4.4.1
      minimatch: 3.1.2
    transitivePeerDependencies:
      - supports-color

  '@eslint/config-helpers@0.2.2': {}

  '@eslint/core@0.14.0':
    dependencies:
      '@types/json-schema': 7.0.15

  '@eslint/eslintrc@1.4.1':
    dependencies:
      ajv: 6.12.6
      debug: 4.4.1
      espree: 9.6.1
      globals: 13.24.0
      ignore: 5.3.2
      import-fresh: 3.3.1
      js-yaml: 4.1.0
      minimatch: 3.1.2
      strip-json-comments: 3.1.1
    transitivePeerDependencies:
      - supports-color

  '@eslint/eslintrc@3.3.1':
    dependencies:
      ajv: 6.12.6
      debug: 4.4.1
      espree: 10.3.0
      globals: 14.0.0
      ignore: 5.3.2
      import-fresh: 3.3.1
      js-yaml: 4.1.0
      minimatch: 3.1.2
      strip-json-comments: 3.1.1
    transitivePeerDependencies:
      - supports-color

  '@eslint/js@9.28.0': {}

  '@eslint/object-schema@2.1.6': {}

  '@eslint/plugin-kit@0.3.1':
    dependencies:
      '@eslint/core': 0.14.0
      levn: 0.4.1

  '@exodus/schemasafe@1.3.0':
    optional: true

  '@floating-ui/core@1.7.0':
    dependencies:
      '@floating-ui/utils': 0.2.9

  '@floating-ui/core@1.7.1':
    dependencies:
      '@floating-ui/utils': 0.2.9

  '@floating-ui/dom@1.7.0':
    dependencies:
      '@floating-ui/core': 1.7.0
      '@floating-ui/utils': 0.2.9

  '@floating-ui/dom@1.7.1':
    dependencies:
      '@floating-ui/core': 1.7.1
      '@floating-ui/utils': 0.2.9

  '@floating-ui/utils@0.2.9': {}

  '@gcornut/valibot-json-schema@0.31.0':
    dependencies:
      valibot: 0.31.1
    optionalDependencies:
      '@types/json-schema': 7.0.15
      esbuild: 0.25.4
      esbuild-runner: 2.2.2(esbuild@0.25.4)
    optional: true

  '@hapi/hoek@9.3.0':
    optional: true

  '@hapi/topo@5.1.0':
    dependencies:
      '@hapi/hoek': 9.3.0
    optional: true

  '@humanfs/core@0.19.1': {}

  '@humanfs/node@0.16.6':
    dependencies:
      '@humanfs/core': 0.19.1
      '@humanwhocodes/retry': 0.3.1

  '@humanwhocodes/config-array@0.9.5':
    dependencies:
      '@humanwhocodes/object-schema': 1.2.1
      debug: 4.4.1
      minimatch: 3.1.2
    transitivePeerDependencies:
      - supports-color

  '@humanwhocodes/module-importer@1.0.1': {}

  '@humanwhocodes/object-schema@1.2.1': {}

  '@humanwhocodes/retry@0.3.1': {}

  '@humanwhocodes/retry@0.4.3': {}

  '@icons-pack/svelte-simple-icons@5.0.0(@sveltejs/kit@2.20.8(@sveltejs/vite-plugin-svelte@5.0.3(svelte@5.28.2)(vite@6.3.4(@types/node@22.15.21)(jiti@2.4.2)(lightningcss@1.30.1)(yaml@2.8.0)))(svelte@5.28.2)(vite@6.3.4(@types/node@22.15.21)(jiti@2.4.2)(lightningcss@1.30.1)(yaml@2.8.0)))(svelte@5.28.2)':
    dependencies:
      '@sveltejs/kit': 2.20.8(@sveltejs/vite-plugin-svelte@5.0.3(svelte@5.28.2)(vite@6.3.4(@types/node@22.15.21)(jiti@2.4.2)(lightningcss@1.30.1)(yaml@2.8.0)))(svelte@5.28.2)(vite@6.3.4(@types/node@22.15.21)(jiti@2.4.2)(lightningcss@1.30.1)(yaml@2.8.0))
      svelte: 5.28.2

  '@icons-pack/svelte-simple-icons@5.0.0(@sveltejs/kit@2.21.1(@sveltejs/vite-plugin-svelte@5.0.3(svelte@5.33.14)(vite@6.3.5(@types/node@22.15.21)(jiti@2.4.2)(lightningcss@1.30.1)(yaml@2.8.0)))(svelte@5.33.14)(vite@6.3.5(@types/node@22.15.21)(jiti@2.4.2)(lightningcss@1.30.1)(yaml@2.8.0)))(svelte@5.33.14)':
    dependencies:
      '@sveltejs/kit': 2.21.1(@sveltejs/vite-plugin-svelte@5.0.3(svelte@5.33.14)(vite@6.3.5(@types/node@22.15.21)(jiti@2.4.2)(lightningcss@1.30.1)(yaml@2.8.0)))(svelte@5.33.14)(vite@6.3.5(@types/node@22.15.21)(jiti@2.4.2)(lightningcss@1.30.1)(yaml@2.8.0))
      svelte: 5.33.14

  '@inquirer/figures@1.0.12': {}

  '@internationalized/date@3.8.1':
    dependencies:
      '@swc/helpers': 0.5.17

  '@isaacs/fs-minipass@4.0.1':
    dependencies:
      minipass: 7.1.2

  '@jridgewell/gen-mapping@0.3.8':
    dependencies:
      '@jridgewell/set-array': 1.2.1
      '@jridgewell/sourcemap-codec': 1.5.0
      '@jridgewell/trace-mapping': 0.3.25

  '@jridgewell/resolve-uri@3.1.2': {}

  '@jridgewell/set-array@1.2.1': {}

  '@jridgewell/sourcemap-codec@1.5.0': {}

  '@jridgewell/trace-mapping@0.3.25':
    dependencies:
      '@jridgewell/resolve-uri': 3.1.2
      '@jridgewell/sourcemap-codec': 1.5.0

  '@layerstack/svelte-actions@1.0.1-next.4':
    dependencies:
      '@floating-ui/dom': 1.7.1
      '@layerstack/utils': 2.0.0-next.4
      d3-array: 3.2.4
      d3-scale: 4.0.2
      date-fns: 4.1.0
      lodash-es: 4.17.21

  '@layerstack/svelte-state@0.1.0-next.9':
    dependencies:
      '@layerstack/utils': 2.0.0-next.4

  '@layerstack/tailwind@2.0.0-next.6':
    dependencies:
      '@layerstack/utils': 2.0.0-next.6
      clsx: 2.1.1
      culori: 4.0.1
      d3-array: 3.2.4
      date-fns: 4.1.0
      lodash-es: 4.17.21
      tailwind-merge: 3.3.0
      tailwindcss: 4.1.8

  '@layerstack/utils@2.0.0-next.4':
    dependencies:
      d3-array: 3.2.4
      date-fns: 4.1.0
      lodash-es: 4.17.21

  '@layerstack/utils@2.0.0-next.6':
    dependencies:
      d3-array: 3.2.4
      date-fns: 4.1.0
      lodash-es: 4.17.21

  '@lucide/svelte@0.511.0(svelte@5.33.14)':
    dependencies:
      svelte: 5.33.14

  '@mdx-js/react@3.1.0(@types/react@19.1.6)(react@19.1.0)':
    dependencies:
      '@types/mdx': 2.0.13
      '@types/react': 19.1.6
      react: 19.1.0

  '@microsoft/api-extractor-model@7.30.6(@types/node@22.15.21)':
    dependencies:
      '@microsoft/tsdoc': 0.15.1
      '@microsoft/tsdoc-config': 0.17.1
      '@rushstack/node-core-library': 5.13.1(@types/node@22.15.21)
    transitivePeerDependencies:
      - '@types/node'

  '@microsoft/api-extractor@7.52.8(@types/node@22.15.21)':
    dependencies:
      '@microsoft/api-extractor-model': 7.30.6(@types/node@22.15.21)
      '@microsoft/tsdoc': 0.15.1
      '@microsoft/tsdoc-config': 0.17.1
      '@rushstack/node-core-library': 5.13.1(@types/node@22.15.21)
      '@rushstack/rig-package': 0.5.3
      '@rushstack/terminal': 0.15.3(@types/node@22.15.21)
      '@rushstack/ts-command-line': 5.0.1(@types/node@22.15.21)
      lodash: 4.17.21
      minimatch: 3.0.8
      resolve: 1.22.10
      semver: 7.5.4
      source-map: 0.6.1
      typescript: 5.8.2
    transitivePeerDependencies:
      - '@types/node'

  '@microsoft/tsdoc-config@0.17.1':
    dependencies:
      '@microsoft/tsdoc': 0.15.1
      ajv: 8.12.0
      jju: 1.4.0
      resolve: 1.22.10

  '@microsoft/tsdoc@0.15.1': {}

  '@mozilla/readability@0.6.0': {}

  '@nodelib/fs.scandir@2.1.5':
    dependencies:
      '@nodelib/fs.stat': 2.0.5
      run-parallel: 1.2.0

  '@nodelib/fs.stat@2.0.5': {}

  '@nodelib/fs.walk@1.2.8':
    dependencies:
      '@nodelib/fs.scandir': 2.1.5
      fastq: 1.19.1

  '@playwright/test@1.52.0':
    dependencies:
      playwright: 1.52.0

  '@polka/url@1.0.0-next.29': {}

  '@poppinss/macroable@1.0.4':
    optional: true

  '@publint/pack@0.1.2': {}

  '@rollup/plugin-commonjs@28.0.3(rollup@4.41.1)':
    dependencies:
      '@rollup/pluginutils': 5.1.4(rollup@4.41.1)
      commondir: 1.0.1
      estree-walker: 2.0.2
      fdir: 6.4.4(picomatch@4.0.2)
      is-reference: 1.2.1
      magic-string: 0.30.17
      picomatch: 4.0.2
    optionalDependencies:
      rollup: 4.41.1

  '@rollup/plugin-json@6.1.0(rollup@4.41.1)':
    dependencies:
      '@rollup/pluginutils': 5.1.4(rollup@4.41.1)
    optionalDependencies:
      rollup: 4.41.1

  '@rollup/plugin-node-resolve@16.0.1(rollup@4.41.1)':
    dependencies:
      '@rollup/pluginutils': 5.1.4(rollup@4.41.1)
      '@types/resolve': 1.20.2
      deepmerge: 4.3.1
      is-module: 1.0.0
      resolve: 1.22.10
    optionalDependencies:
      rollup: 4.41.1

  '@rollup/pluginutils@5.1.4(rollup@4.41.1)':
    dependencies:
      '@types/estree': 1.0.7
      estree-walker: 2.0.2
      picomatch: 4.0.2
    optionalDependencies:
      rollup: 4.41.1

  '@rollup/rollup-android-arm-eabi@4.41.1':
    optional: true

  '@rollup/rollup-android-arm64@4.41.1':
    optional: true

  '@rollup/rollup-darwin-arm64@4.41.1':
    optional: true

  '@rollup/rollup-darwin-x64@4.41.1':
    optional: true

  '@rollup/rollup-freebsd-arm64@4.41.1':
    optional: true

  '@rollup/rollup-freebsd-x64@4.41.1':
    optional: true

  '@rollup/rollup-linux-arm-gnueabihf@4.41.1':
    optional: true

  '@rollup/rollup-linux-arm-musleabihf@4.41.1':
    optional: true

  '@rollup/rollup-linux-arm64-gnu@4.41.1':
    optional: true

  '@rollup/rollup-linux-arm64-musl@4.41.1':
    optional: true

  '@rollup/rollup-linux-loongarch64-gnu@4.41.1':
    optional: true

  '@rollup/rollup-linux-powerpc64le-gnu@4.41.1':
    optional: true

  '@rollup/rollup-linux-riscv64-gnu@4.41.1':
    optional: true

  '@rollup/rollup-linux-riscv64-musl@4.41.1':
    optional: true

  '@rollup/rollup-linux-s390x-gnu@4.41.1':
    optional: true

  '@rollup/rollup-linux-x64-gnu@4.41.1':
    optional: true

  '@rollup/rollup-linux-x64-musl@4.41.1':
    optional: true

  '@rollup/rollup-win32-arm64-msvc@4.41.1':
    optional: true

  '@rollup/rollup-win32-ia32-msvc@4.41.1':
    optional: true

  '@rollup/rollup-win32-x64-msvc@4.41.1':
    optional: true

  '@rushstack/node-core-library@5.13.1(@types/node@22.15.21)':
    dependencies:
      ajv: 8.13.0
      ajv-draft-04: 1.0.0(ajv@8.13.0)
      ajv-formats: 3.0.1(ajv@8.13.0)
      fs-extra: 11.3.0
      import-lazy: 4.0.0
      jju: 1.4.0
      resolve: 1.22.10
      semver: 7.5.4
    optionalDependencies:
      '@types/node': 22.15.21

  '@rushstack/rig-package@0.5.3':
    dependencies:
      resolve: 1.22.10
      strip-json-comments: 3.1.1

  '@rushstack/terminal@0.15.3(@types/node@22.15.21)':
    dependencies:
      '@rushstack/node-core-library': 5.13.1(@types/node@22.15.21)
      supports-color: 8.1.1
    optionalDependencies:
      '@types/node': 22.15.21

  '@rushstack/ts-command-line@5.0.1(@types/node@22.15.21)':
    dependencies:
      '@rushstack/terminal': 0.15.3(@types/node@22.15.21)
      '@types/argparse': 1.0.38
      argparse: 1.0.10
      string-argv: 0.3.2
    transitivePeerDependencies:
      - '@types/node'

  '@sentry-internal/browser-utils@9.24.0':
    dependencies:
      '@sentry/core': 9.24.0

  '@sentry-internal/feedback@9.24.0':
    dependencies:
      '@sentry/core': 9.24.0

  '@sentry-internal/replay-canvas@9.24.0':
    dependencies:
      '@sentry-internal/replay': 9.24.0
      '@sentry/core': 9.24.0

  '@sentry-internal/replay@9.24.0':
    dependencies:
      '@sentry-internal/browser-utils': 9.24.0
      '@sentry/core': 9.24.0

  '@sentry/babel-plugin-component-annotate@3.5.0': {}

  '@sentry/browser@9.24.0':
    dependencies:
      '@sentry-internal/browser-utils': 9.24.0
      '@sentry-internal/feedback': 9.24.0
      '@sentry-internal/replay': 9.24.0
      '@sentry-internal/replay-canvas': 9.24.0
      '@sentry/core': 9.24.0

  '@sentry/bundler-plugin-core@3.5.0':
    dependencies:
      '@babel/core': 7.27.1
      '@sentry/babel-plugin-component-annotate': 3.5.0
      '@sentry/cli': 2.42.2
      dotenv: 16.5.0
      find-up: 5.0.0
      glob: 9.3.5
      magic-string: 0.30.8
      unplugin: 1.0.1
    transitivePeerDependencies:
      - encoding
      - supports-color

  '@sentry/cli-darwin@2.42.2':
    optional: true

  '@sentry/cli-linux-arm64@2.42.2':
    optional: true

  '@sentry/cli-linux-arm@2.42.2':
    optional: true

  '@sentry/cli-linux-i686@2.42.2':
    optional: true

  '@sentry/cli-linux-x64@2.42.2':
    optional: true

  '@sentry/cli-win32-i686@2.42.2':
    optional: true

  '@sentry/cli-win32-x64@2.42.2':
    optional: true

  '@sentry/cli@2.42.2':
    dependencies:
      https-proxy-agent: 5.0.1
      node-fetch: 2.7.0
      progress: 2.0.3
      proxy-from-env: 1.1.0
      which: 2.0.2
    optionalDependencies:
      '@sentry/cli-darwin': 2.42.2
      '@sentry/cli-linux-arm': 2.42.2
      '@sentry/cli-linux-arm64': 2.42.2
      '@sentry/cli-linux-i686': 2.42.2
      '@sentry/cli-linux-x64': 2.42.2
      '@sentry/cli-win32-i686': 2.42.2
      '@sentry/cli-win32-x64': 2.42.2
    transitivePeerDependencies:
      - encoding
      - supports-color

  '@sentry/core@9.24.0': {}

  '@sentry/vite-plugin@3.5.0':
    dependencies:
      '@sentry/bundler-plugin-core': 3.5.0
      unplugin: 1.0.1
    transitivePeerDependencies:
      - encoding
      - supports-color

  '@sideway/address@4.1.5':
    dependencies:
      '@hapi/hoek': 9.3.0
    optional: true

  '@sideway/formula@3.0.1':
    optional: true

  '@sideway/pinpoint@2.0.0':
    optional: true

  '@sinclair/typebox@0.34.33':
    optional: true

  '@sindresorhus/is@5.6.0': {}

  '@standard-schema/spec@1.0.0':
    optional: true

  '@storybook/addon-actions@8.6.14(storybook@8.6.14(prettier@3.5.3))':
    dependencies:
      '@storybook/global': 5.0.0
      '@types/uuid': 9.0.8
      dequal: 2.0.3
      polished: 4.3.1
      storybook: 8.6.14(prettier@3.5.3)
      uuid: 9.0.1

  '@storybook/addon-backgrounds@8.6.14(storybook@8.6.14(prettier@3.5.3))':
    dependencies:
      '@storybook/global': 5.0.0
      memoizerific: 1.11.3
      storybook: 8.6.14(prettier@3.5.3)
      ts-dedent: 2.2.0

  '@storybook/addon-controls@8.6.14(storybook@8.6.14(prettier@3.5.3))':
    dependencies:
      '@storybook/global': 5.0.0
      dequal: 2.0.3
      storybook: 8.6.14(prettier@3.5.3)
      ts-dedent: 2.2.0

  '@storybook/addon-docs@8.6.14(@types/react@19.1.6)(storybook@8.6.14(prettier@3.5.3))':
    dependencies:
      '@mdx-js/react': 3.1.0(@types/react@19.1.6)(react@19.1.0)
      '@storybook/blocks': 8.6.14(react-dom@19.1.0(react@19.1.0))(react@19.1.0)(storybook@8.6.14(prettier@3.5.3))
      '@storybook/csf-plugin': 8.6.14(storybook@8.6.14(prettier@3.5.3))
      '@storybook/react-dom-shim': 8.6.14(react-dom@19.1.0(react@19.1.0))(react@19.1.0)(storybook@8.6.14(prettier@3.5.3))
      react: 19.1.0
      react-dom: 19.1.0(react@19.1.0)
      storybook: 8.6.14(prettier@3.5.3)
      ts-dedent: 2.2.0
    transitivePeerDependencies:
      - '@types/react'

  '@storybook/addon-essentials@8.6.14(@types/react@19.1.6)(storybook@8.6.14(prettier@3.5.3))':
    dependencies:
      '@storybook/addon-actions': 8.6.14(storybook@8.6.14(prettier@3.5.3))
      '@storybook/addon-backgrounds': 8.6.14(storybook@8.6.14(prettier@3.5.3))
      '@storybook/addon-controls': 8.6.14(storybook@8.6.14(prettier@3.5.3))
      '@storybook/addon-docs': 8.6.14(@types/react@19.1.6)(storybook@8.6.14(prettier@3.5.3))
      '@storybook/addon-highlight': 8.6.14(storybook@8.6.14(prettier@3.5.3))
      '@storybook/addon-measure': 8.6.14(storybook@8.6.14(prettier@3.5.3))
      '@storybook/addon-outline': 8.6.14(storybook@8.6.14(prettier@3.5.3))
      '@storybook/addon-toolbars': 8.6.14(storybook@8.6.14(prettier@3.5.3))
      '@storybook/addon-viewport': 8.6.14(storybook@8.6.14(prettier@3.5.3))
      storybook: 8.6.14(prettier@3.5.3)
      ts-dedent: 2.2.0
    transitivePeerDependencies:
      - '@types/react'

  '@storybook/addon-highlight@8.6.14(storybook@8.6.14(prettier@3.5.3))':
    dependencies:
      '@storybook/global': 5.0.0
      storybook: 8.6.14(prettier@3.5.3)

  '@storybook/addon-links@8.6.14(react@19.1.0)(storybook@8.6.14(prettier@3.5.3))':
    dependencies:
      '@storybook/global': 5.0.0
      storybook: 8.6.14(prettier@3.5.3)
      ts-dedent: 2.2.0
    optionalDependencies:
      react: 19.1.0

  '@storybook/addon-measure@8.6.14(storybook@8.6.14(prettier@3.5.3))':
    dependencies:
      '@storybook/global': 5.0.0
      storybook: 8.6.14(prettier@3.5.3)
      tiny-invariant: 1.3.3

  '@storybook/addon-outline@8.6.14(storybook@8.6.14(prettier@3.5.3))':
    dependencies:
      '@storybook/global': 5.0.0
      storybook: 8.6.14(prettier@3.5.3)
      ts-dedent: 2.2.0

<<<<<<< HEAD
  '@storybook/addon-svelte-csf@5.0.3(@storybook/svelte@8.6.14(storybook@8.6.14(prettier@3.5.3))(svelte@5.33.14))(@sveltejs/vite-plugin-svelte@5.0.3(svelte@5.33.14)(vite@6.3.5(@types/node@22.15.21)(jiti@2.4.2)(lightningcss@1.30.1)(yaml@2.8.0)))(storybook@8.6.14(prettier@3.5.3))(svelte@5.33.14)(vite@6.3.5(@types/node@22.15.21)(jiti@2.4.2)(lightningcss@1.30.1)(yaml@2.8.0))':
    dependencies:
      '@storybook/csf': 0.1.13
      '@storybook/svelte': 8.6.14(storybook@8.6.14(prettier@3.5.3))(svelte@5.33.14)
=======
  '@storybook/addon-svelte-csf@5.0.0-next.23(@storybook/svelte@8.6.14(storybook@8.6.14(prettier@3.5.3))(svelte@5.33.14))(@sveltejs/vite-plugin-svelte@5.0.3(svelte@5.33.14)(vite@6.3.5(@types/node@22.15.21)(jiti@2.4.2)(lightningcss@1.30.1)(yaml@2.8.0)))(storybook@8.6.14(prettier@3.5.3))(svelte@5.33.14)(vite@6.3.5(@types/node@22.15.21)(jiti@2.4.2)(lightningcss@1.30.1)(yaml@2.8.0))':
    dependencies:
      '@storybook/csf': 0.1.13
      '@storybook/docs-tools': 8.6.14(storybook@8.6.14(prettier@3.5.3))
      '@storybook/svelte': 8.6.14(storybook@8.6.14(prettier@3.5.3))(svelte@5.33.14)
      '@storybook/types': 8.6.14(storybook@8.6.14(prettier@3.5.3))
>>>>>>> 6a64aa7d
      '@sveltejs/vite-plugin-svelte': 5.0.3(svelte@5.33.14)(vite@6.3.5(@types/node@22.15.21)(jiti@2.4.2)(lightningcss@1.30.1)(yaml@2.8.0))
      dedent: 1.6.0
      es-toolkit: 1.38.0
      esrap: 1.4.6
      magic-string: 0.30.17
<<<<<<< HEAD
      storybook: 8.6.14(prettier@3.5.3)
=======
>>>>>>> 6a64aa7d
      svelte: 5.33.14
      svelte-ast-print: 0.4.2(svelte@5.33.14)
      vite: 6.3.5(@types/node@22.15.21)(jiti@2.4.2)(lightningcss@1.30.1)(yaml@2.8.0)
      zimmerframe: 1.1.2
    transitivePeerDependencies:
      - babel-plugin-macros

  '@storybook/addon-toolbars@8.6.14(storybook@8.6.14(prettier@3.5.3))':
    dependencies:
      storybook: 8.6.14(prettier@3.5.3)

  '@storybook/addon-viewport@8.6.14(storybook@8.6.14(prettier@3.5.3))':
    dependencies:
      memoizerific: 1.11.3
      storybook: 8.6.14(prettier@3.5.3)

  '@storybook/blocks@8.6.14(react-dom@19.1.0(react@19.1.0))(react@19.1.0)(storybook@8.6.14(prettier@3.5.3))':
    dependencies:
      '@storybook/icons': 1.4.0(react-dom@19.1.0(react@19.1.0))(react@19.1.0)
      storybook: 8.6.14(prettier@3.5.3)
      ts-dedent: 2.2.0
    optionalDependencies:
      react: 19.1.0
      react-dom: 19.1.0(react@19.1.0)

  '@storybook/builder-vite@8.6.14(storybook@8.6.14(prettier@3.5.3))(vite@6.3.5(@types/node@22.15.21)(jiti@2.4.2)(lightningcss@1.30.1)(yaml@2.8.0))':
    dependencies:
      '@storybook/csf-plugin': 8.6.14(storybook@8.6.14(prettier@3.5.3))
      browser-assert: 1.2.1
      storybook: 8.6.14(prettier@3.5.3)
      ts-dedent: 2.2.0
      vite: 6.3.5(@types/node@22.15.21)(jiti@2.4.2)(lightningcss@1.30.1)(yaml@2.8.0)

  '@storybook/components@8.6.14(storybook@8.6.14(prettier@3.5.3))':
    dependencies:
      storybook: 8.6.14(prettier@3.5.3)

  '@storybook/core-events@8.6.14(storybook@8.6.14(prettier@3.5.3))':
    dependencies:
      storybook: 8.6.14(prettier@3.5.3)

  '@storybook/core@8.6.14(prettier@3.5.3)(storybook@8.6.14(prettier@3.5.3))':
    dependencies:
      '@storybook/theming': 8.6.14(storybook@8.6.14(prettier@3.5.3))
      better-opn: 3.0.2
      browser-assert: 1.2.1
      esbuild: 0.25.4
      esbuild-register: 3.6.0(esbuild@0.25.4)
      jsdoc-type-pratt-parser: 4.1.0
      process: 0.11.10
      recast: 0.23.11
      semver: 7.7.2
      util: 0.12.5
      ws: 8.18.2
    optionalDependencies:
      prettier: 3.5.3
    transitivePeerDependencies:
      - bufferutil
      - storybook
      - supports-color
      - utf-8-validate

  '@storybook/csf-plugin@8.6.14(storybook@8.6.14(prettier@3.5.3))':
    dependencies:
      storybook: 8.6.14(prettier@3.5.3)
      unplugin: 1.16.1

  '@storybook/csf@0.1.12':
    dependencies:
      type-fest: 2.19.0

  '@storybook/csf@0.1.13':
    dependencies:
      type-fest: 2.19.0

<<<<<<< HEAD
=======
  '@storybook/docs-tools@8.6.14(storybook@8.6.14(prettier@3.5.3))':
    dependencies:
      storybook: 8.6.14(prettier@3.5.3)

>>>>>>> 6a64aa7d
  '@storybook/experimental-addon-test@8.6.14(@vitest/runner@3.2.0)(react-dom@19.1.0(react@19.1.0))(react@19.1.0)(storybook@8.6.14(prettier@3.5.3))(vitest@3.2.0(@types/debug@4.1.12)(@types/node@22.15.21)(jiti@2.4.2)(jsdom@25.0.1)(lightningcss@1.30.1)(yaml@2.8.0))':
    dependencies:
      '@storybook/global': 5.0.0
      '@storybook/icons': 1.4.0(react-dom@19.1.0(react@19.1.0))(react@19.1.0)
      '@storybook/instrumenter': 8.6.14(storybook@8.6.14(prettier@3.5.3))
      '@storybook/test': 8.6.14(storybook@8.6.14(prettier@3.5.3))
      polished: 4.3.1
      prompts: 2.4.2
      storybook: 8.6.14(prettier@3.5.3)
      ts-dedent: 2.2.0
    optionalDependencies:
      '@vitest/runner': 3.2.0
      vitest: 3.2.0(@types/debug@4.1.12)(@types/node@22.15.21)(jiti@2.4.2)(jsdom@25.0.1)(lightningcss@1.30.1)(yaml@2.8.0)
    transitivePeerDependencies:
      - react
      - react-dom

  '@storybook/global@5.0.0': {}

  '@storybook/icons@1.4.0(react-dom@19.1.0(react@19.1.0))(react@19.1.0)':
    dependencies:
      react: 19.1.0
      react-dom: 19.1.0(react@19.1.0)

  '@storybook/instrumenter@8.6.14(storybook@8.6.14(prettier@3.5.3))':
    dependencies:
      '@storybook/global': 5.0.0
      '@vitest/utils': 2.1.9
      storybook: 8.6.14(prettier@3.5.3)

  '@storybook/manager-api@8.6.14(storybook@8.6.14(prettier@3.5.3))':
    dependencies:
      storybook: 8.6.14(prettier@3.5.3)

  '@storybook/preview-api@8.6.14(storybook@8.6.14(prettier@3.5.3))':
    dependencies:
      storybook: 8.6.14(prettier@3.5.3)

  '@storybook/react-dom-shim@8.6.14(react-dom@19.1.0(react@19.1.0))(react@19.1.0)(storybook@8.6.14(prettier@3.5.3))':
    dependencies:
      react: 19.1.0
      react-dom: 19.1.0(react@19.1.0)
      storybook: 8.6.14(prettier@3.5.3)

  '@storybook/svelte-vite@8.6.14(@babel/core@7.27.1)(@sveltejs/vite-plugin-svelte@5.0.3(svelte@5.33.14)(vite@6.3.5(@types/node@22.15.21)(jiti@2.4.2)(lightningcss@1.30.1)(yaml@2.8.0)))(postcss-load-config@5.1.0(jiti@2.4.2)(postcss@8.5.4))(postcss@8.5.4)(storybook@8.6.14(prettier@3.5.3))(svelte@5.33.14)(vite@6.3.5(@types/node@22.15.21)(jiti@2.4.2)(lightningcss@1.30.1)(yaml@2.8.0))':
    dependencies:
      '@storybook/builder-vite': 8.6.14(storybook@8.6.14(prettier@3.5.3))(vite@6.3.5(@types/node@22.15.21)(jiti@2.4.2)(lightningcss@1.30.1)(yaml@2.8.0))
      '@storybook/svelte': 8.6.14(storybook@8.6.14(prettier@3.5.3))(svelte@5.33.14)
      '@sveltejs/vite-plugin-svelte': 5.0.3(svelte@5.33.14)(vite@6.3.5(@types/node@22.15.21)(jiti@2.4.2)(lightningcss@1.30.1)(yaml@2.8.0))
      magic-string: 0.30.17
      storybook: 8.6.14(prettier@3.5.3)
      svelte: 5.33.14
      svelte-preprocess: 5.1.4(@babel/core@7.27.1)(postcss-load-config@5.1.0(jiti@2.4.2)(postcss@8.5.4))(postcss@8.5.4)(svelte@5.33.14)(typescript@5.8.3)
      svelte2tsx: 0.7.39(svelte@5.33.14)(typescript@5.8.3)
      sveltedoc-parser: 4.2.1
      ts-dedent: 2.2.0
      typescript: 5.8.3
      vite: 6.3.5(@types/node@22.15.21)(jiti@2.4.2)(lightningcss@1.30.1)(yaml@2.8.0)
    transitivePeerDependencies:
      - '@babel/core'
      - coffeescript
      - less
      - postcss
      - postcss-load-config
      - pug
      - sass
      - stylus
      - sugarss
      - supports-color

  '@storybook/svelte@8.6.14(storybook@8.6.14(prettier@3.5.3))(svelte@5.33.14)':
    dependencies:
      '@storybook/components': 8.6.14(storybook@8.6.14(prettier@3.5.3))
      '@storybook/csf': 0.1.12
      '@storybook/global': 5.0.0
      '@storybook/manager-api': 8.6.14(storybook@8.6.14(prettier@3.5.3))
      '@storybook/preview-api': 8.6.14(storybook@8.6.14(prettier@3.5.3))
      '@storybook/theming': 8.6.14(storybook@8.6.14(prettier@3.5.3))
      storybook: 8.6.14(prettier@3.5.3)
      svelte: 5.33.14
      sveltedoc-parser: 4.2.1
      ts-dedent: 2.2.0
      type-fest: 2.19.0
    transitivePeerDependencies:
      - supports-color

  '@storybook/sveltekit@8.6.14(@babel/core@7.27.1)(@sveltejs/vite-plugin-svelte@5.0.3(svelte@5.33.14)(vite@6.3.5(@types/node@22.15.21)(jiti@2.4.2)(lightningcss@1.30.1)(yaml@2.8.0)))(postcss-load-config@5.1.0(jiti@2.4.2)(postcss@8.5.4))(postcss@8.5.4)(storybook@8.6.14(prettier@3.5.3))(svelte@5.33.14)(vite@6.3.5(@types/node@22.15.21)(jiti@2.4.2)(lightningcss@1.30.1)(yaml@2.8.0))':
    dependencies:
      '@storybook/addon-actions': 8.6.14(storybook@8.6.14(prettier@3.5.3))
      '@storybook/builder-vite': 8.6.14(storybook@8.6.14(prettier@3.5.3))(vite@6.3.5(@types/node@22.15.21)(jiti@2.4.2)(lightningcss@1.30.1)(yaml@2.8.0))
      '@storybook/svelte': 8.6.14(storybook@8.6.14(prettier@3.5.3))(svelte@5.33.14)
      '@storybook/svelte-vite': 8.6.14(@babel/core@7.27.1)(@sveltejs/vite-plugin-svelte@5.0.3(svelte@5.33.14)(vite@6.3.5(@types/node@22.15.21)(jiti@2.4.2)(lightningcss@1.30.1)(yaml@2.8.0)))(postcss-load-config@5.1.0(jiti@2.4.2)(postcss@8.5.4))(postcss@8.5.4)(storybook@8.6.14(prettier@3.5.3))(svelte@5.33.14)(vite@6.3.5(@types/node@22.15.21)(jiti@2.4.2)(lightningcss@1.30.1)(yaml@2.8.0))
      storybook: 8.6.14(prettier@3.5.3)
      svelte: 5.33.14
      vite: 6.3.5(@types/node@22.15.21)(jiti@2.4.2)(lightningcss@1.30.1)(yaml@2.8.0)
    transitivePeerDependencies:
      - '@babel/core'
      - '@sveltejs/vite-plugin-svelte'
      - coffeescript
      - less
      - postcss
      - postcss-load-config
      - pug
      - sass
      - stylus
      - sugarss
      - supports-color

  '@storybook/test@8.6.14(storybook@8.6.14(prettier@3.5.3))':
    dependencies:
      '@storybook/global': 5.0.0
      '@storybook/instrumenter': 8.6.14(storybook@8.6.14(prettier@3.5.3))
      '@testing-library/dom': 10.4.0
      '@testing-library/jest-dom': 6.5.0
      '@testing-library/user-event': 14.5.2(@testing-library/dom@10.4.0)
      '@vitest/expect': 2.0.5
      '@vitest/spy': 2.0.5
      storybook: 8.6.14(prettier@3.5.3)

  '@storybook/theming@8.6.14(storybook@8.6.14(prettier@3.5.3))':
    dependencies:
      storybook: 8.6.14(prettier@3.5.3)

  '@sveltejs/acorn-typescript@1.0.5(acorn@8.14.1)':
    dependencies:
      acorn: 8.14.1

  '@sveltejs/adapter-auto@4.0.0(@sveltejs/kit@2.21.1(@sveltejs/vite-plugin-svelte@5.0.3(svelte@5.33.14)(vite@6.3.5(@types/node@22.15.21)(jiti@2.4.2)(lightningcss@1.30.1)(yaml@2.8.0)))(svelte@5.33.14)(vite@6.3.5(@types/node@22.15.21)(jiti@2.4.2)(lightningcss@1.30.1)(yaml@2.8.0)))':
    dependencies:
      '@sveltejs/kit': 2.21.1(@sveltejs/vite-plugin-svelte@5.0.3(svelte@5.33.14)(vite@6.3.5(@types/node@22.15.21)(jiti@2.4.2)(lightningcss@1.30.1)(yaml@2.8.0)))(svelte@5.33.14)(vite@6.3.5(@types/node@22.15.21)(jiti@2.4.2)(lightningcss@1.30.1)(yaml@2.8.0))
      import-meta-resolve: 4.1.0

  '@sveltejs/adapter-auto@6.0.1(@sveltejs/kit@2.21.1(@sveltejs/vite-plugin-svelte@5.0.3(svelte@5.33.14)(vite@6.3.5(@types/node@22.15.21)(jiti@2.4.2)(lightningcss@1.30.1)(yaml@2.8.0)))(svelte@5.33.14)(vite@6.3.5(@types/node@22.15.21)(jiti@2.4.2)(lightningcss@1.30.1)(yaml@2.8.0)))':
    dependencies:
      '@sveltejs/kit': 2.21.1(@sveltejs/vite-plugin-svelte@5.0.3(svelte@5.33.14)(vite@6.3.5(@types/node@22.15.21)(jiti@2.4.2)(lightningcss@1.30.1)(yaml@2.8.0)))(svelte@5.33.14)(vite@6.3.5(@types/node@22.15.21)(jiti@2.4.2)(lightningcss@1.30.1)(yaml@2.8.0))

  '@sveltejs/adapter-node@5.2.12(@sveltejs/kit@2.21.1(@sveltejs/vite-plugin-svelte@5.0.3(svelte@5.33.14)(vite@6.3.5(@types/node@22.15.21)(jiti@2.4.2)(lightningcss@1.30.1)(yaml@2.8.0)))(svelte@5.33.14)(vite@6.3.5(@types/node@22.15.21)(jiti@2.4.2)(lightningcss@1.30.1)(yaml@2.8.0)))':
    dependencies:
      '@rollup/plugin-commonjs': 28.0.3(rollup@4.41.1)
      '@rollup/plugin-json': 6.1.0(rollup@4.41.1)
      '@rollup/plugin-node-resolve': 16.0.1(rollup@4.41.1)
      '@sveltejs/kit': 2.21.1(@sveltejs/vite-plugin-svelte@5.0.3(svelte@5.33.14)(vite@6.3.5(@types/node@22.15.21)(jiti@2.4.2)(lightningcss@1.30.1)(yaml@2.8.0)))(svelte@5.33.14)(vite@6.3.5(@types/node@22.15.21)(jiti@2.4.2)(lightningcss@1.30.1)(yaml@2.8.0))
      rollup: 4.41.1

  '@sveltejs/adapter-static@3.0.8(@sveltejs/kit@2.20.8(@sveltejs/vite-plugin-svelte@5.0.3(svelte@5.28.2)(vite@6.3.4(@types/node@22.15.21)(jiti@2.4.2)(lightningcss@1.30.1)(yaml@2.8.0)))(svelte@5.28.2)(vite@6.3.4(@types/node@22.15.21)(jiti@2.4.2)(lightningcss@1.30.1)(yaml@2.8.0)))':
    dependencies:
      '@sveltejs/kit': 2.20.8(@sveltejs/vite-plugin-svelte@5.0.3(svelte@5.28.2)(vite@6.3.4(@types/node@22.15.21)(jiti@2.4.2)(lightningcss@1.30.1)(yaml@2.8.0)))(svelte@5.28.2)(vite@6.3.4(@types/node@22.15.21)(jiti@2.4.2)(lightningcss@1.30.1)(yaml@2.8.0))

  '@sveltejs/adapter-static@3.0.8(@sveltejs/kit@2.21.1(@sveltejs/vite-plugin-svelte@5.0.3(svelte@5.33.14)(vite@6.3.5(@types/node@22.15.21)(jiti@2.4.2)(lightningcss@1.30.1)(yaml@2.8.0)))(svelte@5.33.14)(vite@6.3.5(@types/node@22.15.21)(jiti@2.4.2)(lightningcss@1.30.1)(yaml@2.8.0)))':
    dependencies:
      '@sveltejs/kit': 2.21.1(@sveltejs/vite-plugin-svelte@5.0.3(svelte@5.33.14)(vite@6.3.5(@types/node@22.15.21)(jiti@2.4.2)(lightningcss@1.30.1)(yaml@2.8.0)))(svelte@5.33.14)(vite@6.3.5(@types/node@22.15.21)(jiti@2.4.2)(lightningcss@1.30.1)(yaml@2.8.0))

  '@sveltejs/kit@2.20.8(@sveltejs/vite-plugin-svelte@5.0.3(svelte@5.28.2)(vite@6.3.4(@types/node@22.15.21)(jiti@2.4.2)(lightningcss@1.30.1)(yaml@2.8.0)))(svelte@5.28.2)(vite@6.3.4(@types/node@22.15.21)(jiti@2.4.2)(lightningcss@1.30.1)(yaml@2.8.0))':
    dependencies:
      '@sveltejs/vite-plugin-svelte': 5.0.3(svelte@5.28.2)(vite@6.3.4(@types/node@22.15.21)(jiti@2.4.2)(lightningcss@1.30.1)(yaml@2.8.0))
      '@types/cookie': 0.6.0
      cookie: 0.6.0
      devalue: 5.1.1
      esm-env: 1.2.2
      import-meta-resolve: 4.1.0
      kleur: 4.1.5
      magic-string: 0.30.17
      mrmime: 2.0.1
      sade: 1.8.1
      set-cookie-parser: 2.7.1
      sirv: 3.0.1
      svelte: 5.28.2
      vite: 6.3.4(@types/node@22.15.21)(jiti@2.4.2)(lightningcss@1.30.1)(yaml@2.8.0)

  '@sveltejs/kit@2.21.1(@sveltejs/vite-plugin-svelte@5.0.3(svelte@5.33.14)(vite@6.3.5(@types/node@22.15.21)(jiti@2.4.2)(lightningcss@1.30.1)(yaml@2.8.0)))(svelte@5.33.14)(vite@6.3.5(@types/node@22.15.21)(jiti@2.4.2)(lightningcss@1.30.1)(yaml@2.8.0))':
    dependencies:
      '@sveltejs/acorn-typescript': 1.0.5(acorn@8.14.1)
      '@sveltejs/vite-plugin-svelte': 5.0.3(svelte@5.33.14)(vite@6.3.5(@types/node@22.15.21)(jiti@2.4.2)(lightningcss@1.30.1)(yaml@2.8.0))
      '@types/cookie': 0.6.0
      acorn: 8.14.1
      cookie: 0.6.0
      devalue: 5.1.1
      esm-env: 1.2.2
      kleur: 4.1.5
      magic-string: 0.30.17
      mrmime: 2.0.1
      sade: 1.8.1
      set-cookie-parser: 2.7.1
      sirv: 3.0.1
      svelte: 5.33.14
      vite: 6.3.5(@types/node@22.15.21)(jiti@2.4.2)(lightningcss@1.30.1)(yaml@2.8.0)

  '@sveltejs/package@2.3.11(svelte@5.28.2)(typescript@5.8.3)':
    dependencies:
      chokidar: 4.0.3
      kleur: 4.1.5
      sade: 1.8.1
      semver: 7.7.2
      svelte: 5.28.2
      svelte2tsx: 0.7.39(svelte@5.28.2)(typescript@5.8.3)
    transitivePeerDependencies:
      - typescript

  '@sveltejs/package@2.3.11(svelte@5.33.14)(typescript@5.8.3)':
    dependencies:
      chokidar: 4.0.3
      kleur: 4.1.5
      sade: 1.8.1
      semver: 7.7.2
      svelte: 5.33.14
      svelte2tsx: 0.7.39(svelte@5.33.14)(typescript@5.8.3)
    transitivePeerDependencies:
      - typescript

  '@sveltejs/vite-plugin-svelte-inspector@4.0.1(@sveltejs/vite-plugin-svelte@5.0.3(svelte@5.28.2)(vite@6.3.4(@types/node@22.15.21)(jiti@2.4.2)(lightningcss@1.30.1)(yaml@2.8.0)))(svelte@5.28.2)(vite@6.3.4(@types/node@22.15.21)(jiti@2.4.2)(lightningcss@1.30.1)(yaml@2.8.0))':
    dependencies:
      '@sveltejs/vite-plugin-svelte': 5.0.3(svelte@5.28.2)(vite@6.3.4(@types/node@22.15.21)(jiti@2.4.2)(lightningcss@1.30.1)(yaml@2.8.0))
      debug: 4.4.1
      svelte: 5.28.2
      vite: 6.3.4(@types/node@22.15.21)(jiti@2.4.2)(lightningcss@1.30.1)(yaml@2.8.0)
    transitivePeerDependencies:
      - supports-color

  '@sveltejs/vite-plugin-svelte-inspector@4.0.1(@sveltejs/vite-plugin-svelte@5.0.3(svelte@5.33.14)(vite@6.3.5(@types/node@22.15.21)(jiti@2.4.2)(lightningcss@1.30.1)(yaml@2.8.0)))(svelte@5.33.14)(vite@6.3.5(@types/node@22.15.21)(jiti@2.4.2)(lightningcss@1.30.1)(yaml@2.8.0))':
    dependencies:
      '@sveltejs/vite-plugin-svelte': 5.0.3(svelte@5.33.14)(vite@6.3.5(@types/node@22.15.21)(jiti@2.4.2)(lightningcss@1.30.1)(yaml@2.8.0))
      debug: 4.4.1
      svelte: 5.33.14
      vite: 6.3.5(@types/node@22.15.21)(jiti@2.4.2)(lightningcss@1.30.1)(yaml@2.8.0)
    transitivePeerDependencies:
      - supports-color

  '@sveltejs/vite-plugin-svelte@5.0.3(svelte@5.28.2)(vite@6.3.4(@types/node@22.15.21)(jiti@2.4.2)(lightningcss@1.30.1)(yaml@2.8.0))':
    dependencies:
      '@sveltejs/vite-plugin-svelte-inspector': 4.0.1(@sveltejs/vite-plugin-svelte@5.0.3(svelte@5.28.2)(vite@6.3.4(@types/node@22.15.21)(jiti@2.4.2)(lightningcss@1.30.1)(yaml@2.8.0)))(svelte@5.28.2)(vite@6.3.4(@types/node@22.15.21)(jiti@2.4.2)(lightningcss@1.30.1)(yaml@2.8.0))
      debug: 4.4.1
      deepmerge: 4.3.1
      kleur: 4.1.5
      magic-string: 0.30.17
      svelte: 5.28.2
      vite: 6.3.4(@types/node@22.15.21)(jiti@2.4.2)(lightningcss@1.30.1)(yaml@2.8.0)
      vitefu: 1.0.6(vite@6.3.4(@types/node@22.15.21)(jiti@2.4.2)(lightningcss@1.30.1)(yaml@2.8.0))
    transitivePeerDependencies:
      - supports-color

  '@sveltejs/vite-plugin-svelte@5.0.3(svelte@5.33.14)(vite@6.3.5(@types/node@22.15.21)(jiti@2.4.2)(lightningcss@1.30.1)(yaml@2.8.0))':
    dependencies:
      '@sveltejs/vite-plugin-svelte-inspector': 4.0.1(@sveltejs/vite-plugin-svelte@5.0.3(svelte@5.33.14)(vite@6.3.5(@types/node@22.15.21)(jiti@2.4.2)(lightningcss@1.30.1)(yaml@2.8.0)))(svelte@5.33.14)(vite@6.3.5(@types/node@22.15.21)(jiti@2.4.2)(lightningcss@1.30.1)(yaml@2.8.0))
      debug: 4.4.1
      deepmerge: 4.3.1
      kleur: 4.1.5
      magic-string: 0.30.17
      svelte: 5.33.14
      vite: 6.3.5(@types/node@22.15.21)(jiti@2.4.2)(lightningcss@1.30.1)(yaml@2.8.0)
      vitefu: 1.0.6(vite@6.3.5(@types/node@22.15.21)(jiti@2.4.2)(lightningcss@1.30.1)(yaml@2.8.0))
    transitivePeerDependencies:
      - supports-color

  '@swc/helpers@0.5.17':
    dependencies:
      tslib: 2.8.1

  '@szmarczak/http-timer@5.0.1':
    dependencies:
      defer-to-connect: 2.0.1

  '@tailwindcss/container-queries@0.1.1(tailwindcss@4.1.8)':
    dependencies:
      tailwindcss: 4.1.8

  '@tailwindcss/forms@0.5.10(tailwindcss@4.1.8)':
    dependencies:
      mini-svg-data-uri: 1.4.4
      tailwindcss: 4.1.8

  '@tailwindcss/node@4.1.8':
    dependencies:
      '@ampproject/remapping': 2.3.0
      enhanced-resolve: 5.18.1
      jiti: 2.4.2
      lightningcss: 1.30.1
      magic-string: 0.30.17
      source-map-js: 1.2.1
      tailwindcss: 4.1.8

  '@tailwindcss/oxide-android-arm64@4.1.8':
    optional: true

  '@tailwindcss/oxide-darwin-arm64@4.1.8':
    optional: true

  '@tailwindcss/oxide-darwin-x64@4.1.8':
    optional: true

  '@tailwindcss/oxide-freebsd-x64@4.1.8':
    optional: true

  '@tailwindcss/oxide-linux-arm-gnueabihf@4.1.8':
    optional: true

  '@tailwindcss/oxide-linux-arm64-gnu@4.1.8':
    optional: true

  '@tailwindcss/oxide-linux-arm64-musl@4.1.8':
    optional: true

  '@tailwindcss/oxide-linux-x64-gnu@4.1.8':
    optional: true

  '@tailwindcss/oxide-linux-x64-musl@4.1.8':
    optional: true

  '@tailwindcss/oxide-wasm32-wasi@4.1.8':
    optional: true

  '@tailwindcss/oxide-win32-arm64-msvc@4.1.8':
    optional: true

  '@tailwindcss/oxide-win32-x64-msvc@4.1.8':
    optional: true

  '@tailwindcss/oxide@4.1.8':
    dependencies:
      detect-libc: 2.0.4
      tar: 7.4.3
    optionalDependencies:
      '@tailwindcss/oxide-android-arm64': 4.1.8
      '@tailwindcss/oxide-darwin-arm64': 4.1.8
      '@tailwindcss/oxide-darwin-x64': 4.1.8
      '@tailwindcss/oxide-freebsd-x64': 4.1.8
      '@tailwindcss/oxide-linux-arm-gnueabihf': 4.1.8
      '@tailwindcss/oxide-linux-arm64-gnu': 4.1.8
      '@tailwindcss/oxide-linux-arm64-musl': 4.1.8
      '@tailwindcss/oxide-linux-x64-gnu': 4.1.8
      '@tailwindcss/oxide-linux-x64-musl': 4.1.8
      '@tailwindcss/oxide-wasm32-wasi': 4.1.8
      '@tailwindcss/oxide-win32-arm64-msvc': 4.1.8
      '@tailwindcss/oxide-win32-x64-msvc': 4.1.8

  '@tailwindcss/postcss@4.1.8':
    dependencies:
      '@alloc/quick-lru': 5.2.0
      '@tailwindcss/node': 4.1.8
      '@tailwindcss/oxide': 4.1.8
      postcss: 8.5.4
      tailwindcss: 4.1.8

  '@tailwindcss/typography@0.5.16(tailwindcss@4.1.8)':
    dependencies:
      lodash.castarray: 4.4.0
      lodash.isplainobject: 4.0.6
      lodash.merge: 4.6.2
      postcss-selector-parser: 6.0.10
      tailwindcss: 4.1.8

  '@tailwindcss/vite@4.1.8(vite@6.3.5(@types/node@22.15.21)(jiti@2.4.2)(lightningcss@1.30.1)(yaml@2.8.0))':
    dependencies:
      '@tailwindcss/node': 4.1.8
      '@tailwindcss/oxide': 4.1.8
      tailwindcss: 4.1.8
      vite: 6.3.5(@types/node@22.15.21)(jiti@2.4.2)(lightningcss@1.30.1)(yaml@2.8.0)

  '@tanstack/table-core@8.21.3': {}

  '@tauri-apps/api@2.5.0': {}

  '@tauri-apps/cli-darwin-arm64@2.5.0':
    optional: true

  '@tauri-apps/cli-darwin-x64@2.5.0':
    optional: true

  '@tauri-apps/cli-linux-arm-gnueabihf@2.5.0':
    optional: true

  '@tauri-apps/cli-linux-arm64-gnu@2.5.0':
    optional: true

  '@tauri-apps/cli-linux-arm64-musl@2.5.0':
    optional: true

  '@tauri-apps/cli-linux-riscv64-gnu@2.5.0':
    optional: true

  '@tauri-apps/cli-linux-x64-gnu@2.5.0':
    optional: true

  '@tauri-apps/cli-linux-x64-musl@2.5.0':
    optional: true

  '@tauri-apps/cli-win32-arm64-msvc@2.5.0':
    optional: true

  '@tauri-apps/cli-win32-ia32-msvc@2.5.0':
    optional: true

  '@tauri-apps/cli-win32-x64-msvc@2.5.0':
    optional: true

  '@tauri-apps/cli@2.5.0':
    optionalDependencies:
      '@tauri-apps/cli-darwin-arm64': 2.5.0
      '@tauri-apps/cli-darwin-x64': 2.5.0
      '@tauri-apps/cli-linux-arm-gnueabihf': 2.5.0
      '@tauri-apps/cli-linux-arm64-gnu': 2.5.0
      '@tauri-apps/cli-linux-arm64-musl': 2.5.0
      '@tauri-apps/cli-linux-riscv64-gnu': 2.5.0
      '@tauri-apps/cli-linux-x64-gnu': 2.5.0
      '@tauri-apps/cli-linux-x64-musl': 2.5.0
      '@tauri-apps/cli-win32-arm64-msvc': 2.5.0
      '@tauri-apps/cli-win32-ia32-msvc': 2.5.0
      '@tauri-apps/cli-win32-x64-msvc': 2.5.0

  '@tauri-apps/plugin-dialog@2.2.2':
    dependencies:
      '@tauri-apps/api': 2.5.0

  '@tauri-apps/plugin-fs@2.3.0':
    dependencies:
      '@tauri-apps/api': 2.5.0

  '@tauri-apps/plugin-http@2.4.4':
    dependencies:
      '@tauri-apps/api': 2.5.0

  '@tauri-apps/plugin-log@2.4.0':
    dependencies:
      '@tauri-apps/api': 2.5.0

  '@tauri-apps/plugin-os@2.2.1':
    dependencies:
      '@tauri-apps/api': 2.5.0

  '@tauri-apps/plugin-process@2.2.1':
    dependencies:
      '@tauri-apps/api': 2.5.0

  '@tauri-apps/plugin-shell@2.2.1':
    dependencies:
      '@tauri-apps/api': 2.5.0

  '@tauri-apps/plugin-store@2.2.0':
    dependencies:
      '@tauri-apps/api': 2.5.0

  '@tauri-apps/plugin-updater@2.7.1':
    dependencies:
      '@tauri-apps/api': 2.5.0

  '@testing-library/dom@10.4.0':
    dependencies:
      '@babel/code-frame': 7.27.1
      '@babel/runtime': 7.27.1
      '@types/aria-query': 5.0.4
      aria-query: 5.3.0
      chalk: 4.1.2
      dom-accessibility-api: 0.5.16
      lz-string: 1.5.0
      pretty-format: 27.5.1

  '@testing-library/jest-dom@6.5.0':
    dependencies:
      '@adobe/css-tools': 4.4.3
      aria-query: 5.3.2
      chalk: 3.0.0
      css.escape: 1.5.1
      dom-accessibility-api: 0.6.3
      lodash: 4.17.21
      redent: 3.0.0

  '@testing-library/jest-dom@6.6.3':
    dependencies:
      '@adobe/css-tools': 4.4.3
      aria-query: 5.3.2
      chalk: 3.0.0
      css.escape: 1.5.1
      dom-accessibility-api: 0.6.3
      lodash: 4.17.21
      redent: 3.0.0

  '@testing-library/svelte@5.2.8(svelte@5.33.14)(vite@6.3.5(@types/node@22.15.21)(jiti@2.4.2)(lightningcss@1.30.1)(yaml@2.8.0))(vitest@3.2.0(@types/debug@4.1.12)(@types/node@22.15.21)(jiti@2.4.2)(jsdom@25.0.1)(lightningcss@1.30.1)(yaml@2.8.0))':
    dependencies:
      '@testing-library/dom': 10.4.0
      svelte: 5.33.14
    optionalDependencies:
      vite: 6.3.5(@types/node@22.15.21)(jiti@2.4.2)(lightningcss@1.30.1)(yaml@2.8.0)
      vitest: 3.2.0(@types/debug@4.1.12)(@types/node@22.15.21)(jiti@2.4.2)(jsdom@25.0.1)(lightningcss@1.30.1)(yaml@2.8.0)

  '@testing-library/user-event@14.5.2(@testing-library/dom@10.4.0)':
    dependencies:
      '@testing-library/dom': 10.4.0

  '@types/argparse@1.0.38': {}

  '@types/aria-query@5.0.4': {}

  '@types/chai@5.2.2':
    dependencies:
      '@types/deep-eql': 4.0.2

<<<<<<< HEAD
  '@types/chrome@0.0.326':
=======
  '@types/chrome@0.0.323':
>>>>>>> 6a64aa7d
    dependencies:
      '@types/filesystem': 0.0.36
      '@types/har-format': 1.2.16

  '@types/conventional-commits-parser@5.0.1':
    dependencies:
      '@types/node': 22.15.21

  '@types/cookie@0.6.0': {}

  '@types/debug@4.1.12':
    dependencies:
      '@types/ms': 2.1.0

  '@types/deep-eql@4.0.2': {}

  '@types/estree@1.0.7': {}

  '@types/filesystem@0.0.36':
    dependencies:
      '@types/filewriter': 0.0.33

  '@types/filewriter@0.0.33': {}

  '@types/har-format@1.2.16': {}

  '@types/hast@3.0.4':
    dependencies:
      '@types/unist': 3.0.3

  '@types/http-cache-semantics@4.0.4': {}

  '@types/json-schema@7.0.15': {}

  '@types/katex@0.16.7': {}

  '@types/mdast@4.0.4':
    dependencies:
      '@types/unist': 3.0.3

  '@types/mdx@2.0.13': {}

  '@types/ms@2.1.0': {}

  '@types/node@22.15.21':
    dependencies:
      undici-types: 6.21.0

  '@types/pug@2.0.10': {}

  '@types/react@19.1.6':
    dependencies:
      csstype: 3.1.3

  '@types/resolve@1.20.2': {}

  '@types/unist@3.0.3': {}

  '@types/uuid@9.0.8': {}

  '@types/validator@13.15.1':
    optional: true

  '@typeschema/class-validator@0.3.0(@types/json-schema@7.0.15)(class-validator@0.14.2)':
    dependencies:
      '@typeschema/core': 0.14.0(@types/json-schema@7.0.15)
    optionalDependencies:
      class-validator: 0.14.2
    transitivePeerDependencies:
      - '@types/json-schema'
    optional: true

  '@typeschema/core@0.14.0(@types/json-schema@7.0.15)':
    optionalDependencies:
      '@types/json-schema': 7.0.15
    optional: true

  '@typescript-eslint/eslint-plugin@8.33.1(@typescript-eslint/parser@8.33.1(eslint@9.28.0(jiti@2.4.2))(typescript@5.8.3))(eslint@9.28.0(jiti@2.4.2))(typescript@5.8.3)':
    dependencies:
      '@eslint-community/regexpp': 4.12.1
      '@typescript-eslint/parser': 8.33.1(eslint@9.28.0(jiti@2.4.2))(typescript@5.8.3)
      '@typescript-eslint/scope-manager': 8.33.1
      '@typescript-eslint/type-utils': 8.33.1(eslint@9.28.0(jiti@2.4.2))(typescript@5.8.3)
      '@typescript-eslint/utils': 8.33.1(eslint@9.28.0(jiti@2.4.2))(typescript@5.8.3)
      '@typescript-eslint/visitor-keys': 8.33.1
      eslint: 9.28.0(jiti@2.4.2)
      graphemer: 1.4.0
      ignore: 7.0.5
      natural-compare: 1.4.0
      ts-api-utils: 2.1.0(typescript@5.8.3)
      typescript: 5.8.3
    transitivePeerDependencies:
      - supports-color

  '@typescript-eslint/parser@8.33.1(eslint@9.28.0(jiti@2.4.2))(typescript@5.8.3)':
    dependencies:
      '@typescript-eslint/scope-manager': 8.33.1
      '@typescript-eslint/types': 8.33.1
      '@typescript-eslint/typescript-estree': 8.33.1(typescript@5.8.3)
      '@typescript-eslint/visitor-keys': 8.33.1
      debug: 4.4.1
      eslint: 9.28.0(jiti@2.4.2)
      typescript: 5.8.3
    transitivePeerDependencies:
      - supports-color

  '@typescript-eslint/project-service@8.33.1(typescript@5.8.3)':
<<<<<<< HEAD
    dependencies:
      '@typescript-eslint/tsconfig-utils': 8.33.1(typescript@5.8.3)
      '@typescript-eslint/types': 8.33.1
      debug: 4.4.1
      typescript: 5.8.3
    transitivePeerDependencies:
      - supports-color

  '@typescript-eslint/scope-manager@8.33.1':
    dependencies:
      '@typescript-eslint/types': 8.33.1
      '@typescript-eslint/visitor-keys': 8.33.1

  '@typescript-eslint/tsconfig-utils@8.33.1(typescript@5.8.3)':
    dependencies:
      typescript: 5.8.3

  '@typescript-eslint/type-utils@8.33.1(eslint@9.28.0(jiti@2.4.2))(typescript@5.8.3)':
    dependencies:
=======
    dependencies:
      '@typescript-eslint/tsconfig-utils': 8.33.1(typescript@5.8.3)
      '@typescript-eslint/types': 8.33.1
      debug: 4.4.1
      typescript: 5.8.3
    transitivePeerDependencies:
      - supports-color

  '@typescript-eslint/scope-manager@8.33.1':
    dependencies:
      '@typescript-eslint/types': 8.33.1
      '@typescript-eslint/visitor-keys': 8.33.1

  '@typescript-eslint/tsconfig-utils@8.33.1(typescript@5.8.3)':
    dependencies:
      typescript: 5.8.3

  '@typescript-eslint/type-utils@8.33.1(eslint@9.28.0(jiti@2.4.2))(typescript@5.8.3)':
    dependencies:
>>>>>>> 6a64aa7d
      '@typescript-eslint/typescript-estree': 8.33.1(typescript@5.8.3)
      '@typescript-eslint/utils': 8.33.1(eslint@9.28.0(jiti@2.4.2))(typescript@5.8.3)
      debug: 4.4.1
      eslint: 9.28.0(jiti@2.4.2)
      ts-api-utils: 2.1.0(typescript@5.8.3)
      typescript: 5.8.3
    transitivePeerDependencies:
      - supports-color

  '@typescript-eslint/types@8.33.1': {}

  '@typescript-eslint/typescript-estree@8.33.1(typescript@5.8.3)':
    dependencies:
      '@typescript-eslint/project-service': 8.33.1(typescript@5.8.3)
      '@typescript-eslint/tsconfig-utils': 8.33.1(typescript@5.8.3)
      '@typescript-eslint/types': 8.33.1
      '@typescript-eslint/visitor-keys': 8.33.1
      debug: 4.4.1
      fast-glob: 3.3.3
      is-glob: 4.0.3
      minimatch: 9.0.5
      semver: 7.7.2
      ts-api-utils: 2.1.0(typescript@5.8.3)
      typescript: 5.8.3
    transitivePeerDependencies:
      - supports-color

  '@typescript-eslint/utils@8.33.1(eslint@9.28.0(jiti@2.4.2))(typescript@5.8.3)':
    dependencies:
      '@eslint-community/eslint-utils': 4.7.0(eslint@9.28.0(jiti@2.4.2))
      '@typescript-eslint/scope-manager': 8.33.1
      '@typescript-eslint/types': 8.33.1
      '@typescript-eslint/typescript-estree': 8.33.1(typescript@5.8.3)
      eslint: 9.28.0(jiti@2.4.2)
      typescript: 5.8.3
    transitivePeerDependencies:
      - supports-color

  '@typescript-eslint/visitor-keys@8.33.1':
    dependencies:
      '@typescript-eslint/types': 8.33.1
      eslint-visitor-keys: 4.2.0

  '@typescript/vfs@1.6.1(typescript@5.4.5)':
    dependencies:
      debug: 4.4.1
      typescript: 5.4.5
    transitivePeerDependencies:
      - supports-color

  '@ungap/structured-clone@1.3.0': {}

  '@vinejs/compiler@3.0.0':
    optional: true

  '@vinejs/vine@3.0.1':
    dependencies:
      '@poppinss/macroable': 1.0.4
      '@types/validator': 13.15.1
      '@vinejs/compiler': 3.0.0
      camelcase: 8.0.0
      dayjs: 1.11.13
      dlv: 1.1.3
      normalize-url: 8.0.1
      validator: 13.15.15
    optional: true

  '@vitest/expect@2.0.5':
    dependencies:
      '@vitest/spy': 2.0.5
      '@vitest/utils': 2.0.5
      chai: 5.2.0
      tinyrainbow: 1.2.0

  '@vitest/expect@3.0.5':
    dependencies:
      '@vitest/spy': 3.0.5
      '@vitest/utils': 3.0.5
      chai: 5.2.0
      tinyrainbow: 2.0.0

  '@vitest/expect@3.2.0':
    dependencies:
      '@types/chai': 5.2.2
      '@vitest/spy': 3.2.0
      '@vitest/utils': 3.2.0
      chai: 5.2.0
      tinyrainbow: 2.0.0

  '@vitest/mocker@3.0.5(vite@6.3.5(@types/node@22.15.21)(jiti@2.4.2)(lightningcss@1.30.1)(yaml@2.8.0))':
    dependencies:
      '@vitest/spy': 3.0.5
      estree-walker: 3.0.3
      magic-string: 0.30.17
    optionalDependencies:
      vite: 6.3.5(@types/node@22.15.21)(jiti@2.4.2)(lightningcss@1.30.1)(yaml@2.8.0)

  '@vitest/mocker@3.2.0(vite@6.3.5(@types/node@22.15.21)(jiti@2.4.2)(lightningcss@1.30.1)(yaml@2.8.0))':
    dependencies:
      '@vitest/spy': 3.2.0
      estree-walker: 3.0.3
      magic-string: 0.30.17
    optionalDependencies:
      vite: 6.3.5(@types/node@22.15.21)(jiti@2.4.2)(lightningcss@1.30.1)(yaml@2.8.0)

  '@vitest/pretty-format@2.0.5':
    dependencies:
      tinyrainbow: 1.2.0

  '@vitest/pretty-format@2.1.9':
    dependencies:
      tinyrainbow: 1.2.0

  '@vitest/pretty-format@3.0.5':
    dependencies:
      tinyrainbow: 2.0.0

  '@vitest/pretty-format@3.2.0':
    dependencies:
      tinyrainbow: 2.0.0

  '@vitest/pretty-format@3.2.0':
    dependencies:
      tinyrainbow: 2.0.0

  '@vitest/runner@3.0.5':
    dependencies:
      '@vitest/utils': 3.0.5
      pathe: 2.0.3

  '@vitest/runner@3.2.0':
    dependencies:
      '@vitest/utils': 3.2.0
      pathe: 2.0.3

  '@vitest/snapshot@3.0.5':
    dependencies:
      '@vitest/pretty-format': 3.0.5
      magic-string: 0.30.17
      pathe: 2.0.3

  '@vitest/snapshot@3.2.0':
    dependencies:
      '@vitest/pretty-format': 3.2.0
      magic-string: 0.30.17
      pathe: 2.0.3

  '@vitest/spy@2.0.5':
    dependencies:
      tinyspy: 3.0.2

  '@vitest/spy@3.0.5':
    dependencies:
      tinyspy: 3.0.2

  '@vitest/spy@3.2.0':
    dependencies:
      tinyspy: 4.0.3

  '@vitest/utils@2.0.5':
    dependencies:
      '@vitest/pretty-format': 2.0.5
      estree-walker: 3.0.3
      loupe: 3.1.3
      tinyrainbow: 1.2.0

  '@vitest/utils@2.1.9':
    dependencies:
      '@vitest/pretty-format': 2.1.9
      loupe: 3.1.3
      tinyrainbow: 1.2.0

  '@vitest/utils@3.0.5':
    dependencies:
      '@vitest/pretty-format': 3.0.5
      loupe: 3.1.3
      tinyrainbow: 2.0.0

  '@vitest/utils@3.2.0':
    dependencies:
      '@vitest/pretty-format': 3.2.0
      loupe: 3.1.3
      tinyrainbow: 2.0.0

  '@volar/language-core@2.4.14':
    dependencies:
      '@volar/source-map': 2.4.14

  '@volar/source-map@2.4.14': {}

  '@volar/typescript@2.4.14':
    dependencies:
      '@volar/language-core': 2.4.14
      path-browserify: 1.0.1
      vscode-uri: 3.1.0

  '@vue/compiler-core@3.5.14':
    dependencies:
      '@babel/parser': 7.27.2
      '@vue/shared': 3.5.14
      entities: 4.5.0
      estree-walker: 2.0.2
      source-map-js: 1.2.1

  '@vue/compiler-dom@3.5.14':
    dependencies:
      '@vue/compiler-core': 3.5.14
      '@vue/shared': 3.5.14

  '@vue/compiler-vue2@2.7.16':
    dependencies:
      de-indent: 1.0.2
      he: 1.2.0

  '@vue/language-core@2.2.0(typescript@5.8.3)':
    dependencies:
      '@volar/language-core': 2.4.14
      '@vue/compiler-dom': 3.5.14
      '@vue/compiler-vue2': 2.7.16
      '@vue/shared': 3.5.14
      alien-signals: 0.4.14
      minimatch: 9.0.5
      muggle-string: 0.4.1
      path-browserify: 1.0.1
    optionalDependencies:
      typescript: 5.8.3

  '@vue/shared@3.5.14': {}

  JSONStream@1.3.5:
    dependencies:
      jsonparse: 1.3.1
      through: 2.3.8

  acorn-jsx@5.3.2(acorn@8.14.1):
    dependencies:
      acorn: 8.14.1

  acorn@8.14.1: {}

  agent-base@6.0.2:
    dependencies:
      debug: 4.4.1
    transitivePeerDependencies:
      - supports-color

  agent-base@7.1.3: {}

  ajv-draft-04@1.0.0(ajv@8.13.0):
    optionalDependencies:
      ajv: 8.13.0

  ajv-formats@3.0.1(ajv@8.13.0):
    optionalDependencies:
      ajv: 8.13.0

  ajv@6.12.6:
    dependencies:
      fast-deep-equal: 3.1.3
      fast-json-stable-stringify: 2.1.0
      json-schema-traverse: 0.4.1
      uri-js: 4.4.1

  ajv@8.12.0:
    dependencies:
      fast-deep-equal: 3.1.3
      json-schema-traverse: 1.0.0
      require-from-string: 2.0.2
      uri-js: 4.4.1

  ajv@8.13.0:
    dependencies:
      fast-deep-equal: 3.1.3
      json-schema-traverse: 1.0.0
      require-from-string: 2.0.2
      uri-js: 4.4.1

  ajv@8.17.1:
    dependencies:
      fast-deep-equal: 3.1.3
      fast-uri: 3.0.6
      json-schema-traverse: 1.0.0
      require-from-string: 2.0.2

  alien-signals@0.4.14: {}

  ansi-colors@4.1.3: {}

  ansi-escapes@4.3.2:
    dependencies:
      type-fest: 0.21.3

  ansi-regex@5.0.1: {}

  ansi-styles@3.2.1:
    dependencies:
      color-convert: 1.9.3

  ansi-styles@4.3.0:
    dependencies:
      color-convert: 2.0.1

  ansi-styles@5.2.0: {}

  anymatch@3.1.3:
    dependencies:
      normalize-path: 3.0.0
      picomatch: 2.3.1

  aproba@2.0.0: {}

  are-we-there-yet@4.0.2: {}

  argparse@1.0.10:
    dependencies:
      sprintf-js: 1.0.3

  argparse@2.0.1: {}

  aria-query@5.3.0:
    dependencies:
      dequal: 2.0.3

  aria-query@5.3.2: {}

  arktype@2.1.20:
    dependencies:
      '@ark/schema': 0.46.0
      '@ark/util': 0.46.0
    optional: true

  array-ify@1.0.0: {}

  assertion-error@2.0.1: {}

  ast-types@0.16.1:
    dependencies:
      tslib: 2.8.1

  asynckit@0.4.0: {}

  at-least-node@1.0.0: {}

  autoprefixer@10.4.21(postcss@8.5.4):
    dependencies:
      browserslist: 4.24.5
      caniuse-lite: 1.0.30001718
      fraction.js: 4.3.7
      normalize-range: 0.1.2
      picocolors: 1.1.1
      postcss: 8.5.4
      postcss-value-parser: 4.2.0

  available-typed-arrays@1.0.7:
    dependencies:
      possible-typed-array-names: 1.1.0

  axobject-query@4.1.0: {}

  bail@2.0.2: {}

  balanced-match@1.0.2: {}

  base64-js@1.5.1: {}

  better-opn@3.0.2:
    dependencies:
      open: 8.4.2

  binary-extensions@2.3.0: {}

  bits-ui@2.4.1(@internationalized/date@3.8.1)(svelte@5.33.14):
    dependencies:
      '@floating-ui/core': 1.7.0
      '@floating-ui/dom': 1.7.0
      '@internationalized/date': 3.8.1
      css.escape: 1.5.1
      esm-env: 1.2.2
      runed: 0.28.0(svelte@5.33.14)
      svelte: 5.33.14
      svelte-toolbelt: 0.9.1(svelte@5.33.14)
      tabbable: 6.2.0

  bl@4.1.0:
    dependencies:
      buffer: 5.7.1
      inherits: 2.0.4
      readable-stream: 3.6.2

  boolbase@1.0.0: {}

  brace-expansion@1.1.11:
    dependencies:
      balanced-match: 1.0.2
      concat-map: 0.0.1

  brace-expansion@2.0.1:
    dependencies:
      balanced-match: 1.0.2

  braces@3.0.3:
    dependencies:
      fill-range: 7.1.1

  browser-assert@1.2.1: {}

  browserslist@4.24.5:
    dependencies:
      caniuse-lite: 1.0.30001718
      electron-to-chromium: 1.5.157
      node-releases: 2.0.19
      update-browserslist-db: 1.1.3(browserslist@4.24.5)

  buffer-crc32@1.0.0: {}

  buffer-from@1.1.2:
    optional: true

  buffer@5.7.1:
    dependencies:
      base64-js: 1.5.1
      ieee754: 1.2.1

  cac@6.7.14: {}

  cacheable-lookup@7.0.0: {}

  cacheable-request@10.2.14:
    dependencies:
      '@types/http-cache-semantics': 4.0.4
      get-stream: 6.0.1
      http-cache-semantics: 4.2.0
      keyv: 4.5.4
      mimic-response: 4.0.0
      normalize-url: 8.0.1
      responselike: 3.0.0

  cachedir@2.3.0: {}

  call-bind-apply-helpers@1.0.2:
    dependencies:
      es-errors: 1.3.0
      function-bind: 1.1.2

  call-bind@1.0.8:
    dependencies:
      call-bind-apply-helpers: 1.0.2
      es-define-property: 1.0.1
      get-intrinsic: 1.3.0
      set-function-length: 1.2.2

  call-bound@1.0.4:
    dependencies:
      call-bind-apply-helpers: 1.0.2
      get-intrinsic: 1.3.0

  callsites@3.1.0: {}

  camelcase@8.0.0:
    optional: true

  caniuse-lite@1.0.30001718: {}

  case-anything@2.1.13: {}

  ccount@2.0.1: {}

  chai@5.2.0:
    dependencies:
      assertion-error: 2.0.1
      check-error: 2.1.1
      deep-eql: 5.0.2
      loupe: 3.1.3
      pathval: 2.0.0

  chalk@2.4.2:
    dependencies:
      ansi-styles: 3.2.1
      escape-string-regexp: 1.0.5
      supports-color: 5.5.0

  chalk@3.0.0:
    dependencies:
      ansi-styles: 4.3.0
      supports-color: 7.2.0

  chalk@4.1.2:
    dependencies:
      ansi-styles: 4.3.0
      supports-color: 7.2.0

  chalk@5.4.1: {}

  character-entities-html4@2.1.0: {}

  character-entities-legacy@3.0.0: {}

  character-entities@2.0.2: {}

  chardet@0.7.0: {}

  check-error@2.1.1: {}

  cheerio-select@2.1.0:
    dependencies:
      boolbase: 1.0.0
      css-select: 5.1.0
      css-what: 6.1.0
      domelementtype: 2.3.0
      domhandler: 5.0.3
      domutils: 3.2.2

  cheerio@1.0.0:
    dependencies:
      cheerio-select: 2.1.0
      dom-serializer: 2.0.0
      domhandler: 5.0.3
      domutils: 3.2.2
      encoding-sniffer: 0.2.0
      htmlparser2: 9.1.0
      parse5: 7.3.0
      parse5-htmlparser2-tree-adapter: 7.1.0
      parse5-parser-stream: 7.1.2
      undici: 6.21.3
      whatwg-mimetype: 4.0.0

  chokidar@3.6.0:
    dependencies:
      anymatch: 3.1.3
      braces: 3.0.3
      glob-parent: 5.1.2
      is-binary-path: 2.1.0
      is-glob: 4.0.3
      normalize-path: 3.0.0
      readdirp: 3.6.0
    optionalDependencies:
      fsevents: 2.3.3

  chokidar@4.0.3:
    dependencies:
      readdirp: 4.1.2

  chownr@2.0.0: {}

  chownr@3.0.0: {}

  class-validator@0.14.2:
    dependencies:
      '@types/validator': 13.15.1
      libphonenumber-js: 1.12.8
      validator: 13.15.15
    optional: true

  cli-cursor@3.1.0:
    dependencies:
      restore-cursor: 3.1.0

  cli-spinners@2.9.2: {}

  cli-width@3.0.0: {}

  cli-width@4.1.0: {}

  cliui@8.0.1:
    dependencies:
      string-width: 4.2.3
      strip-ansi: 6.0.1
      wrap-ansi: 7.0.0

  clone@1.0.4: {}

  clsx@2.1.1: {}

  color-convert@1.9.3:
    dependencies:
      color-name: 1.1.3

  color-convert@2.0.1:
    dependencies:
      color-name: 1.1.4

  color-name@1.1.3: {}

  color-name@1.1.4: {}

  color-support@1.1.3: {}

  combined-stream@1.0.8:
    dependencies:
      delayed-stream: 1.0.0

  comma-separated-tokens@2.0.3: {}

  commander@7.2.0: {}

  commander@8.3.0: {}

  commitizen@4.3.1(@types/node@22.15.21)(typescript@5.4.5):
    dependencies:
      cachedir: 2.3.0
      cz-conventional-changelog: 3.3.0(@types/node@22.15.21)(typescript@5.4.5)
      dedent: 0.7.0
      detect-indent: 6.1.0
      find-node-modules: 2.1.3
      find-root: 1.1.0
      fs-extra: 9.1.0
      glob: 7.2.3
      inquirer: 8.2.5
      is-utf8: 0.2.1
      lodash: 4.17.21
      minimist: 1.2.7
      strip-bom: 4.0.0
      strip-json-comments: 3.1.1
    transitivePeerDependencies:
      - '@types/node'
      - typescript

  commondir@1.0.1: {}

  compare-func@2.0.0:
    dependencies:
      array-ify: 1.0.0
      dot-prop: 5.3.0

  compare-versions@6.1.1: {}

  concat-map@0.0.1: {}

  confbox@0.1.8: {}

  confbox@0.2.2: {}

  console-control-strings@1.1.0: {}

  conventional-changelog-angular@7.0.0:
    dependencies:
      compare-func: 2.0.0

  conventional-changelog-conventionalcommits@7.0.2:
    dependencies:
      compare-func: 2.0.0

  conventional-commit-types@3.0.0: {}

  conventional-commits-parser@5.0.0:
    dependencies:
      JSONStream: 1.3.5
      is-text-path: 2.0.0
      meow: 12.1.1
      split2: 4.2.0

  convert-source-map@2.0.0: {}

  cookie@0.6.0: {}

  cosmiconfig-typescript-loader@6.1.0(@types/node@22.15.21)(cosmiconfig@9.0.0(typescript@5.4.5))(typescript@5.4.5):
    dependencies:
      '@types/node': 22.15.21
      cosmiconfig: 9.0.0(typescript@5.4.5)
      jiti: 2.4.2
      typescript: 5.4.5

  cosmiconfig@9.0.0(typescript@5.4.5):
    dependencies:
      env-paths: 2.2.1
      import-fresh: 3.3.1
      js-yaml: 4.1.0
      parse-json: 5.2.0
    optionalDependencies:
      typescript: 5.4.5

  crelt@1.0.6: {}

  cross-spawn@7.0.6:
    dependencies:
      path-key: 3.1.1
      shebang-command: 2.0.0
      which: 2.0.2

  crypto-random-string@4.0.0:
    dependencies:
      type-fest: 1.4.0

  css-declaration-sorter@7.2.0(postcss@8.5.3):
    dependencies:
      postcss: 8.5.3

  css-declaration-sorter@7.2.0(postcss@8.5.4):
    dependencies:
      postcss: 8.5.4
    optional: true

  css-select@5.1.0:
    dependencies:
      boolbase: 1.0.0
      css-what: 6.1.0
      domhandler: 5.0.3
      domutils: 3.2.2
      nth-check: 2.1.1

  css-what@6.1.0: {}

  css.escape@1.5.1: {}

  cssesc@3.0.0: {}

  cssstyle@4.3.1:
    dependencies:
      '@asamuzakjp/css-color': 3.2.0
      rrweb-cssom: 0.8.0

  csstype@3.1.3: {}

  culori@4.0.1: {}

  cz-conventional-changelog@3.3.0(@types/node@22.15.21)(typescript@5.4.5):
    dependencies:
      chalk: 2.4.2
      commitizen: 4.3.1(@types/node@22.15.21)(typescript@5.4.5)
      conventional-commit-types: 3.0.0
      lodash.map: 4.6.0
      longest: 2.0.1
      word-wrap: 1.2.5
    optionalDependencies:
      '@commitlint/load': 19.8.1(@types/node@22.15.21)(typescript@5.4.5)
    transitivePeerDependencies:
      - '@types/node'
      - typescript

  d3-array@2.12.1:
    dependencies:
      internmap: 1.0.1

  d3-array@3.2.4:
    dependencies:
      internmap: 2.0.3

  d3-color@3.1.0: {}

  d3-delaunay@6.0.4:
    dependencies:
      delaunator: 5.0.1

  d3-dispatch@3.0.1: {}

  d3-dsv@3.0.1:
    dependencies:
      commander: 7.2.0
      iconv-lite: 0.6.3
      rw: 1.3.3

  d3-force@3.0.0:
    dependencies:
      d3-dispatch: 3.0.1
      d3-quadtree: 3.0.1
      d3-timer: 3.0.1

  d3-format@3.1.0: {}

  d3-geo-voronoi@2.1.0:
    dependencies:
      d3-array: 3.2.4
      d3-delaunay: 6.0.4
      d3-geo: 3.1.1
      d3-tricontour: 1.0.2

  d3-geo@3.1.1:
    dependencies:
      d3-array: 3.2.4

  d3-hierarchy@3.1.2: {}

  d3-interpolate-path@2.3.0: {}

  d3-interpolate@3.0.1:
    dependencies:
      d3-color: 3.1.0

  d3-path@1.0.9: {}

  d3-path@3.1.0: {}

  d3-quadtree@3.0.1: {}

  d3-random@3.0.1: {}

  d3-sankey@0.12.3:
    dependencies:
      d3-array: 2.12.1
      d3-shape: 1.3.7

  d3-scale-chromatic@3.1.0:
    dependencies:
      d3-color: 3.1.0
      d3-interpolate: 3.0.1

  d3-scale@4.0.2:
    dependencies:
      d3-array: 3.2.4
      d3-format: 3.1.0
      d3-interpolate: 3.0.1
      d3-time: 3.1.0
      d3-time-format: 4.1.0

  d3-shape@1.3.7:
    dependencies:
      d3-path: 1.0.9

  d3-shape@3.2.0:
    dependencies:
      d3-path: 3.1.0

  d3-tile@1.0.0: {}

  d3-time-format@4.1.0:
    dependencies:
      d3-time: 3.1.0

  d3-time@3.1.0:
    dependencies:
      d3-array: 3.2.4

  d3-timer@3.0.1: {}

  d3-tricontour@1.0.2:
    dependencies:
      d3-delaunay: 6.0.4
      d3-scale: 4.0.2

  dargs@8.1.0: {}

  data-urls@5.0.0:
    dependencies:
      whatwg-mimetype: 4.0.0
      whatwg-url: 14.2.0

  date-fns@4.1.0: {}

  dayjs@1.11.13:
    optional: true

  de-indent@1.0.2: {}

  debug@4.4.1:
    dependencies:
      ms: 2.1.3

  decimal.js@10.5.0: {}

  decode-named-character-reference@1.1.0:
    dependencies:
      character-entities: 2.0.2

  decompress-response@6.0.0:
    dependencies:
      mimic-response: 3.1.0

  dedent-js@1.0.1: {}

  dedent@0.7.0: {}

  dedent@1.6.0: {}

  deep-eql@5.0.2: {}

  deep-is@0.1.4: {}

  deepmerge@4.3.1: {}

  defaults@1.0.4:
    dependencies:
      clone: 1.0.4

  defer-to-connect@2.0.1: {}

  define-data-property@1.1.4:
    dependencies:
      es-define-property: 1.0.1
      es-errors: 1.3.0
      gopd: 1.2.0

  define-lazy-prop@2.0.0: {}

  delaunator@5.0.1:
    dependencies:
      robust-predicates: 3.0.2

  delayed-stream@1.0.0: {}

  dependency-graph@1.0.0: {}

  dequal@2.0.3: {}

  detect-file@1.0.0: {}

  detect-indent@6.1.0: {}

  detect-libc@1.0.3: {}

  detect-libc@2.0.4: {}

  devalue@5.1.1: {}

  devlop@1.1.0:
    dependencies:
      dequal: 2.0.3

  dlv@1.1.3:
    optional: true

  doctrine@3.0.0:
    dependencies:
      esutils: 2.0.3

  dom-accessibility-api@0.5.16: {}

  dom-accessibility-api@0.6.3: {}

  dom-serializer@1.4.1:
    dependencies:
      domelementtype: 2.3.0
      domhandler: 4.3.1
      entities: 2.2.0

  dom-serializer@2.0.0:
    dependencies:
      domelementtype: 2.3.0
      domhandler: 5.0.3
      entities: 4.5.0

  domelementtype@2.3.0: {}

  domhandler@3.3.0:
    dependencies:
      domelementtype: 2.3.0

  domhandler@4.3.1:
    dependencies:
      domelementtype: 2.3.0

  domhandler@5.0.3:
    dependencies:
      domelementtype: 2.3.0

  domutils@2.8.0:
    dependencies:
      dom-serializer: 1.4.1
      domelementtype: 2.3.0
      domhandler: 4.3.1

  domutils@3.2.2:
    dependencies:
      dom-serializer: 2.0.0
      domelementtype: 2.3.0
      domhandler: 5.0.3

  dot-prop@5.3.0:
    dependencies:
      is-obj: 2.0.0

  dotenv@16.0.3: {}

  dotenv@16.5.0: {}

  dprint-node@1.0.8:
    dependencies:
      detect-libc: 1.0.3

  dunder-proto@1.0.1:
    dependencies:
      call-bind-apply-helpers: 1.0.2
      es-errors: 1.3.0
      gopd: 1.2.0

  effect@3.16.2:
    dependencies:
      '@standard-schema/spec': 1.0.0
      fast-check: 3.23.2
    optional: true

  electron-to-chromium@1.5.157: {}

  embla-carousel-reactive-utils@8.6.0(embla-carousel@8.6.0):
    dependencies:
      embla-carousel: 8.6.0

  embla-carousel-svelte@8.6.0(svelte@5.33.14):
    dependencies:
      embla-carousel: 8.6.0
      embla-carousel-reactive-utils: 8.6.0(embla-carousel@8.6.0)
      svelte: 5.33.14

  embla-carousel@8.6.0: {}

  emoji-regex@8.0.0: {}

  encoding-sniffer@0.2.0:
    dependencies:
      iconv-lite: 0.6.3
      whatwg-encoding: 3.1.1

  enhanced-resolve@5.18.1:
    dependencies:
      graceful-fs: 4.2.11
      tapable: 2.2.2

  enquirer@2.4.1:
    dependencies:
      ansi-colors: 4.1.3
      strip-ansi: 6.0.1

  entities@2.2.0: {}

  entities@4.5.0: {}

  entities@6.0.0: {}

  env-paths@2.2.1: {}

  error-ex@1.3.2:
    dependencies:
      is-arrayish: 0.2.1

  es-define-property@1.0.1: {}

  es-errors@1.3.0: {}

  es-module-lexer@1.7.0: {}

  es-object-atoms@1.1.1:
    dependencies:
      es-errors: 1.3.0

  es-set-tostringtag@2.1.0:
    dependencies:
      es-errors: 1.3.0
      get-intrinsic: 1.3.0
      has-tostringtag: 1.0.2
      hasown: 2.0.2

  es-toolkit@1.38.0: {}

  es6-promise@3.3.1: {}

  esbuild-register@3.6.0(esbuild@0.25.4):
    dependencies:
      debug: 4.4.1
      esbuild: 0.25.4
    transitivePeerDependencies:
      - supports-color

  esbuild-runner@2.2.2(esbuild@0.25.4):
    dependencies:
      esbuild: 0.25.4
      source-map-support: 0.5.21
      tslib: 2.4.0
    optional: true

  esbuild@0.25.4:
    optionalDependencies:
      '@esbuild/aix-ppc64': 0.25.4
      '@esbuild/android-arm': 0.25.4
      '@esbuild/android-arm64': 0.25.4
      '@esbuild/android-x64': 0.25.4
      '@esbuild/darwin-arm64': 0.25.4
      '@esbuild/darwin-x64': 0.25.4
      '@esbuild/freebsd-arm64': 0.25.4
      '@esbuild/freebsd-x64': 0.25.4
      '@esbuild/linux-arm': 0.25.4
      '@esbuild/linux-arm64': 0.25.4
      '@esbuild/linux-ia32': 0.25.4
      '@esbuild/linux-loong64': 0.25.4
      '@esbuild/linux-mips64el': 0.25.4
      '@esbuild/linux-ppc64': 0.25.4
      '@esbuild/linux-riscv64': 0.25.4
      '@esbuild/linux-s390x': 0.25.4
      '@esbuild/linux-x64': 0.25.4
      '@esbuild/netbsd-arm64': 0.25.4
      '@esbuild/netbsd-x64': 0.25.4
      '@esbuild/openbsd-arm64': 0.25.4
      '@esbuild/openbsd-x64': 0.25.4
      '@esbuild/sunos-x64': 0.25.4
      '@esbuild/win32-arm64': 0.25.4
      '@esbuild/win32-ia32': 0.25.4
      '@esbuild/win32-x64': 0.25.4

  escalade@3.2.0: {}

  escape-string-regexp@1.0.5: {}

  escape-string-regexp@4.0.0: {}

  escape-string-regexp@5.0.0: {}

  eslint-compat-utils@0.5.1(eslint@9.28.0(jiti@2.4.2)):
    dependencies:
      eslint: 9.28.0(jiti@2.4.2)
      semver: 7.7.2

  eslint-config-prettier@10.1.5(eslint@9.28.0(jiti@2.4.2)):
    dependencies:
      eslint: 9.28.0(jiti@2.4.2)

  eslint-config-turbo@2.5.4(eslint@9.28.0(jiti@2.4.2))(turbo@2.5.4):
    dependencies:
      eslint: 9.28.0(jiti@2.4.2)
      eslint-plugin-turbo: 2.5.4(eslint@9.28.0(jiti@2.4.2))(turbo@2.5.4)
      turbo: 2.5.4

  eslint-plugin-svelte@2.46.1(eslint@9.28.0(jiti@2.4.2))(svelte@5.33.14):
    dependencies:
      '@eslint-community/eslint-utils': 4.7.0(eslint@9.28.0(jiti@2.4.2))
      '@jridgewell/sourcemap-codec': 1.5.0
      eslint: 9.28.0(jiti@2.4.2)
      eslint-compat-utils: 0.5.1(eslint@9.28.0(jiti@2.4.2))
      esutils: 2.0.3
      known-css-properties: 0.35.0
      postcss: 8.5.3
      postcss-load-config: 3.1.4(postcss@8.5.3)
      postcss-safe-parser: 6.0.0(postcss@8.5.3)
      postcss-selector-parser: 6.1.2
      semver: 7.7.2
      svelte-eslint-parser: 0.43.0(svelte@5.33.14)
    optionalDependencies:
      svelte: 5.33.14
    transitivePeerDependencies:
      - ts-node

  eslint-plugin-svelte@3.9.0(eslint@9.28.0(jiti@2.4.2))(svelte@5.33.14):
    dependencies:
      '@eslint-community/eslint-utils': 4.7.0(eslint@9.28.0(jiti@2.4.2))
      '@jridgewell/sourcemap-codec': 1.5.0
      eslint: 9.28.0(jiti@2.4.2)
      esutils: 2.0.3
      globals: 16.2.0
      known-css-properties: 0.36.0
      postcss: 8.5.3
      postcss-load-config: 3.1.4(postcss@8.5.3)
      postcss-safe-parser: 7.0.1(postcss@8.5.3)
      semver: 7.7.2
      svelte-eslint-parser: 1.2.0(svelte@5.33.14)
    optionalDependencies:
      svelte: 5.33.14
    transitivePeerDependencies:
      - ts-node

  eslint-plugin-turbo@2.5.4(eslint@9.28.0(jiti@2.4.2))(turbo@2.5.4):
    dependencies:
      dotenv: 16.0.3
      eslint: 9.28.0(jiti@2.4.2)
      turbo: 2.5.4

  eslint-scope@7.2.2:
    dependencies:
      esrecurse: 4.3.0
      estraverse: 5.3.0

  eslint-scope@8.3.0:
    dependencies:
      esrecurse: 4.3.0
      estraverse: 5.3.0

  eslint-utils@3.0.0(eslint@8.4.1):
    dependencies:
      eslint: 8.4.1
      eslint-visitor-keys: 2.1.0

  eslint-visitor-keys@2.1.0: {}

  eslint-visitor-keys@3.4.3: {}

  eslint-visitor-keys@4.2.0: {}

  eslint@8.4.1:
    dependencies:
      '@eslint/eslintrc': 1.4.1
      '@humanwhocodes/config-array': 0.9.5
      ajv: 6.12.6
      chalk: 4.1.2
      cross-spawn: 7.0.6
      debug: 4.4.1
      doctrine: 3.0.0
      enquirer: 2.4.1
      escape-string-regexp: 4.0.0
      eslint-scope: 7.2.2
      eslint-utils: 3.0.0(eslint@8.4.1)
      eslint-visitor-keys: 3.4.3
      espree: 9.6.1
      esquery: 1.6.0
      esutils: 2.0.3
      fast-deep-equal: 3.1.3
      file-entry-cache: 6.0.1
      functional-red-black-tree: 1.0.1
      glob-parent: 6.0.2
      globals: 13.24.0
      ignore: 4.0.6
      import-fresh: 3.3.1
      imurmurhash: 0.1.4
      is-glob: 4.0.3
      js-yaml: 4.1.0
      json-stable-stringify-without-jsonify: 1.0.1
      levn: 0.4.1
      lodash.merge: 4.6.2
      minimatch: 3.1.2
      natural-compare: 1.4.0
      optionator: 0.9.4
      progress: 2.0.3
      regexpp: 3.2.0
      semver: 7.7.2
      strip-ansi: 6.0.1
      strip-json-comments: 3.1.1
      text-table: 0.2.0
      v8-compile-cache: 2.4.0
    transitivePeerDependencies:
      - supports-color

  eslint@9.28.0(jiti@2.4.2):
    dependencies:
      '@eslint-community/eslint-utils': 4.7.0(eslint@9.28.0(jiti@2.4.2))
      '@eslint-community/regexpp': 4.12.1
      '@eslint/config-array': 0.20.0
      '@eslint/config-helpers': 0.2.2
      '@eslint/core': 0.14.0
      '@eslint/eslintrc': 3.3.1
      '@eslint/js': 9.28.0
      '@eslint/plugin-kit': 0.3.1
      '@humanfs/node': 0.16.6
      '@humanwhocodes/module-importer': 1.0.1
      '@humanwhocodes/retry': 0.4.3
      '@types/estree': 1.0.7
      '@types/json-schema': 7.0.15
      ajv: 6.12.6
      chalk: 4.1.2
      cross-spawn: 7.0.6
      debug: 4.4.1
      escape-string-regexp: 4.0.0
      eslint-scope: 8.3.0
      eslint-visitor-keys: 4.2.0
      espree: 10.3.0
      esquery: 1.6.0
      esutils: 2.0.3
      fast-deep-equal: 3.1.3
      file-entry-cache: 8.0.0
      find-up: 5.0.0
      glob-parent: 6.0.2
      ignore: 5.3.2
      imurmurhash: 0.1.4
      is-glob: 4.0.3
      json-stable-stringify-without-jsonify: 1.0.1
      lodash.merge: 4.6.2
      minimatch: 3.1.2
      natural-compare: 1.4.0
      optionator: 0.9.4
    optionalDependencies:
      jiti: 2.4.2
    transitivePeerDependencies:
      - supports-color

  esm-env@1.2.2: {}

  espree@10.3.0:
    dependencies:
      acorn: 8.14.1
      acorn-jsx: 5.3.2(acorn@8.14.1)
      eslint-visitor-keys: 4.2.0

  espree@9.2.0:
    dependencies:
      acorn: 8.14.1
      acorn-jsx: 5.3.2(acorn@8.14.1)
      eslint-visitor-keys: 3.4.3

  espree@9.6.1:
    dependencies:
      acorn: 8.14.1
      acorn-jsx: 5.3.2(acorn@8.14.1)
      eslint-visitor-keys: 3.4.3

  esprima@4.0.1: {}

  esquery@1.6.0:
    dependencies:
      estraverse: 5.3.0

  esrap@1.2.2:
    dependencies:
      '@jridgewell/sourcemap-codec': 1.5.0
      '@types/estree': 1.0.7

  esrap@1.4.6:
    dependencies:
      '@jridgewell/sourcemap-codec': 1.5.0

  esrecurse@4.3.0:
    dependencies:
      estraverse: 5.3.0

  estraverse@5.3.0: {}

  estree-walker@2.0.2: {}

  estree-walker@3.0.3:
    dependencies:
      '@types/estree': 1.0.7

  esutils@2.0.3: {}

  expand-tilde@2.0.2:
    dependencies:
      homedir-polyfill: 1.0.3

  expect-type@1.2.1: {}

  exsolve@1.0.5: {}

  extend@3.0.2: {}

  external-editor@3.1.0:
    dependencies:
      chardet: 0.7.0
      iconv-lite: 0.4.24
      tmp: 0.0.33

  fast-check@3.23.2:
    dependencies:
      pure-rand: 6.1.0
    optional: true

  fast-deep-equal@3.1.3: {}

  fast-glob@3.3.3:
    dependencies:
      '@nodelib/fs.stat': 2.0.5
      '@nodelib/fs.walk': 1.2.8
      glob-parent: 5.1.2
      merge2: 1.4.1
      micromatch: 4.0.8

  fast-json-stable-stringify@2.1.0: {}

  fast-levenshtein@2.0.6: {}

  fast-uri@3.0.6: {}

  fastq@1.19.1:
    dependencies:
      reusify: 1.1.0

  fdir@6.4.4(picomatch@4.0.2):
    optionalDependencies:
      picomatch: 4.0.2

  figures@3.2.0:
    dependencies:
      escape-string-regexp: 1.0.5

  file-entry-cache@6.0.1:
    dependencies:
      flat-cache: 3.2.0

  file-entry-cache@8.0.0:
    dependencies:
      flat-cache: 4.0.1

  fill-range@7.1.1:
    dependencies:
      to-regex-range: 5.0.1

  find-node-modules@2.1.3:
    dependencies:
      findup-sync: 4.0.0
      merge: 2.1.1

  find-root@1.1.0: {}

  find-up@5.0.0:
    dependencies:
      locate-path: 6.0.0
      path-exists: 4.0.0

  find-up@7.0.0:
    dependencies:
      locate-path: 7.2.0
      path-exists: 5.0.0
      unicorn-magic: 0.1.0

  findup-sync@4.0.0:
    dependencies:
      detect-file: 1.0.0
      is-glob: 4.0.3
      micromatch: 4.0.8
      resolve-dir: 1.0.1

  flat-cache@3.2.0:
    dependencies:
      flatted: 3.3.3
      keyv: 4.5.4
      rimraf: 3.0.2

  flat-cache@4.0.1:
    dependencies:
      flatted: 3.3.3
      keyv: 4.5.4

  flatted@3.3.3: {}

  for-each@0.3.5:
    dependencies:
      is-callable: 1.2.7

  form-data-encoder@2.1.4: {}

  form-data@4.0.2:
    dependencies:
      asynckit: 0.4.0
      combined-stream: 1.0.8
      es-set-tostringtag: 2.1.0
      mime-types: 2.1.35

  formsnap@2.0.1(svelte@5.33.14)(sveltekit-superforms@2.25.0(@sveltejs/kit@2.21.1(@sveltejs/vite-plugin-svelte@5.0.3(svelte@5.33.14)(vite@6.3.5(@types/node@22.15.21)(jiti@2.4.2)(lightningcss@1.30.1)(yaml@2.8.0)))(svelte@5.33.14)(vite@6.3.5(@types/node@22.15.21)(jiti@2.4.2)(lightningcss@1.30.1)(yaml@2.8.0)))(@types/json-schema@7.0.15)(svelte@5.33.14)(typescript@5.8.3)):
    dependencies:
      svelte: 5.33.14
      svelte-toolbelt: 0.5.0(svelte@5.33.14)
      sveltekit-superforms: 2.25.0(@sveltejs/kit@2.21.1(@sveltejs/vite-plugin-svelte@5.0.3(svelte@5.33.14)(vite@6.3.5(@types/node@22.15.21)(jiti@2.4.2)(lightningcss@1.30.1)(yaml@2.8.0)))(svelte@5.33.14)(vite@6.3.5(@types/node@22.15.21)(jiti@2.4.2)(lightningcss@1.30.1)(yaml@2.8.0)))(@types/json-schema@7.0.15)(svelte@5.33.14)(typescript@5.8.3)

  fraction.js@4.3.7: {}

  fs-extra@11.3.0:
    dependencies:
      graceful-fs: 4.2.11
      jsonfile: 6.1.0
      universalify: 2.0.1

  fs-extra@9.1.0:
    dependencies:
      at-least-node: 1.0.0
      graceful-fs: 4.2.11
      jsonfile: 6.1.0
      universalify: 2.0.1

  fs-minipass@2.1.0:
    dependencies:
      minipass: 3.3.6

  fs.realpath@1.0.0: {}

  fsevents@2.3.2:
    optional: true

  fsevents@2.3.3:
    optional: true

  function-bind@1.1.2: {}

  functional-red-black-tree@1.0.1: {}

  gauge@5.0.2:
    dependencies:
      aproba: 2.0.0
      color-support: 1.1.3
      console-control-strings: 1.1.0
      has-unicode: 2.0.1
      signal-exit: 4.1.0
      string-width: 4.2.3
      strip-ansi: 6.0.1
      wide-align: 1.1.5

  gensync@1.0.0-beta.2: {}

  get-caller-file@2.0.5: {}

  get-intrinsic@1.3.0:
    dependencies:
      call-bind-apply-helpers: 1.0.2
      es-define-property: 1.0.1
      es-errors: 1.3.0
      es-object-atoms: 1.1.1
      function-bind: 1.1.2
      get-proto: 1.0.1
      gopd: 1.2.0
      has-symbols: 1.1.0
      hasown: 2.0.2
      math-intrinsics: 1.1.0

  get-proto@1.0.1:
    dependencies:
      dunder-proto: 1.0.1
      es-object-atoms: 1.1.1

  get-stream@6.0.1: {}

  git-raw-commits@4.0.0:
    dependencies:
      dargs: 8.1.0
      meow: 12.1.1
      split2: 4.2.0

  glob-parent@5.1.2:
    dependencies:
      is-glob: 4.0.3

  glob-parent@6.0.2:
    dependencies:
      is-glob: 4.0.3

  glob@7.2.3:
    dependencies:
      fs.realpath: 1.0.0
      inflight: 1.0.6
      inherits: 2.0.4
      minimatch: 3.1.2
      once: 1.4.0
      path-is-absolute: 1.0.1

  glob@9.3.5:
    dependencies:
      fs.realpath: 1.0.0
      minimatch: 8.0.4
      minipass: 4.2.8
      path-scurry: 1.11.1

  global-directory@4.0.1:
    dependencies:
      ini: 4.1.1

  global-modules@1.0.0:
    dependencies:
      global-prefix: 1.0.2
      is-windows: 1.0.2
      resolve-dir: 1.0.1

  global-prefix@1.0.2:
    dependencies:
      expand-tilde: 2.0.2
      homedir-polyfill: 1.0.3
      ini: 1.3.8
      is-windows: 1.0.2
      which: 1.3.1

  globals@11.12.0: {}

  globals@13.24.0:
    dependencies:
      type-fest: 0.20.2

  globals@14.0.0: {}

  globals@15.15.0: {}

  globals@16.2.0: {}

  globalyzer@0.1.0: {}

  globrex@0.1.2: {}

  gopd@1.2.0: {}

  got-fetch@5.1.10(got@12.6.1):
    dependencies:
      got: 12.6.1

  got@12.6.1:
    dependencies:
      '@sindresorhus/is': 5.6.0
      '@szmarczak/http-timer': 5.0.1
      cacheable-lookup: 7.0.0
      cacheable-request: 10.2.14
      decompress-response: 6.0.0
      form-data-encoder: 2.1.4
      get-stream: 6.0.1
      http2-wrapper: 2.2.1
      lowercase-keys: 3.0.0
      p-cancelable: 3.0.0
      responselike: 3.0.0

  graceful-fs@4.2.11: {}

  graphemer@1.4.0: {}

  grpc-web@1.5.0: {}

  has-flag@3.0.0: {}

  has-flag@4.0.0: {}

  has-property-descriptors@1.0.2:
    dependencies:
      es-define-property: 1.0.1

  has-symbols@1.1.0: {}

  has-tostringtag@1.0.2:
    dependencies:
      has-symbols: 1.1.0

  has-unicode@2.0.1: {}

  hasown@2.0.2:
    dependencies:
      function-bind: 1.1.2

  hast-util-from-dom@5.0.1:
    dependencies:
      '@types/hast': 3.0.4
      hastscript: 9.0.1
      web-namespaces: 2.0.1

  hast-util-from-html-isomorphic@2.0.0:
    dependencies:
      '@types/hast': 3.0.4
      hast-util-from-dom: 5.0.1
      hast-util-from-html: 2.0.3
      unist-util-remove-position: 5.0.0

  hast-util-from-html@2.0.3:
    dependencies:
      '@types/hast': 3.0.4
      devlop: 1.1.0
      hast-util-from-parse5: 8.0.3
      parse5: 7.3.0
      vfile: 6.0.3
      vfile-message: 4.0.2

  hast-util-from-parse5@8.0.3:
    dependencies:
      '@types/hast': 3.0.4
      '@types/unist': 3.0.3
      devlop: 1.1.0
      hastscript: 9.0.1
      property-information: 7.1.0
      vfile: 6.0.3
      vfile-location: 5.0.3
      web-namespaces: 2.0.1

  hast-util-is-element@3.0.0:
    dependencies:
      '@types/hast': 3.0.4

  hast-util-parse-selector@4.0.0:
    dependencies:
      '@types/hast': 3.0.4

  hast-util-raw@9.1.0:
    dependencies:
      '@types/hast': 3.0.4
      '@types/unist': 3.0.3
      '@ungap/structured-clone': 1.3.0
      hast-util-from-parse5: 8.0.3
      hast-util-to-parse5: 8.0.0
      html-void-elements: 3.0.0
      mdast-util-to-hast: 13.2.0
      parse5: 7.3.0
      unist-util-position: 5.0.0
      unist-util-visit: 5.0.0
      vfile: 6.0.3
      web-namespaces: 2.0.1
      zwitch: 2.0.4

  hast-util-to-html@9.0.5:
    dependencies:
      '@types/hast': 3.0.4
      '@types/unist': 3.0.3
      ccount: 2.0.1
      comma-separated-tokens: 2.0.3
      hast-util-whitespace: 3.0.0
      html-void-elements: 3.0.0
      mdast-util-to-hast: 13.2.0
      property-information: 7.1.0
      space-separated-tokens: 2.0.2
      stringify-entities: 4.0.4
      zwitch: 2.0.4

  hast-util-to-parse5@8.0.0:
    dependencies:
      '@types/hast': 3.0.4
      comma-separated-tokens: 2.0.3
      devlop: 1.1.0
      property-information: 6.5.0
      space-separated-tokens: 2.0.2
      web-namespaces: 2.0.1
      zwitch: 2.0.4

  hast-util-to-text@4.0.2:
    dependencies:
      '@types/hast': 3.0.4
      '@types/unist': 3.0.3
      hast-util-is-element: 3.0.0
      unist-util-find-after: 5.0.0

  hast-util-whitespace@3.0.0:
    dependencies:
      '@types/hast': 3.0.4

  hastscript@9.0.1:
    dependencies:
      '@types/hast': 3.0.4
      comma-separated-tokens: 2.0.3
      hast-util-parse-selector: 4.0.0
      property-information: 7.1.0
      space-separated-tokens: 2.0.2

  he@1.2.0: {}

  homedir-polyfill@1.0.3:
    dependencies:
      parse-passwd: 1.0.0

  html-encoding-sniffer@4.0.0:
    dependencies:
      whatwg-encoding: 3.1.1

  html-void-elements@3.0.0: {}

  htmlparser2-svelte@4.1.0:
    dependencies:
      domelementtype: 2.3.0
      domhandler: 3.3.0
      domutils: 2.8.0
      entities: 2.2.0

  htmlparser2@9.1.0:
    dependencies:
      domelementtype: 2.3.0
      domhandler: 5.0.3
      domutils: 3.2.2
      entities: 4.5.0

  http-cache-semantics@4.2.0: {}

  http-proxy-agent@7.0.2:
    dependencies:
      agent-base: 7.1.3
      debug: 4.4.1
    transitivePeerDependencies:
      - supports-color

  http2-wrapper@2.2.1:
    dependencies:
      quick-lru: 5.1.1
      resolve-alpn: 1.2.1

  https-proxy-agent@5.0.1:
    dependencies:
      agent-base: 6.0.2
      debug: 4.4.1
    transitivePeerDependencies:
      - supports-color

  https-proxy-agent@7.0.6:
    dependencies:
      agent-base: 7.1.3
      debug: 4.4.1
    transitivePeerDependencies:
      - supports-color

  husky@9.1.7: {}

  iconv-lite@0.4.24:
    dependencies:
      safer-buffer: 2.1.2

  iconv-lite@0.6.3:
    dependencies:
      safer-buffer: 2.1.2

  ieee754@1.2.1: {}

  ignore@4.0.6: {}

  ignore@5.3.2: {}

  ignore@7.0.5: {}

  import-fresh@3.3.1:
    dependencies:
      parent-module: 1.0.1
      resolve-from: 4.0.0

  import-lazy@4.0.0: {}

  import-meta-resolve@4.1.0: {}

  imurmurhash@0.1.4: {}

  indent-string@4.0.0: {}

  inflight@1.0.6:
    dependencies:
      once: 1.4.0
      wrappy: 1.0.2

  inherits@2.0.4: {}

  ini@1.3.8: {}

  ini@4.1.1: {}

  inline-style-parser@0.2.4: {}

  inquirer@8.2.5:
    dependencies:
      ansi-escapes: 4.3.2
      chalk: 4.1.2
      cli-cursor: 3.1.0
      cli-width: 3.0.0
      external-editor: 3.1.0
      figures: 3.2.0
      lodash: 4.17.21
      mute-stream: 0.0.8
      ora: 5.4.1
      run-async: 2.4.1
      rxjs: 7.8.2
      string-width: 4.2.3
      strip-ansi: 6.0.1
      through: 2.3.8
      wrap-ansi: 7.0.0

  inquirer@9.3.7:
    dependencies:
      '@inquirer/figures': 1.0.12
      ansi-escapes: 4.3.2
      cli-width: 4.1.0
      external-editor: 3.1.0
      mute-stream: 1.0.0
      ora: 5.4.1
      run-async: 3.0.0
      rxjs: 7.8.2
      string-width: 4.2.3
      strip-ansi: 6.0.1
      wrap-ansi: 6.2.0
      yoctocolors-cjs: 2.1.2

  internmap@1.0.1: {}

  internmap@2.0.3: {}

  is-arguments@1.2.0:
    dependencies:
      call-bound: 1.0.4
      has-tostringtag: 1.0.2

  is-arrayish@0.2.1: {}

  is-binary-path@2.1.0:
    dependencies:
      binary-extensions: 2.3.0

  is-callable@1.2.7: {}

  is-core-module@2.16.1:
    dependencies:
      hasown: 2.0.2

  is-docker@2.2.1: {}

  is-extglob@2.1.1: {}

  is-fullwidth-code-point@3.0.0: {}

  is-generator-function@1.1.0:
    dependencies:
      call-bound: 1.0.4
      get-proto: 1.0.1
      has-tostringtag: 1.0.2
      safe-regex-test: 1.1.0

  is-glob@4.0.3:
    dependencies:
      is-extglob: 2.1.1

  is-interactive@1.0.0: {}

  is-module@1.0.0: {}

  is-number@7.0.0: {}

  is-obj@2.0.0: {}

  is-plain-obj@4.1.0: {}

  is-potential-custom-element-name@1.0.1: {}

  is-reference@1.2.1:
    dependencies:
      '@types/estree': 1.0.7

  is-reference@3.0.3:
    dependencies:
      '@types/estree': 1.0.7

  is-regex@1.2.1:
    dependencies:
      call-bound: 1.0.4
      gopd: 1.2.0
      has-tostringtag: 1.0.2
      hasown: 2.0.2

  is-stream@3.0.0: {}

  is-text-path@2.0.0:
    dependencies:
      text-extensions: 2.4.0

  is-typed-array@1.1.15:
    dependencies:
      which-typed-array: 1.1.19

  is-unicode-supported@0.1.0: {}

  is-utf8@0.2.1: {}

  is-windows@1.0.2: {}

  is-wsl@2.2.0:
    dependencies:
      is-docker: 2.2.1

  isexe@2.0.0: {}

  jiti@2.4.2: {}

  jju@1.4.0: {}

  joi@17.13.3:
    dependencies:
      '@hapi/hoek': 9.3.0
      '@hapi/topo': 5.1.0
      '@sideway/address': 4.1.5
      '@sideway/formula': 3.0.1
      '@sideway/pinpoint': 2.0.0
    optional: true

  js-tokens@4.0.0: {}

  js-yaml@4.1.0:
    dependencies:
      argparse: 2.0.1

  jsdoc-type-pratt-parser@4.1.0: {}

  jsdom@25.0.1:
    dependencies:
      cssstyle: 4.3.1
      data-urls: 5.0.0
      decimal.js: 10.5.0
      form-data: 4.0.2
      html-encoding-sniffer: 4.0.0
      http-proxy-agent: 7.0.2
      https-proxy-agent: 7.0.6
      is-potential-custom-element-name: 1.0.1
      nwsapi: 2.2.20
      parse5: 7.3.0
      rrweb-cssom: 0.7.1
      saxes: 6.0.0
      symbol-tree: 3.2.4
      tough-cookie: 5.1.2
      w3c-xmlserializer: 5.0.0
      webidl-conversions: 7.0.0
      whatwg-encoding: 3.1.1
      whatwg-mimetype: 4.0.0
      whatwg-url: 14.2.0
      ws: 8.18.2
      xml-name-validator: 5.0.0
    transitivePeerDependencies:
      - bufferutil
      - supports-color
      - utf-8-validate

  jsesc@3.1.0: {}

  json-buffer@3.0.1: {}

  json-parse-even-better-errors@2.3.1: {}

  json-schema-to-ts@3.1.1:
    dependencies:
      '@babel/runtime': 7.27.1
      ts-algebra: 2.0.0
    optional: true

  json-schema-traverse@0.4.1: {}

  json-schema-traverse@1.0.0: {}

  json-stable-stringify-without-jsonify@1.0.1: {}

  json5@2.2.3: {}

  jsonfile@6.1.0:
    dependencies:
      universalify: 2.0.1
    optionalDependencies:
      graceful-fs: 4.2.11

  jsonparse@1.3.1: {}

  katex@0.16.22:
    dependencies:
      commander: 8.3.0

  keyv@4.5.4:
    dependencies:
      json-buffer: 3.0.1

  kleur@3.0.3: {}

  kleur@4.1.5: {}

  known-css-properties@0.35.0: {}

  known-css-properties@0.36.0: {}

  kolorist@1.8.0: {}

<<<<<<< HEAD
  layerchart@2.0.0-next.10(svelte@5.33.14):
=======
  layerchart@2.0.0-next.16(svelte@5.33.14):
>>>>>>> 6a64aa7d
    dependencies:
      '@dagrejs/dagre': 1.1.4
      '@layerstack/svelte-actions': 1.0.1-next.4
      '@layerstack/svelte-state': 0.1.0-next.9
      '@layerstack/tailwind': 2.0.0-next.6
      '@layerstack/utils': 2.0.0-next.6
      d3-array: 3.2.4
      d3-color: 3.1.0
      d3-delaunay: 6.0.4
      d3-dsv: 3.0.1
      d3-force: 3.0.0
      d3-geo: 3.1.1
      d3-geo-voronoi: 2.1.0
      d3-hierarchy: 3.1.2
      d3-interpolate: 3.0.1
      d3-interpolate-path: 2.3.0
      d3-path: 3.1.0
      d3-quadtree: 3.0.1
      d3-random: 3.0.1
      d3-sankey: 0.12.3
      d3-scale: 4.0.2
      d3-scale-chromatic: 3.1.0
      d3-shape: 3.2.0
      d3-tile: 1.0.0
      d3-time: 3.1.0
      date-fns: 4.1.0
      lodash-es: 4.17.21
      runed: 0.28.0(svelte@5.33.14)
      svelte: 5.33.14

  levn@0.4.1:
    dependencies:
      prelude-ls: 1.2.1
      type-check: 0.4.0

  libphonenumber-js@1.12.8:
    optional: true

  lightningcss-darwin-arm64@1.30.1:
    optional: true

  lightningcss-darwin-x64@1.30.1:
    optional: true

  lightningcss-freebsd-x64@1.30.1:
    optional: true

  lightningcss-linux-arm-gnueabihf@1.30.1:
    optional: true

  lightningcss-linux-arm64-gnu@1.30.1:
    optional: true

  lightningcss-linux-arm64-musl@1.30.1:
    optional: true

  lightningcss-linux-x64-gnu@1.30.1:
    optional: true

  lightningcss-linux-x64-musl@1.30.1:
    optional: true

  lightningcss-win32-arm64-msvc@1.30.1:
    optional: true

  lightningcss-win32-x64-msvc@1.30.1:
    optional: true

  lightningcss@1.30.1:
    dependencies:
      detect-libc: 2.0.4
    optionalDependencies:
      lightningcss-darwin-arm64: 1.30.1
      lightningcss-darwin-x64: 1.30.1
      lightningcss-freebsd-x64: 1.30.1
      lightningcss-linux-arm-gnueabihf: 1.30.1
      lightningcss-linux-arm64-gnu: 1.30.1
      lightningcss-linux-arm64-musl: 1.30.1
      lightningcss-linux-x64-gnu: 1.30.1
      lightningcss-linux-x64-musl: 1.30.1
      lightningcss-win32-arm64-msvc: 1.30.1
      lightningcss-win32-x64-msvc: 1.30.1

  lilconfig@2.1.0: {}

  lilconfig@3.1.3: {}

  lines-and-columns@1.2.4: {}

  local-pkg@1.1.1:
    dependencies:
      mlly: 1.7.4
      pkg-types: 2.1.0
      quansync: 0.2.10

  locate-character@3.0.0: {}

  locate-path@6.0.0:
    dependencies:
      p-locate: 5.0.0

  locate-path@7.2.0:
    dependencies:
      p-locate: 6.0.0

  lodash-es@4.17.21: {}

  lodash.camelcase@4.3.0: {}

  lodash.castarray@4.4.0: {}

  lodash.isplainobject@4.0.6: {}

  lodash.kebabcase@4.1.1: {}

  lodash.map@4.6.0: {}

  lodash.merge@4.6.2: {}

  lodash.mergewith@4.6.2: {}

  lodash.snakecase@4.1.1: {}

  lodash.startcase@4.4.0: {}

  lodash.uniq@4.5.0: {}

  lodash.upperfirst@4.3.1: {}

  lodash@4.17.21: {}

  log-symbols@4.1.0:
    dependencies:
      chalk: 4.1.2
      is-unicode-supported: 0.1.0

  longest-streak@3.1.0: {}

  longest@2.0.1: {}

  loupe@3.1.3: {}

  lower-case@2.0.2:
    dependencies:
      tslib: 2.8.1

  lowercase-keys@3.0.0: {}

  lru-cache@10.4.3: {}

  lru-cache@5.1.1:
    dependencies:
      yallist: 3.1.1

  lru-cache@6.0.0:
    dependencies:
      yallist: 4.0.0

  lz-string@1.5.0: {}

  magic-string@0.30.17:
    dependencies:
      '@jridgewell/sourcemap-codec': 1.5.0

  magic-string@0.30.8:
    dependencies:
      '@jridgewell/sourcemap-codec': 1.5.0

  map-or-similar@1.5.0: {}

  markdown-table@3.0.4: {}

  math-intrinsics@1.1.0: {}

  mdast-util-find-and-replace@3.0.2:
    dependencies:
      '@types/mdast': 4.0.4
      escape-string-regexp: 5.0.0
      unist-util-is: 6.0.0
      unist-util-visit-parents: 6.0.1

  mdast-util-from-markdown@2.0.2:
    dependencies:
      '@types/mdast': 4.0.4
      '@types/unist': 3.0.3
      decode-named-character-reference: 1.1.0
      devlop: 1.1.0
      mdast-util-to-string: 4.0.0
      micromark: 4.0.2
      micromark-util-decode-numeric-character-reference: 2.0.2
      micromark-util-decode-string: 2.0.1
      micromark-util-normalize-identifier: 2.0.1
      micromark-util-symbol: 2.0.1
      micromark-util-types: 2.0.2
      unist-util-stringify-position: 4.0.0
    transitivePeerDependencies:
      - supports-color

  mdast-util-gfm-autolink-literal@2.0.1:
    dependencies:
      '@types/mdast': 4.0.4
      ccount: 2.0.1
      devlop: 1.1.0
      mdast-util-find-and-replace: 3.0.2
      micromark-util-character: 2.1.1

  mdast-util-gfm-footnote@2.1.0:
    dependencies:
      '@types/mdast': 4.0.4
      devlop: 1.1.0
      mdast-util-from-markdown: 2.0.2
      mdast-util-to-markdown: 2.1.2
      micromark-util-normalize-identifier: 2.0.1
    transitivePeerDependencies:
      - supports-color

  mdast-util-gfm-strikethrough@2.0.0:
    dependencies:
      '@types/mdast': 4.0.4
      mdast-util-from-markdown: 2.0.2
      mdast-util-to-markdown: 2.1.2
    transitivePeerDependencies:
      - supports-color

  mdast-util-gfm-table@2.0.0:
    dependencies:
      '@types/mdast': 4.0.4
      devlop: 1.1.0
      markdown-table: 3.0.4
      mdast-util-from-markdown: 2.0.2
      mdast-util-to-markdown: 2.1.2
    transitivePeerDependencies:
      - supports-color

  mdast-util-gfm-task-list-item@2.0.0:
    dependencies:
      '@types/mdast': 4.0.4
      devlop: 1.1.0
      mdast-util-from-markdown: 2.0.2
      mdast-util-to-markdown: 2.1.2
    transitivePeerDependencies:
      - supports-color

  mdast-util-gfm@3.1.0:
    dependencies:
      mdast-util-from-markdown: 2.0.2
      mdast-util-gfm-autolink-literal: 2.0.1
      mdast-util-gfm-footnote: 2.1.0
      mdast-util-gfm-strikethrough: 2.0.0
      mdast-util-gfm-table: 2.0.0
      mdast-util-gfm-task-list-item: 2.0.0
      mdast-util-to-markdown: 2.1.2
    transitivePeerDependencies:
      - supports-color

  mdast-util-math@3.0.0:
    dependencies:
      '@types/hast': 3.0.4
      '@types/mdast': 4.0.4
      devlop: 1.1.0
      longest-streak: 3.1.0
      mdast-util-from-markdown: 2.0.2
      mdast-util-to-markdown: 2.1.2
      unist-util-remove-position: 5.0.0
    transitivePeerDependencies:
      - supports-color

  mdast-util-phrasing@4.1.0:
    dependencies:
      '@types/mdast': 4.0.4
      unist-util-is: 6.0.0

  mdast-util-to-hast@13.2.0:
    dependencies:
      '@types/hast': 3.0.4
      '@types/mdast': 4.0.4
      '@ungap/structured-clone': 1.3.0
      devlop: 1.1.0
      micromark-util-sanitize-uri: 2.0.1
      trim-lines: 3.0.1
      unist-util-position: 5.0.0
      unist-util-visit: 5.0.0
      vfile: 6.0.3

  mdast-util-to-markdown@2.1.2:
    dependencies:
      '@types/mdast': 4.0.4
      '@types/unist': 3.0.3
      longest-streak: 3.1.0
      mdast-util-phrasing: 4.1.0
      mdast-util-to-string: 4.0.0
      micromark-util-classify-character: 2.0.1
      micromark-util-decode-string: 2.0.1
      unist-util-visit: 5.0.0
      zwitch: 2.0.4

  mdast-util-to-string@4.0.0:
    dependencies:
      '@types/mdast': 4.0.4

  memoize-weak@1.0.2: {}

  memoizerific@1.11.3:
    dependencies:
      map-or-similar: 1.5.0

  meow@12.1.1: {}

  merge2@1.4.1: {}

  merge@2.1.1: {}

  micromark-core-commonmark@2.0.3:
    dependencies:
      decode-named-character-reference: 1.1.0
      devlop: 1.1.0
      micromark-factory-destination: 2.0.1
      micromark-factory-label: 2.0.1
      micromark-factory-space: 2.0.1
      micromark-factory-title: 2.0.1
      micromark-factory-whitespace: 2.0.1
      micromark-util-character: 2.1.1
      micromark-util-chunked: 2.0.1
      micromark-util-classify-character: 2.0.1
      micromark-util-html-tag-name: 2.0.1
      micromark-util-normalize-identifier: 2.0.1
      micromark-util-resolve-all: 2.0.1
      micromark-util-subtokenize: 2.1.0
      micromark-util-symbol: 2.0.1
      micromark-util-types: 2.0.2

  micromark-extension-gfm-autolink-literal@2.1.0:
    dependencies:
      micromark-util-character: 2.1.1
      micromark-util-sanitize-uri: 2.0.1
      micromark-util-symbol: 2.0.1
      micromark-util-types: 2.0.2

  micromark-extension-gfm-footnote@2.1.0:
    dependencies:
      devlop: 1.1.0
      micromark-core-commonmark: 2.0.3
      micromark-factory-space: 2.0.1
      micromark-util-character: 2.1.1
      micromark-util-normalize-identifier: 2.0.1
      micromark-util-sanitize-uri: 2.0.1
      micromark-util-symbol: 2.0.1
      micromark-util-types: 2.0.2

  micromark-extension-gfm-strikethrough@2.1.0:
    dependencies:
      devlop: 1.1.0
      micromark-util-chunked: 2.0.1
      micromark-util-classify-character: 2.0.1
      micromark-util-resolve-all: 2.0.1
      micromark-util-symbol: 2.0.1
      micromark-util-types: 2.0.2

  micromark-extension-gfm-table@2.1.1:
    dependencies:
      devlop: 1.1.0
      micromark-factory-space: 2.0.1
      micromark-util-character: 2.1.1
      micromark-util-symbol: 2.0.1
      micromark-util-types: 2.0.2

  micromark-extension-gfm-tagfilter@2.0.0:
    dependencies:
      micromark-util-types: 2.0.2

  micromark-extension-gfm-task-list-item@2.1.0:
    dependencies:
      devlop: 1.1.0
      micromark-factory-space: 2.0.1
      micromark-util-character: 2.1.1
      micromark-util-symbol: 2.0.1
      micromark-util-types: 2.0.2

  micromark-extension-gfm@3.0.0:
    dependencies:
      micromark-extension-gfm-autolink-literal: 2.1.0
      micromark-extension-gfm-footnote: 2.1.0
      micromark-extension-gfm-strikethrough: 2.1.0
      micromark-extension-gfm-table: 2.1.1
      micromark-extension-gfm-tagfilter: 2.0.0
      micromark-extension-gfm-task-list-item: 2.1.0
      micromark-util-combine-extensions: 2.0.1
      micromark-util-types: 2.0.2

  micromark-extension-math@3.1.0:
    dependencies:
      '@types/katex': 0.16.7
      devlop: 1.1.0
      katex: 0.16.22
      micromark-factory-space: 2.0.1
      micromark-util-character: 2.1.1
      micromark-util-symbol: 2.0.1
      micromark-util-types: 2.0.2

  micromark-factory-destination@2.0.1:
    dependencies:
      micromark-util-character: 2.1.1
      micromark-util-symbol: 2.0.1
      micromark-util-types: 2.0.2

  micromark-factory-label@2.0.1:
    dependencies:
      devlop: 1.1.0
      micromark-util-character: 2.1.1
      micromark-util-symbol: 2.0.1
      micromark-util-types: 2.0.2

  micromark-factory-space@2.0.1:
    dependencies:
      micromark-util-character: 2.1.1
      micromark-util-types: 2.0.2

  micromark-factory-title@2.0.1:
    dependencies:
      micromark-factory-space: 2.0.1
      micromark-util-character: 2.1.1
      micromark-util-symbol: 2.0.1
      micromark-util-types: 2.0.2

  micromark-factory-whitespace@2.0.1:
    dependencies:
      micromark-factory-space: 2.0.1
      micromark-util-character: 2.1.1
      micromark-util-symbol: 2.0.1
      micromark-util-types: 2.0.2

  micromark-util-character@2.1.1:
    dependencies:
      micromark-util-symbol: 2.0.1
      micromark-util-types: 2.0.2

  micromark-util-chunked@2.0.1:
    dependencies:
      micromark-util-symbol: 2.0.1

  micromark-util-classify-character@2.0.1:
    dependencies:
      micromark-util-character: 2.1.1
      micromark-util-symbol: 2.0.1
      micromark-util-types: 2.0.2

  micromark-util-combine-extensions@2.0.1:
    dependencies:
      micromark-util-chunked: 2.0.1
      micromark-util-types: 2.0.2

  micromark-util-decode-numeric-character-reference@2.0.2:
    dependencies:
      micromark-util-symbol: 2.0.1

  micromark-util-decode-string@2.0.1:
    dependencies:
      decode-named-character-reference: 1.1.0
      micromark-util-character: 2.1.1
      micromark-util-decode-numeric-character-reference: 2.0.2
      micromark-util-symbol: 2.0.1

  micromark-util-encode@2.0.1: {}

  micromark-util-html-tag-name@2.0.1: {}

  micromark-util-normalize-identifier@2.0.1:
    dependencies:
      micromark-util-symbol: 2.0.1

  micromark-util-resolve-all@2.0.1:
    dependencies:
      micromark-util-types: 2.0.2

  micromark-util-sanitize-uri@2.0.1:
    dependencies:
      micromark-util-character: 2.1.1
      micromark-util-encode: 2.0.1
      micromark-util-symbol: 2.0.1

  micromark-util-subtokenize@2.1.0:
    dependencies:
      devlop: 1.1.0
      micromark-util-chunked: 2.0.1
      micromark-util-symbol: 2.0.1
      micromark-util-types: 2.0.2

  micromark-util-symbol@2.0.1: {}

  micromark-util-types@2.0.2: {}

  micromark@4.0.2:
    dependencies:
      '@types/debug': 4.1.12
      debug: 4.4.1
      decode-named-character-reference: 1.1.0
      devlop: 1.1.0
      micromark-core-commonmark: 2.0.3
      micromark-factory-space: 2.0.1
      micromark-util-character: 2.1.1
      micromark-util-chunked: 2.0.1
      micromark-util-combine-extensions: 2.0.1
      micromark-util-decode-numeric-character-reference: 2.0.2
      micromark-util-encode: 2.0.1
      micromark-util-normalize-identifier: 2.0.1
      micromark-util-resolve-all: 2.0.1
      micromark-util-sanitize-uri: 2.0.1
      micromark-util-subtokenize: 2.1.0
      micromark-util-symbol: 2.0.1
      micromark-util-types: 2.0.2
    transitivePeerDependencies:
      - supports-color

  micromatch@4.0.8:
    dependencies:
      braces: 3.0.3
      picomatch: 2.3.1

  mime-db@1.52.0: {}

  mime-types@2.1.35:
    dependencies:
      mime-db: 1.52.0

  mimic-fn@2.1.0: {}

  mimic-response@3.1.0: {}

  mimic-response@4.0.0: {}

  min-indent@1.0.1: {}

  mini-svg-data-uri@1.4.4: {}

  minimatch@3.0.8:
    dependencies:
      brace-expansion: 1.1.11

  minimatch@3.1.2:
    dependencies:
      brace-expansion: 1.1.11

  minimatch@8.0.4:
    dependencies:
      brace-expansion: 2.0.1

  minimatch@9.0.5:
    dependencies:
      brace-expansion: 2.0.1

  minimist@1.2.7: {}

  minimist@1.2.8: {}

  minipass@3.3.6:
    dependencies:
      yallist: 4.0.0

  minipass@4.2.8: {}

  minipass@5.0.0: {}

  minipass@7.1.2: {}

  minizlib@2.1.2:
    dependencies:
      minipass: 3.3.6
      yallist: 4.0.0

  minizlib@3.0.2:
    dependencies:
      minipass: 7.1.2

  mkdirp@0.5.6:
    dependencies:
      minimist: 1.2.8

  mkdirp@1.0.4: {}

  mkdirp@3.0.1: {}

  mlly@1.7.4:
    dependencies:
      acorn: 8.14.1
      pathe: 2.0.3
      pkg-types: 1.3.1
      ufo: 1.6.1

  mode-watcher@1.0.7(svelte@5.33.14):
    dependencies:
      runed: 0.25.0(svelte@5.33.14)
      svelte: 5.33.14
      svelte-toolbelt: 0.7.1(svelte@5.33.14)

  mri@1.2.0: {}

  mrmime@2.0.1: {}

  ms@2.1.3: {}

  muggle-string@0.4.1: {}

  mute-stream@0.0.8: {}

  mute-stream@1.0.0: {}

  nanoid@3.3.11: {}

  natural-compare@1.4.0: {}

  no-case@3.0.4:
    dependencies:
      lower-case: 2.0.2
      tslib: 2.8.1

  node-fetch@2.7.0:
    dependencies:
      whatwg-url: 5.0.0

  node-releases@2.0.19: {}

  normalize-path@3.0.0: {}

  normalize-range@0.1.2: {}

  normalize-url@8.0.1: {}

  npmlog@7.0.1:
    dependencies:
      are-we-there-yet: 4.0.2
      console-control-strings: 1.1.0
      gauge: 5.0.2
      set-blocking: 2.0.0

  nth-check@2.1.1:
    dependencies:
      boolbase: 1.0.0

  nwsapi@2.2.20: {}

  once@1.4.0:
    dependencies:
      wrappy: 1.0.2

  onetime@5.1.2:
    dependencies:
      mimic-fn: 2.1.0

  open@8.4.2:
    dependencies:
      define-lazy-prop: 2.0.0
      is-docker: 2.2.1
      is-wsl: 2.2.0

  optionator@0.9.4:
    dependencies:
      deep-is: 0.1.4
      fast-levenshtein: 2.0.6
      levn: 0.4.1
      prelude-ls: 1.2.1
      type-check: 0.4.0
      word-wrap: 1.2.5

  ora@5.4.1:
    dependencies:
      bl: 4.1.0
      chalk: 4.1.2
      cli-cursor: 3.1.0
      cli-spinners: 2.9.2
      is-interactive: 1.0.0
      is-unicode-supported: 0.1.0
      log-symbols: 4.1.0
      strip-ansi: 6.0.1
      wcwidth: 1.0.1

  orderedmap@2.1.1: {}

  os-tmpdir@1.0.2: {}

  p-cancelable@3.0.0: {}

  p-limit@3.1.0:
    dependencies:
      yocto-queue: 0.1.0

  p-limit@4.0.0:
    dependencies:
      yocto-queue: 1.2.1

  p-locate@5.0.0:
    dependencies:
      p-limit: 3.1.0

  p-locate@6.0.0:
    dependencies:
      p-limit: 4.0.0

  package-manager-detector@1.3.0: {}

  paneforge@1.0.0-next.5(svelte@5.33.14):
    dependencies:
      runed: 0.23.4(svelte@5.33.14)
      svelte: 5.33.14
      svelte-toolbelt: 0.7.1(svelte@5.33.14)

  parent-module@1.0.1:
    dependencies:
      callsites: 3.1.0

  parse-json@5.2.0:
    dependencies:
      '@babel/code-frame': 7.27.1
      error-ex: 1.3.2
      json-parse-even-better-errors: 2.3.1
      lines-and-columns: 1.2.4

  parse-passwd@1.0.0: {}

  parse5-htmlparser2-tree-adapter@7.1.0:
    dependencies:
      domhandler: 5.0.3
      parse5: 7.3.0

  parse5-parser-stream@7.1.2:
    dependencies:
      parse5: 7.3.0

  parse5@7.3.0:
    dependencies:
      entities: 6.0.0

  pascal-case@3.1.2:
    dependencies:
      no-case: 3.0.4
      tslib: 2.8.1

  path-browserify@1.0.1: {}

  path-exists@4.0.0: {}

  path-exists@5.0.0: {}

  path-is-absolute@1.0.1: {}

  path-key@3.1.1: {}

  path-parse@1.0.7: {}

  path-scurry@1.11.1:
    dependencies:
      lru-cache: 10.4.3
      minipass: 7.1.2

  pathe@2.0.3: {}

  pathval@2.0.0: {}

  perfect-arrows@0.3.7: {}

  picocolors@1.1.1: {}

  picomatch@2.3.1: {}

  picomatch@4.0.2: {}

  pify@2.3.0: {}

  pkg-types@1.3.1:
    dependencies:
      confbox: 0.1.8
      mlly: 1.7.4
      pathe: 2.0.3

  pkg-types@2.1.0:
    dependencies:
      confbox: 0.2.2
      exsolve: 1.0.5
      pathe: 2.0.3

  playwright-core@1.52.0: {}

  playwright@1.52.0:
    dependencies:
      playwright-core: 1.52.0
    optionalDependencies:
      fsevents: 2.3.2

  polished@4.3.1:
    dependencies:
      '@babel/runtime': 7.27.1

  possible-typed-array-names@1.1.0: {}

  postcss-cli@11.0.1(jiti@2.4.2)(postcss@8.5.4):
    dependencies:
      chokidar: 3.6.0
      dependency-graph: 1.0.0
      fs-extra: 11.3.0
      picocolors: 1.1.1
      postcss: 8.5.4
      postcss-load-config: 5.1.0(jiti@2.4.2)(postcss@8.5.4)
      postcss-reporter: 7.1.0(postcss@8.5.4)
      pretty-hrtime: 1.0.3
      read-cache: 1.0.0
      slash: 5.1.0
      tinyglobby: 0.2.14
      yargs: 17.7.2
    transitivePeerDependencies:
      - jiti
      - tsx

  postcss-import@16.1.0(postcss@8.5.4):
    dependencies:
      postcss: 8.5.4
      postcss-value-parser: 4.2.0
      read-cache: 1.0.0
      resolve: 1.22.10

  postcss-less@6.0.0(postcss@8.5.3):
    dependencies:
      postcss: 8.5.3

  postcss-less@6.0.0(postcss@8.5.4):
    dependencies:
      postcss: 8.5.4
    optional: true

  postcss-load-config@3.1.4(postcss@8.5.3):
    dependencies:
      lilconfig: 2.1.0
      yaml: 1.10.2
    optionalDependencies:
      postcss: 8.5.3

  postcss-load-config@5.1.0(jiti@2.4.2)(postcss@8.5.4):
    dependencies:
      lilconfig: 3.1.3
      yaml: 2.8.0
    optionalDependencies:
      jiti: 2.4.2
      postcss: 8.5.4

  postcss-minify@1.2.0(postcss@8.5.4):
    dependencies:
      postcss: 8.5.4
      postcss-selector-parser: 7.1.0
      postcss-value-parser: 4.2.0

  postcss-nesting@13.0.1(postcss@8.5.4):
    dependencies:
      '@csstools/selector-resolve-nested': 3.0.0(postcss-selector-parser@7.1.0)
      '@csstools/selector-specificity': 5.0.0(postcss-selector-parser@7.1.0)
      postcss: 8.5.4
      postcss-selector-parser: 7.1.0

  postcss-pxtorem@6.1.0(postcss@8.5.4):
    dependencies:
      postcss: 8.5.4

  postcss-reporter@7.1.0(postcss@8.5.4):
    dependencies:
      picocolors: 1.1.1
      postcss: 8.5.4
      thenby: 1.3.4

  postcss-safe-parser@6.0.0(postcss@8.5.3):
    dependencies:
      postcss: 8.5.3

  postcss-safe-parser@7.0.1(postcss@8.5.3):
    dependencies:
      postcss: 8.5.3

  postcss-scss@4.0.9(postcss@8.5.3):
    dependencies:
      postcss: 8.5.3

  postcss-scss@4.0.9(postcss@8.5.4):
    dependencies:
      postcss: 8.5.4
    optional: true

  postcss-selector-parser@6.0.10:
    dependencies:
      cssesc: 3.0.0
      util-deprecate: 1.0.2

  postcss-selector-parser@6.1.2:
    dependencies:
      cssesc: 3.0.0
      util-deprecate: 1.0.2

  postcss-selector-parser@7.1.0:
    dependencies:
      cssesc: 3.0.0
      util-deprecate: 1.0.2

  postcss-value-parser@4.2.0: {}

  postcss@8.5.3:
    dependencies:
      nanoid: 3.3.11
      picocolors: 1.1.1
      source-map-js: 1.2.1

  postcss@8.5.4:
    dependencies:
      nanoid: 3.3.11
      picocolors: 1.1.1
      source-map-js: 1.2.1

  prelude-ls@1.2.1: {}

  prettier-plugin-css-order@2.1.2(postcss@8.5.3)(prettier@3.5.3):
    dependencies:
      css-declaration-sorter: 7.2.0(postcss@8.5.3)
      postcss-less: 6.0.0(postcss@8.5.3)
      postcss-scss: 4.0.9(postcss@8.5.3)
      prettier: 3.5.3
    transitivePeerDependencies:
      - postcss

  prettier-plugin-css-order@2.1.2(postcss@8.5.4)(prettier@3.5.3):
    dependencies:
      css-declaration-sorter: 7.2.0(postcss@8.5.4)
      postcss-less: 6.0.0(postcss@8.5.4)
      postcss-scss: 4.0.9(postcss@8.5.4)
      prettier: 3.5.3
    transitivePeerDependencies:
      - postcss
    optional: true

  prettier-plugin-svelte@3.4.0(prettier@3.5.3)(svelte@5.33.14):
    dependencies:
      prettier: 3.5.3
      svelte: 5.33.14

  prettier-plugin-tailwindcss@0.6.12(prettier-plugin-css-order@2.1.2(postcss@8.5.3)(prettier@3.5.3))(prettier-plugin-svelte@3.4.0(prettier@3.5.3)(svelte@5.33.14))(prettier@3.5.3):
    dependencies:
      prettier: 3.5.3
    optionalDependencies:
      prettier-plugin-css-order: 2.1.2(postcss@8.5.3)(prettier@3.5.3)
      prettier-plugin-svelte: 3.4.0(prettier@3.5.3)(svelte@5.33.14)

  prettier-plugin-tailwindcss@0.6.12(prettier-plugin-css-order@2.1.2(postcss@8.5.4)(prettier@3.5.3))(prettier-plugin-svelte@3.4.0(prettier@3.5.3)(svelte@5.33.14))(prettier@3.5.3):
    dependencies:
      prettier: 3.5.3
    optionalDependencies:
      prettier-plugin-css-order: 2.1.2(postcss@8.5.4)(prettier@3.5.3)
      prettier-plugin-svelte: 3.4.0(prettier@3.5.3)(svelte@5.33.14)

  prettier@3.5.3: {}

  pretty-format@27.5.1:
    dependencies:
      ansi-regex: 5.0.1
      ansi-styles: 5.2.0
      react-is: 17.0.2

  pretty-hrtime@1.0.3: {}

  process@0.11.10: {}

  progress@2.0.3: {}

  prompts@2.4.2:
    dependencies:
      kleur: 3.0.3
      sisteransi: 1.0.5

  property-expr@2.0.6:
    optional: true

  property-information@6.5.0: {}

  property-information@7.1.0: {}

  prosemirror-commands@1.7.1:
    dependencies:
      prosemirror-model: 1.25.1
      prosemirror-state: 1.4.3
      prosemirror-transform: 1.10.4

  prosemirror-dropcursor@1.8.2:
    dependencies:
      prosemirror-state: 1.4.3
      prosemirror-transform: 1.10.4
      prosemirror-view: 1.40.0

  prosemirror-example-setup@1.2.3:
    dependencies:
      prosemirror-commands: 1.7.1
      prosemirror-dropcursor: 1.8.2
      prosemirror-gapcursor: 1.3.2
      prosemirror-history: 1.4.1
      prosemirror-inputrules: 1.5.0
      prosemirror-keymap: 1.2.3
      prosemirror-menu: 1.2.5
      prosemirror-schema-list: 1.5.1
      prosemirror-state: 1.4.3

  prosemirror-gapcursor@1.3.2:
    dependencies:
      prosemirror-keymap: 1.2.3
      prosemirror-model: 1.25.1
      prosemirror-state: 1.4.3
      prosemirror-view: 1.40.0

  prosemirror-history@1.4.1:
    dependencies:
      prosemirror-state: 1.4.3
      prosemirror-transform: 1.10.4
      prosemirror-view: 1.40.0
      rope-sequence: 1.3.4

  prosemirror-inputrules@1.5.0:
    dependencies:
      prosemirror-state: 1.4.3
      prosemirror-transform: 1.10.4

  prosemirror-keymap@1.2.3:
    dependencies:
      prosemirror-state: 1.4.3
      w3c-keyname: 2.2.8

  prosemirror-menu@1.2.5:
    dependencies:
      crelt: 1.0.6
      prosemirror-commands: 1.7.1
      prosemirror-history: 1.4.1
      prosemirror-state: 1.4.3

  prosemirror-model@1.25.1:
    dependencies:
      orderedmap: 2.1.1

  prosemirror-schema-basic@1.2.4:
    dependencies:
      prosemirror-model: 1.25.1

  prosemirror-schema-list@1.5.1:
    dependencies:
      prosemirror-model: 1.25.1
      prosemirror-state: 1.4.3
      prosemirror-transform: 1.10.4

  prosemirror-state@1.4.3:
    dependencies:
      prosemirror-model: 1.25.1
      prosemirror-transform: 1.10.4
      prosemirror-view: 1.40.0

  prosemirror-transform@1.10.4:
    dependencies:
      prosemirror-model: 1.25.1

  prosemirror-view@1.40.0:
    dependencies:
      prosemirror-model: 1.25.1
      prosemirror-state: 1.4.3
      prosemirror-transform: 1.10.4

  protolint@0.55.6:
    dependencies:
      got: 12.6.1
      got-fetch: 5.1.10(got@12.6.1)
      http-proxy-agent: 7.0.2
      https-proxy-agent: 7.0.6
      npmlog: 7.0.1
      semver: 7.7.2
      tar: 6.2.1
      tempy: 3.1.0
    transitivePeerDependencies:
      - supports-color

  proxy-from-env@1.1.0: {}

  publint@0.3.12:
    dependencies:
      '@publint/pack': 0.1.2
      package-manager-detector: 1.3.0
      picocolors: 1.1.1
      sade: 1.8.1

  punycode@2.3.1: {}

  pure-rand@6.1.0:
    optional: true

  quansync@0.2.10: {}

  queue-microtask@1.2.3: {}

  quick-lru@5.1.1: {}

  react-dom@19.1.0(react@19.1.0):
    dependencies:
      react: 19.1.0
      scheduler: 0.26.0

  react-is@17.0.2: {}

  react@19.1.0: {}

  read-cache@1.0.0:
    dependencies:
      pify: 2.3.0

  readable-stream@3.6.2:
    dependencies:
      inherits: 2.0.4
      string_decoder: 1.3.0
      util-deprecate: 1.0.2

  readdirp@3.6.0:
    dependencies:
      picomatch: 2.3.1

  readdirp@4.1.2: {}

  recast@0.23.11:
    dependencies:
      ast-types: 0.16.1
      esprima: 4.0.1
      source-map: 0.6.1
      tiny-invariant: 1.3.3
      tslib: 2.8.1

  redent@3.0.0:
    dependencies:
      indent-string: 4.0.0
      strip-indent: 3.0.0

  regexpp@3.2.0: {}

  rehype-katex@7.0.1:
    dependencies:
      '@types/hast': 3.0.4
      '@types/katex': 0.16.7
      hast-util-from-html-isomorphic: 2.0.0
      hast-util-to-text: 4.0.2
      katex: 0.16.22
      unist-util-visit-parents: 6.0.1
      vfile: 6.0.3

  rehype-raw@7.0.0:
    dependencies:
      '@types/hast': 3.0.4
      hast-util-raw: 9.1.0
      vfile: 6.0.3

  rehype-stringify@10.0.1:
    dependencies:
      '@types/hast': 3.0.4
      hast-util-to-html: 9.0.5
      unified: 11.0.5

  remark-gfm@4.0.1:
    dependencies:
      '@types/mdast': 4.0.4
      mdast-util-gfm: 3.1.0
      micromark-extension-gfm: 3.0.0
      remark-parse: 11.0.0
      remark-stringify: 11.0.0
      unified: 11.0.5
    transitivePeerDependencies:
      - supports-color

  remark-math@6.0.0:
    dependencies:
      '@types/mdast': 4.0.4
      mdast-util-math: 3.0.0
      micromark-extension-math: 3.1.0
      unified: 11.0.5
    transitivePeerDependencies:
      - supports-color

  remark-parse@11.0.0:
    dependencies:
      '@types/mdast': 4.0.4
      mdast-util-from-markdown: 2.0.2
      micromark-util-types: 2.0.2
      unified: 11.0.5
    transitivePeerDependencies:
      - supports-color

  remark-rehype@11.1.2:
    dependencies:
      '@types/hast': 3.0.4
      '@types/mdast': 4.0.4
      mdast-util-to-hast: 13.2.0
      unified: 11.0.5
      vfile: 6.0.3

  remark-stringify@11.0.0:
    dependencies:
      '@types/mdast': 4.0.4
      mdast-util-to-markdown: 2.1.2
      unified: 11.0.5

  require-directory@2.1.1: {}

  require-from-string@2.0.2: {}

  resolve-alpn@1.2.1: {}

  resolve-dir@1.0.1:
    dependencies:
      expand-tilde: 2.0.2
      global-modules: 1.0.0

  resolve-from@4.0.0: {}

  resolve-from@5.0.0: {}

  resolve@1.22.10:
    dependencies:
      is-core-module: 2.16.1
      path-parse: 1.0.7
      supports-preserve-symlinks-flag: 1.0.0

  responselike@3.0.0:
    dependencies:
      lowercase-keys: 3.0.0

  restore-cursor@3.1.0:
    dependencies:
      onetime: 5.1.2
      signal-exit: 3.0.7

  reusify@1.1.0: {}

  rimraf@2.7.1:
    dependencies:
      glob: 7.2.3

  rimraf@3.0.2:
    dependencies:
      glob: 7.2.3

  robust-predicates@3.0.2: {}

  rollup@4.41.1:
    dependencies:
      '@types/estree': 1.0.7
    optionalDependencies:
      '@rollup/rollup-android-arm-eabi': 4.41.1
      '@rollup/rollup-android-arm64': 4.41.1
      '@rollup/rollup-darwin-arm64': 4.41.1
      '@rollup/rollup-darwin-x64': 4.41.1
      '@rollup/rollup-freebsd-arm64': 4.41.1
      '@rollup/rollup-freebsd-x64': 4.41.1
      '@rollup/rollup-linux-arm-gnueabihf': 4.41.1
      '@rollup/rollup-linux-arm-musleabihf': 4.41.1
      '@rollup/rollup-linux-arm64-gnu': 4.41.1
      '@rollup/rollup-linux-arm64-musl': 4.41.1
      '@rollup/rollup-linux-loongarch64-gnu': 4.41.1
      '@rollup/rollup-linux-powerpc64le-gnu': 4.41.1
      '@rollup/rollup-linux-riscv64-gnu': 4.41.1
      '@rollup/rollup-linux-riscv64-musl': 4.41.1
      '@rollup/rollup-linux-s390x-gnu': 4.41.1
      '@rollup/rollup-linux-x64-gnu': 4.41.1
      '@rollup/rollup-linux-x64-musl': 4.41.1
      '@rollup/rollup-win32-arm64-msvc': 4.41.1
      '@rollup/rollup-win32-ia32-msvc': 4.41.1
      '@rollup/rollup-win32-x64-msvc': 4.41.1
      fsevents: 2.3.3

  rope-sequence@1.3.4: {}

  rrweb-cssom@0.7.1: {}

  rrweb-cssom@0.8.0: {}

  run-async@2.4.1: {}

  run-async@3.0.0: {}

  run-parallel@1.2.0:
    dependencies:
      queue-microtask: 1.2.3

  runed@0.23.4(svelte@5.33.14):
    dependencies:
      esm-env: 1.2.2
      svelte: 5.33.14

  runed@0.25.0(svelte@5.33.14):
    dependencies:
      esm-env: 1.2.2
      svelte: 5.33.14

  runed@0.26.0(svelte@5.33.14):
    dependencies:
      esm-env: 1.2.2
      svelte: 5.33.14

  runed@0.28.0(svelte@5.33.14):
    dependencies:
      esm-env: 1.2.2
      svelte: 5.33.14

  rw@1.3.3: {}

  rxjs@7.8.2:
    dependencies:
      tslib: 2.8.1

  sade@1.8.1:
    dependencies:
      mri: 1.2.0

  safe-buffer@5.2.1: {}

  safe-regex-test@1.1.0:
    dependencies:
      call-bound: 1.0.4
      es-errors: 1.3.0
      is-regex: 1.2.1

  safer-buffer@2.1.2: {}

  sander@0.5.1:
    dependencies:
      es6-promise: 3.3.1
      graceful-fs: 4.2.11
      mkdirp: 0.5.6
      rimraf: 2.7.1

  saxes@6.0.0:
    dependencies:
      xmlchars: 2.2.0

  scheduler@0.26.0: {}

  semver@6.3.1: {}

  semver@7.5.4:
    dependencies:
      lru-cache: 6.0.0

  semver@7.7.2: {}

  set-blocking@2.0.0: {}

  set-cookie-parser@2.7.1: {}

  set-function-length@1.2.2:
    dependencies:
      define-data-property: 1.1.4
      es-errors: 1.3.0
      function-bind: 1.1.2
      get-intrinsic: 1.3.0
      gopd: 1.2.0
      has-property-descriptors: 1.0.2

  shebang-command@2.0.0:
    dependencies:
      shebang-regex: 3.0.0

  shebang-regex@3.0.0: {}

  siginfo@2.0.0: {}

  signal-exit@3.0.7: {}

  signal-exit@4.1.0: {}

  sirv@3.0.1:
    dependencies:
      '@polka/url': 1.0.0-next.29
      mrmime: 2.0.1
      totalist: 3.0.1

  sisteransi@1.0.5: {}

  slash@5.1.0: {}

  sorcery@0.11.1:
    dependencies:
      '@jridgewell/sourcemap-codec': 1.5.0
      buffer-crc32: 1.0.0
      minimist: 1.2.8
      sander: 0.5.1

  source-map-js@1.2.1: {}

  source-map-support@0.5.21:
    dependencies:
      buffer-from: 1.1.2
      source-map: 0.6.1
    optional: true

  source-map@0.6.1: {}

  space-separated-tokens@2.0.2: {}

  split2@4.2.0: {}

  sprintf-js@1.0.3: {}

  stackback@0.0.2: {}

  std-env@3.9.0: {}

  storybook-dark-mode@4.0.2(react-dom@19.1.0(react@19.1.0))(react@19.1.0)(storybook@8.6.14(prettier@3.5.3)):
    dependencies:
      '@storybook/components': 8.6.14(storybook@8.6.14(prettier@3.5.3))
      '@storybook/core-events': 8.6.14(storybook@8.6.14(prettier@3.5.3))
      '@storybook/global': 5.0.0
      '@storybook/icons': 1.4.0(react-dom@19.1.0(react@19.1.0))(react@19.1.0)
      '@storybook/manager-api': 8.6.14(storybook@8.6.14(prettier@3.5.3))
      '@storybook/theming': 8.6.14(storybook@8.6.14(prettier@3.5.3))
      fast-deep-equal: 3.1.3
      memoizerific: 1.11.3
    transitivePeerDependencies:
      - react
      - react-dom
      - storybook

  storybook@8.6.14(prettier@3.5.3):
    dependencies:
      '@storybook/core': 8.6.14(prettier@3.5.3)(storybook@8.6.14(prettier@3.5.3))
    optionalDependencies:
      prettier: 3.5.3
    transitivePeerDependencies:
      - bufferutil
      - supports-color
      - utf-8-validate

  string-argv@0.3.2: {}

  string-width@4.2.3:
    dependencies:
      emoji-regex: 8.0.0
      is-fullwidth-code-point: 3.0.0
      strip-ansi: 6.0.1

  string_decoder@1.3.0:
    dependencies:
      safe-buffer: 5.2.1

  stringify-entities@4.0.4:
    dependencies:
      character-entities-html4: 2.1.0
      character-entities-legacy: 3.0.0

  strip-ansi@6.0.1:
    dependencies:
      ansi-regex: 5.0.1

  strip-bom@4.0.0: {}

  strip-indent@3.0.0:
    dependencies:
      min-indent: 1.0.1

  strip-json-comments@3.1.1: {}

  style-to-object@1.0.8:
    dependencies:
      inline-style-parser: 0.2.4

  superstruct@2.0.2:
    optional: true

  supports-color@5.5.0:
    dependencies:
      has-flag: 3.0.0

  supports-color@7.2.0:
    dependencies:
      has-flag: 4.0.0

  supports-color@8.1.1:
    dependencies:
      has-flag: 4.0.0

  supports-preserve-symlinks-flag@1.0.0: {}

  svelte-ast-print@0.4.2(svelte@5.33.14):
    dependencies:
      esrap: 1.2.2
      svelte: 5.33.14
      zimmerframe: 1.1.2

  svelte-check@4.1.6(picomatch@4.0.2)(svelte@5.28.2)(typescript@5.8.3):
    dependencies:
      '@jridgewell/trace-mapping': 0.3.25
      chokidar: 4.0.3
      fdir: 6.4.4(picomatch@4.0.2)
      picocolors: 1.1.1
      sade: 1.8.1
      svelte: 5.28.2
      typescript: 5.8.3
    transitivePeerDependencies:
      - picomatch

  svelte-check@4.2.1(picomatch@4.0.2)(svelte@5.33.14)(typescript@5.8.3):
    dependencies:
      '@jridgewell/trace-mapping': 0.3.25
      chokidar: 4.0.3
      fdir: 6.4.4(picomatch@4.0.2)
      picocolors: 1.1.1
      sade: 1.8.1
      svelte: 5.33.14
      typescript: 5.8.3
    transitivePeerDependencies:
      - picomatch

  svelte-eslint-parser@0.43.0(svelte@5.33.14):
    dependencies:
      eslint-scope: 7.2.2
      eslint-visitor-keys: 3.4.3
      espree: 9.6.1
      postcss: 8.5.3
      postcss-scss: 4.0.9(postcss@8.5.3)
    optionalDependencies:
      svelte: 5.33.14

  svelte-eslint-parser@1.2.0(svelte@5.33.14):
    dependencies:
      eslint-scope: 8.3.0
      eslint-visitor-keys: 4.2.0
      espree: 10.3.0
      postcss: 8.5.3
      postcss-scss: 4.0.9(postcss@8.5.3)
      postcss-selector-parser: 7.1.0
    optionalDependencies:
      svelte: 5.33.14

  svelte-preprocess@5.1.4(@babel/core@7.27.1)(postcss-load-config@5.1.0(jiti@2.4.2)(postcss@8.5.4))(postcss@8.5.4)(svelte@5.33.14)(typescript@5.8.3):
    dependencies:
      '@types/pug': 2.0.10
      detect-indent: 6.1.0
      magic-string: 0.30.17
      sorcery: 0.11.1
      strip-indent: 3.0.0
      svelte: 5.33.14
    optionalDependencies:
      '@babel/core': 7.27.1
      postcss: 8.5.4
      postcss-load-config: 5.1.0(jiti@2.4.2)(postcss@8.5.4)
      typescript: 5.8.3

  svelte-preprocess@6.0.3(@babel/core@7.27.1)(postcss-load-config@5.1.0(jiti@2.4.2)(postcss@8.5.4))(postcss@8.5.4)(svelte@5.28.2)(typescript@5.8.3):
    dependencies:
      svelte: 5.28.2
    optionalDependencies:
      '@babel/core': 7.27.1
      postcss: 8.5.4
      postcss-load-config: 5.1.0(jiti@2.4.2)(postcss@8.5.4)
      typescript: 5.8.3

  svelte-preprocess@6.0.3(@babel/core@7.27.1)(postcss-load-config@5.1.0(jiti@2.4.2)(postcss@8.5.4))(postcss@8.5.4)(svelte@5.33.14)(typescript@5.8.3):
    dependencies:
      svelte: 5.33.14
    optionalDependencies:
      '@babel/core': 7.27.1
      postcss: 8.5.4
      postcss-load-config: 5.1.0(jiti@2.4.2)(postcss@8.5.4)
      typescript: 5.8.3

  svelte-sonner@1.0.4(svelte@5.33.14):
    dependencies:
      runed: 0.26.0(svelte@5.33.14)
      svelte: 5.33.14

  svelte-toolbelt@0.5.0(svelte@5.33.14):
    dependencies:
      clsx: 2.1.1
      style-to-object: 1.0.8
      svelte: 5.33.14

  svelte-toolbelt@0.7.1(svelte@5.33.14):
    dependencies:
      clsx: 2.1.1
      runed: 0.23.4(svelte@5.33.14)
      style-to-object: 1.0.8
      svelte: 5.33.14

  svelte-toolbelt@0.9.1(svelte@5.33.14):
    dependencies:
      clsx: 2.1.1
      runed: 0.28.0(svelte@5.33.14)
      style-to-object: 1.0.8
      svelte: 5.33.14

  svelte2tsx@0.7.39(svelte@5.28.2)(typescript@5.8.3):
    dependencies:
      dedent-js: 1.0.1
      pascal-case: 3.1.2
      svelte: 5.28.2
      typescript: 5.8.3

  svelte2tsx@0.7.39(svelte@5.33.14)(typescript@5.8.3):
    dependencies:
      dedent-js: 1.0.1
      pascal-case: 3.1.2
      svelte: 5.33.14
      typescript: 5.8.3

  svelte@5.28.2:
    dependencies:
      '@ampproject/remapping': 2.3.0
      '@jridgewell/sourcemap-codec': 1.5.0
      '@sveltejs/acorn-typescript': 1.0.5(acorn@8.14.1)
      '@types/estree': 1.0.7
      acorn: 8.14.1
      aria-query: 5.3.2
      axobject-query: 4.1.0
      clsx: 2.1.1
      esm-env: 1.2.2
      esrap: 1.4.6
      is-reference: 3.0.3
      locate-character: 3.0.0
      magic-string: 0.30.17
      zimmerframe: 1.1.2

  svelte@5.33.14:
    dependencies:
      '@ampproject/remapping': 2.3.0
      '@jridgewell/sourcemap-codec': 1.5.0
      '@sveltejs/acorn-typescript': 1.0.5(acorn@8.14.1)
      '@types/estree': 1.0.7
      acorn: 8.14.1
      aria-query: 5.3.2
      axobject-query: 4.1.0
      clsx: 2.1.1
      esm-env: 1.2.2
      esrap: 1.4.6
      is-reference: 3.0.3
      locate-character: 3.0.0
      magic-string: 0.30.17
      zimmerframe: 1.1.2

  sveltedoc-parser@4.2.1:
    dependencies:
      eslint: 8.4.1
      espree: 9.2.0
      htmlparser2-svelte: 4.1.0
    transitivePeerDependencies:
      - supports-color

  sveltekit-adapter-chrome-extension@2.0.1(@sveltejs/adapter-static@3.0.8(@sveltejs/kit@2.21.1(@sveltejs/vite-plugin-svelte@5.0.3(svelte@5.33.14)(vite@6.3.5(@types/node@22.15.21)(jiti@2.4.2)(lightningcss@1.30.1)(yaml@2.8.0)))(svelte@5.33.14)(vite@6.3.5(@types/node@22.15.21)(jiti@2.4.2)(lightningcss@1.30.1)(yaml@2.8.0)))):
    dependencies:
      '@sveltejs/adapter-static': 3.0.8(@sveltejs/kit@2.21.1(@sveltejs/vite-plugin-svelte@5.0.3(svelte@5.33.14)(vite@6.3.5(@types/node@22.15.21)(jiti@2.4.2)(lightningcss@1.30.1)(yaml@2.8.0)))(svelte@5.33.14)(vite@6.3.5(@types/node@22.15.21)(jiti@2.4.2)(lightningcss@1.30.1)(yaml@2.8.0)))
      cheerio: 1.0.0
      tiny-glob: 0.2.9

  sveltekit-superforms@2.25.0(@sveltejs/kit@2.21.1(@sveltejs/vite-plugin-svelte@5.0.3(svelte@5.33.14)(vite@6.3.5(@types/node@22.15.21)(jiti@2.4.2)(lightningcss@1.30.1)(yaml@2.8.0)))(svelte@5.33.14)(vite@6.3.5(@types/node@22.15.21)(jiti@2.4.2)(lightningcss@1.30.1)(yaml@2.8.0)))(@types/json-schema@7.0.15)(svelte@5.33.14)(typescript@5.8.3):
    dependencies:
      '@sveltejs/kit': 2.21.1(@sveltejs/vite-plugin-svelte@5.0.3(svelte@5.33.14)(vite@6.3.5(@types/node@22.15.21)(jiti@2.4.2)(lightningcss@1.30.1)(yaml@2.8.0)))(svelte@5.33.14)(vite@6.3.5(@types/node@22.15.21)(jiti@2.4.2)(lightningcss@1.30.1)(yaml@2.8.0))
      devalue: 5.1.1
      memoize-weak: 1.0.2
      svelte: 5.33.14
      ts-deepmerge: 7.0.3
    optionalDependencies:
      '@exodus/schemasafe': 1.3.0
      '@gcornut/valibot-json-schema': 0.31.0
      '@sinclair/typebox': 0.34.33
      '@typeschema/class-validator': 0.3.0(@types/json-schema@7.0.15)(class-validator@0.14.2)
      '@vinejs/vine': 3.0.1
      arktype: 2.1.20
      class-validator: 0.14.2
      effect: 3.16.2
      joi: 17.13.3
      json-schema-to-ts: 3.1.1
      superstruct: 2.0.2
      valibot: 1.0.0-rc.3(typescript@5.8.3)
      yup: 1.6.1
      zod: 3.25.49
      zod-to-json-schema: 3.24.5(zod@3.25.49)
    transitivePeerDependencies:
      - '@types/json-schema'
      - typescript

  symbol-tree@3.2.4: {}

  tabbable@6.2.0: {}

  tailwind-merge@3.0.2: {}

  tailwind-merge@3.3.0: {}

  tailwind-variants@1.0.0(tailwindcss@4.1.8):
    dependencies:
      tailwind-merge: 3.0.2
      tailwindcss: 4.1.8

  tailwindcss-animate@1.0.7(tailwindcss@4.1.8):
    dependencies:
      tailwindcss: 4.1.8

  tailwindcss@4.1.8: {}

  tapable@2.2.2: {}

  tar@6.2.1:
    dependencies:
      chownr: 2.0.0
      fs-minipass: 2.1.0
      minipass: 5.0.0
      minizlib: 2.1.2
      mkdirp: 1.0.4
      yallist: 4.0.0

  tar@7.4.3:
    dependencies:
      '@isaacs/fs-minipass': 4.0.1
      chownr: 3.0.0
      minipass: 7.1.2
      minizlib: 3.0.2
      mkdirp: 3.0.1
      yallist: 5.0.0

  taurpc@1.8.1:
    dependencies:
      '@tauri-apps/api': 2.5.0

  temp-dir@3.0.0: {}

  tempy@3.1.0:
    dependencies:
      is-stream: 3.0.0
      temp-dir: 3.0.0
      type-fest: 2.19.0
      unique-string: 3.0.0

  text-extensions@2.4.0: {}

  text-table@0.2.0: {}

  thenby@1.3.4: {}

  through@2.3.8: {}

  tiny-case@1.0.3:
    optional: true

  tiny-glob@0.2.9:
    dependencies:
      globalyzer: 0.1.0
      globrex: 0.1.2

  tiny-invariant@1.3.3: {}

  tinybench@2.9.0: {}

  tinyexec@0.3.2: {}

  tinyexec@1.0.1: {}

  tinyglobby@0.2.14:
    dependencies:
      fdir: 6.4.4(picomatch@4.0.2)
      picomatch: 4.0.2

  tinykeys@2.1.0: {}

  tinypool@1.1.0: {}

  tinypool@1.1.0: {}

  tinyrainbow@1.2.0: {}

  tinyrainbow@2.0.0: {}

  tinyspy@3.0.2: {}

  tinyspy@4.0.3: {}

  tldts-core@6.1.86: {}

  tldts@6.1.86:
    dependencies:
      tldts-core: 6.1.86

  tmp@0.0.33:
    dependencies:
      os-tmpdir: 1.0.2

  to-regex-range@5.0.1:
    dependencies:
      is-number: 7.0.0

  toposort@2.0.2:
    optional: true

  totalist@3.0.1: {}

  tough-cookie@5.1.2:
    dependencies:
      tldts: 6.1.86

  tr46@0.0.3: {}

  tr46@5.1.1:
    dependencies:
      punycode: 2.3.1

  trim-lines@3.0.1: {}

  trough@2.2.0: {}

  ts-algebra@2.0.0:
    optional: true

  ts-api-utils@2.1.0(typescript@5.8.3):
    dependencies:
      typescript: 5.8.3

  ts-dedent@2.2.0: {}

  ts-deepmerge@7.0.3: {}

  ts-poet@6.12.0:
    dependencies:
      dprint-node: 1.0.8

  ts-proto-descriptors@2.0.0:
    dependencies:
      '@bufbuild/protobuf': 2.5.1

  ts-proto@2.7.2:
    dependencies:
      '@bufbuild/protobuf': 2.5.1
      case-anything: 2.1.13
      ts-poet: 6.12.0
      ts-proto-descriptors: 2.0.0

  tslib@2.4.0:
    optional: true

  tslib@2.8.1: {}

  turbo-darwin-64@2.5.4:
    optional: true

  turbo-darwin-arm64@2.5.4:
    optional: true

  turbo-linux-64@2.5.4:
    optional: true

  turbo-linux-arm64@2.5.4:
    optional: true

  turbo-windows-64@2.5.4:
    optional: true

  turbo-windows-arm64@2.5.4:
    optional: true

  turbo@2.5.4:
    optionalDependencies:
      turbo-darwin-64: 2.5.4
      turbo-darwin-arm64: 2.5.4
      turbo-linux-64: 2.5.4
      turbo-linux-arm64: 2.5.4
      turbo-windows-64: 2.5.4
      turbo-windows-arm64: 2.5.4

  tw-animate-css@1.3.3: {}

  type-check@0.4.0:
    dependencies:
      prelude-ls: 1.2.1

  type-fest@0.20.2: {}

  type-fest@0.21.3: {}

  type-fest@1.4.0: {}

  type-fest@2.19.0: {}

  typescript-eslint@8.33.1(eslint@9.28.0(jiti@2.4.2))(typescript@5.8.3):
    dependencies:
      '@typescript-eslint/eslint-plugin': 8.33.1(@typescript-eslint/parser@8.33.1(eslint@9.28.0(jiti@2.4.2))(typescript@5.8.3))(eslint@9.28.0(jiti@2.4.2))(typescript@5.8.3)
      '@typescript-eslint/parser': 8.33.1(eslint@9.28.0(jiti@2.4.2))(typescript@5.8.3)
      '@typescript-eslint/utils': 8.33.1(eslint@9.28.0(jiti@2.4.2))(typescript@5.8.3)
      eslint: 9.28.0(jiti@2.4.2)
      typescript: 5.8.3
    transitivePeerDependencies:
      - supports-color

  typescript@5.4.5: {}

  typescript@5.8.2: {}

  typescript@5.8.3: {}

  ufo@1.6.1: {}

  undici-types@6.21.0: {}

  undici@6.21.3: {}

  unicorn-magic@0.1.0: {}

  unified@11.0.5:
    dependencies:
      '@types/unist': 3.0.3
      bail: 2.0.2
      devlop: 1.1.0
      extend: 3.0.2
      is-plain-obj: 4.1.0
      trough: 2.2.0
      vfile: 6.0.3

  unique-string@3.0.0:
    dependencies:
      crypto-random-string: 4.0.0

  unist-util-find-after@5.0.0:
    dependencies:
      '@types/unist': 3.0.3
      unist-util-is: 6.0.0

  unist-util-is@6.0.0:
    dependencies:
      '@types/unist': 3.0.3

  unist-util-position@5.0.0:
    dependencies:
      '@types/unist': 3.0.3

  unist-util-remove-position@5.0.0:
    dependencies:
      '@types/unist': 3.0.3
      unist-util-visit: 5.0.0

  unist-util-stringify-position@4.0.0:
    dependencies:
      '@types/unist': 3.0.3

  unist-util-visit-parents@6.0.1:
    dependencies:
      '@types/unist': 3.0.3
      unist-util-is: 6.0.0

  unist-util-visit@5.0.0:
    dependencies:
      '@types/unist': 3.0.3
      unist-util-is: 6.0.0
      unist-util-visit-parents: 6.0.1

  universalify@2.0.1: {}

  unplugin@1.0.1:
    dependencies:
      acorn: 8.14.1
      chokidar: 3.6.0
      webpack-sources: 3.3.0
      webpack-virtual-modules: 0.5.0

  unplugin@1.16.1:
    dependencies:
      acorn: 8.14.1
      webpack-virtual-modules: 0.6.2

  update-browserslist-db@1.1.3(browserslist@4.24.5):
    dependencies:
      browserslist: 4.24.5
      escalade: 3.2.0
      picocolors: 1.1.1

  uri-js@4.4.1:
    dependencies:
      punycode: 2.3.1

  util-deprecate@1.0.2: {}

  util@0.12.5:
    dependencies:
      inherits: 2.0.4
      is-arguments: 1.2.0
      is-generator-function: 1.1.0
      is-typed-array: 1.1.15
      which-typed-array: 1.1.19

  uuid@11.1.0: {}

  uuid@9.0.1: {}

  v8-compile-cache@2.4.0: {}

  valibot@0.31.1:
    optional: true

  valibot@1.0.0-rc.3(typescript@5.8.3):
    optionalDependencies:
      typescript: 5.8.3
    optional: true

  validator@13.15.15:
    optional: true

  vaul-svelte@1.0.0-next.7(svelte@5.33.14):
    dependencies:
      runed: 0.23.4(svelte@5.33.14)
      svelte: 5.33.14
      svelte-toolbelt: 0.7.1(svelte@5.33.14)

  vfile-location@5.0.3:
    dependencies:
      '@types/unist': 3.0.3
      vfile: 6.0.3

  vfile-message@4.0.2:
    dependencies:
      '@types/unist': 3.0.3
      unist-util-stringify-position: 4.0.0

  vfile@6.0.3:
    dependencies:
      '@types/unist': 3.0.3
      vfile-message: 4.0.2

  vite-node@3.0.5(@types/node@22.15.21)(jiti@2.4.2)(lightningcss@1.30.1)(yaml@2.8.0):
    dependencies:
      cac: 6.7.14
      debug: 4.4.1
      es-module-lexer: 1.7.0
      pathe: 2.0.3
      vite: 6.3.5(@types/node@22.15.21)(jiti@2.4.2)(lightningcss@1.30.1)(yaml@2.8.0)
    transitivePeerDependencies:
      - '@types/node'
      - jiti
      - less
      - lightningcss
      - sass
      - sass-embedded
      - stylus
      - sugarss
      - supports-color
      - terser
      - tsx
      - yaml

  vite-node@3.2.0(@types/node@22.15.21)(jiti@2.4.2)(lightningcss@1.30.1)(yaml@2.8.0):
    dependencies:
      cac: 6.7.14
      debug: 4.4.1
      es-module-lexer: 1.7.0
      pathe: 2.0.3
      vite: 6.3.5(@types/node@22.15.21)(jiti@2.4.2)(lightningcss@1.30.1)(yaml@2.8.0)
    transitivePeerDependencies:
      - '@types/node'
      - jiti
      - less
      - lightningcss
      - sass
      - sass-embedded
      - stylus
      - sugarss
      - supports-color
      - terser
      - tsx
      - yaml

  vite-plugin-dts@4.5.4(@types/node@22.15.21)(rollup@4.41.1)(typescript@5.8.3)(vite@6.3.5(@types/node@22.15.21)(jiti@2.4.2)(lightningcss@1.30.1)(yaml@2.8.0)):
    dependencies:
      '@microsoft/api-extractor': 7.52.8(@types/node@22.15.21)
      '@rollup/pluginutils': 5.1.4(rollup@4.41.1)
      '@volar/typescript': 2.4.14
      '@vue/language-core': 2.2.0(typescript@5.8.3)
      compare-versions: 6.1.1
      debug: 4.4.1
      kolorist: 1.8.0
      local-pkg: 1.1.1
      magic-string: 0.30.17
      typescript: 5.8.3
    optionalDependencies:
      vite: 6.3.5(@types/node@22.15.21)(jiti@2.4.2)(lightningcss@1.30.1)(yaml@2.8.0)
    transitivePeerDependencies:
      - '@types/node'
      - rollup
      - supports-color

  vite@6.3.4(@types/node@22.15.21)(jiti@2.4.2)(lightningcss@1.30.1)(yaml@2.8.0):
    dependencies:
      esbuild: 0.25.4
      fdir: 6.4.4(picomatch@4.0.2)
      picomatch: 4.0.2
      postcss: 8.5.4
      rollup: 4.41.1
      tinyglobby: 0.2.14
    optionalDependencies:
      '@types/node': 22.15.21
      fsevents: 2.3.3
      jiti: 2.4.2
      lightningcss: 1.30.1
      yaml: 2.8.0

  vite@6.3.5(@types/node@22.15.21)(jiti@2.4.2)(lightningcss@1.30.1)(yaml@2.8.0):
    dependencies:
      esbuild: 0.25.4
      fdir: 6.4.4(picomatch@4.0.2)
      picomatch: 4.0.2
      postcss: 8.5.3
      rollup: 4.41.1
      tinyglobby: 0.2.14
    optionalDependencies:
      '@types/node': 22.15.21
      fsevents: 2.3.3
      jiti: 2.4.2
      lightningcss: 1.30.1
      yaml: 2.8.0

  vitefu@1.0.6(vite@6.3.4(@types/node@22.15.21)(jiti@2.4.2)(lightningcss@1.30.1)(yaml@2.8.0)):
    optionalDependencies:
      vite: 6.3.4(@types/node@22.15.21)(jiti@2.4.2)(lightningcss@1.30.1)(yaml@2.8.0)

  vitefu@1.0.6(vite@6.3.5(@types/node@22.15.21)(jiti@2.4.2)(lightningcss@1.30.1)(yaml@2.8.0)):
    optionalDependencies:
      vite: 6.3.5(@types/node@22.15.21)(jiti@2.4.2)(lightningcss@1.30.1)(yaml@2.8.0)

  vitest@3.0.5(@types/debug@4.1.12)(@types/node@22.15.21)(jiti@2.4.2)(jsdom@25.0.1)(lightningcss@1.30.1)(yaml@2.8.0):
    dependencies:
      '@vitest/expect': 3.0.5
      '@vitest/mocker': 3.0.5(vite@6.3.5(@types/node@22.15.21)(jiti@2.4.2)(lightningcss@1.30.1)(yaml@2.8.0))
      '@vitest/pretty-format': 3.2.0
      '@vitest/runner': 3.0.5
      '@vitest/snapshot': 3.0.5
      '@vitest/spy': 3.0.5
      '@vitest/utils': 3.0.5
      chai: 5.2.0
      debug: 4.4.1
      expect-type: 1.2.1
      magic-string: 0.30.17
      pathe: 2.0.3
      std-env: 3.9.0
      tinybench: 2.9.0
      tinyexec: 0.3.2
      tinypool: 1.1.0
      tinyrainbow: 2.0.0
      vite: 6.3.5(@types/node@22.15.21)(jiti@2.4.2)(lightningcss@1.30.1)(yaml@2.8.0)
      vite-node: 3.0.5(@types/node@22.15.21)(jiti@2.4.2)(lightningcss@1.30.1)(yaml@2.8.0)
      why-is-node-running: 2.3.0
    optionalDependencies:
      '@types/debug': 4.1.12
      '@types/node': 22.15.21
      jsdom: 25.0.1
    transitivePeerDependencies:
      - jiti
      - less
      - lightningcss
      - msw
      - sass
      - sass-embedded
      - stylus
      - sugarss
      - supports-color
      - terser
      - tsx
      - yaml

  vitest@3.2.0(@types/debug@4.1.12)(@types/node@22.15.21)(jiti@2.4.2)(jsdom@25.0.1)(lightningcss@1.30.1)(yaml@2.8.0):
    dependencies:
      '@types/chai': 5.2.2
      '@vitest/expect': 3.2.0
      '@vitest/mocker': 3.2.0(vite@6.3.5(@types/node@22.15.21)(jiti@2.4.2)(lightningcss@1.30.1)(yaml@2.8.0))
      '@vitest/pretty-format': 3.2.0
      '@vitest/runner': 3.2.0
      '@vitest/snapshot': 3.2.0
      '@vitest/spy': 3.2.0
      '@vitest/utils': 3.2.0
      chai: 5.2.0
      debug: 4.4.1
      expect-type: 1.2.1
      magic-string: 0.30.17
      pathe: 2.0.3
      picomatch: 4.0.2
      std-env: 3.9.0
      tinybench: 2.9.0
      tinyexec: 0.3.2
      tinyglobby: 0.2.14
      tinypool: 1.1.0
      tinyrainbow: 2.0.0
      vite: 6.3.5(@types/node@22.15.21)(jiti@2.4.2)(lightningcss@1.30.1)(yaml@2.8.0)
      vite-node: 3.2.0(@types/node@22.15.21)(jiti@2.4.2)(lightningcss@1.30.1)(yaml@2.8.0)
      why-is-node-running: 2.3.0
    optionalDependencies:
      '@types/debug': 4.1.12
      '@types/node': 22.15.21
      jsdom: 25.0.1
    transitivePeerDependencies:
      - jiti
      - less
      - lightningcss
      - msw
      - sass
      - sass-embedded
      - stylus
      - sugarss
      - supports-color
      - terser
      - tsx
      - yaml

  vscode-uri@3.1.0: {}

  w3c-keyname@2.2.8: {}

  w3c-xmlserializer@5.0.0:
    dependencies:
      xml-name-validator: 5.0.0

  wcwidth@1.0.1:
    dependencies:
      defaults: 1.0.4

  web-namespaces@2.0.1: {}

  webidl-conversions@3.0.1: {}

  webidl-conversions@7.0.0: {}

  webpack-sources@3.3.0: {}

  webpack-virtual-modules@0.5.0: {}

  webpack-virtual-modules@0.6.2: {}

  whatwg-encoding@3.1.1:
    dependencies:
      iconv-lite: 0.6.3

  whatwg-mimetype@4.0.0: {}

  whatwg-url@14.2.0:
    dependencies:
      tr46: 5.1.1
      webidl-conversions: 7.0.0

  whatwg-url@5.0.0:
    dependencies:
      tr46: 0.0.3
      webidl-conversions: 3.0.1

  which-typed-array@1.1.19:
    dependencies:
      available-typed-arrays: 1.0.7
      call-bind: 1.0.8
      call-bound: 1.0.4
      for-each: 0.3.5
      get-proto: 1.0.1
      gopd: 1.2.0
      has-tostringtag: 1.0.2

  which@1.3.1:
    dependencies:
      isexe: 2.0.0

  which@2.0.2:
    dependencies:
      isexe: 2.0.0

  why-is-node-running@2.3.0:
    dependencies:
      siginfo: 2.0.0
      stackback: 0.0.2

  wide-align@1.1.5:
    dependencies:
      string-width: 4.2.3

  word-wrap@1.2.5: {}

  wrap-ansi@6.2.0:
    dependencies:
      ansi-styles: 4.3.0
      string-width: 4.2.3
      strip-ansi: 6.0.1

  wrap-ansi@7.0.0:
    dependencies:
      ansi-styles: 4.3.0
      string-width: 4.2.3
      strip-ansi: 6.0.1

  wrappy@1.0.2: {}

  ws@8.18.2: {}

  xml-name-validator@5.0.0: {}

  xmlchars@2.2.0: {}

  y18n@5.0.8: {}

  yallist@3.1.1: {}

  yallist@4.0.0: {}

  yallist@5.0.0: {}

  yaml@1.10.2: {}

  yaml@2.8.0: {}

  yargs-parser@21.1.1: {}

  yargs@17.7.2:
    dependencies:
      cliui: 8.0.1
      escalade: 3.2.0
      get-caller-file: 2.0.5
      require-directory: 2.1.1
      string-width: 4.2.3
      y18n: 5.0.8
      yargs-parser: 21.1.1

  yocto-queue@0.1.0: {}

  yocto-queue@1.2.1: {}

  yoctocolors-cjs@2.1.2: {}

  yup@1.6.1:
    dependencies:
      property-expr: 2.0.6
      tiny-case: 1.0.3
      toposort: 2.0.2
      type-fest: 2.19.0
    optional: true

  zimmerframe@1.1.2: {}

  zod-to-json-schema@3.24.5(zod@3.25.49):
    dependencies:
      zod: 3.25.49
    optional: true

<<<<<<< HEAD
  zod@3.25.46:
    optional: true

=======
>>>>>>> 6a64aa7d
  zod@3.25.49: {}

  zwitch@2.0.4: {}<|MERGE_RESOLUTION|>--- conflicted
+++ resolved
@@ -85,11 +85,7 @@
         specifier: ^3.4.0
         version: 3.4.0(prettier@3.5.3)(svelte@5.33.14)
       prettier-plugin-tailwindcss:
-<<<<<<< HEAD
         specifier: ^0.6.12
-=======
-        specifier: ^0.6.11
->>>>>>> 6a64aa7d
         version: 0.6.12(prettier-plugin-css-order@2.1.2(postcss@8.5.3)(prettier@3.5.3))(prettier-plugin-svelte@3.4.0(prettier@3.5.3)(svelte@5.33.14))(prettier@3.5.3)
       protolint:
         specifier: ^0.55.2
@@ -255,17 +251,10 @@
         specifier: ^3.3.3
         version: 3.4.0(prettier@3.5.3)(svelte@5.33.14)
       prettier-plugin-tailwindcss:
-<<<<<<< HEAD
         specifier: ^0.6.12
         version: 0.6.12(prettier-plugin-css-order@2.1.2(postcss@8.5.4)(prettier@3.5.3))(prettier-plugin-svelte@3.4.0(prettier@3.5.3)(svelte@5.33.14))(prettier@3.5.3)
       svelte:
         specifier: ^5.33.14
-=======
-        specifier: ^0.6.11
-        version: 0.6.12(prettier-plugin-css-order@2.1.2(postcss@8.5.4)(prettier@3.5.3))(prettier-plugin-svelte@3.4.0(prettier@3.5.3)(svelte@5.33.14))(prettier@3.5.3)
-      svelte:
-        specifier: ^5.33.3
->>>>>>> 6a64aa7d
         version: 5.33.14
       svelte-check:
         specifier: ^4.2.1
@@ -286,11 +275,7 @@
         specifier: ^6.3.5
         version: 6.3.5(@types/node@22.15.21)(jiti@2.4.2)(lightningcss@1.30.1)(yaml@2.8.0)
       vitest:
-<<<<<<< HEAD
         specifier: ^3.2.0
-=======
-        specifier: ^3.1.4
->>>>>>> 6a64aa7d
         version: 3.2.0(@types/debug@4.1.12)(@types/node@22.15.21)(jiti@2.4.2)(jsdom@25.0.1)(lightningcss@1.30.1)(yaml@2.8.0)
 
   apps/docs:
@@ -365,11 +350,7 @@
         specifier: ^3.3.3
         version: 3.4.0(prettier@3.5.3)(svelte@5.33.14)
       svelte:
-<<<<<<< HEAD
         specifier: ^5.33.14
-=======
-        specifier: ^5.33.3
->>>>>>> 6a64aa7d
         version: 5.33.14
       svelte-check:
         specifier: ^4.2.1
@@ -399,11 +380,7 @@
         specifier: ^6.3.5
         version: 6.3.5(@types/node@22.15.21)(jiti@2.4.2)(lightningcss@1.30.1)(yaml@2.8.0)
       vitest:
-<<<<<<< HEAD
         specifier: ^3.2.0
-=======
-        specifier: ^3.1.4
->>>>>>> 6a64aa7d
         version: 3.2.0(@types/debug@4.1.12)(@types/node@22.15.21)(jiti@2.4.2)(jsdom@25.0.1)(lightningcss@1.30.1)(yaml@2.8.0)
 
   apps/extension/background-script:
@@ -467,11 +444,7 @@
         specifier: ^4.5.3
         version: 4.5.4(@types/node@22.15.21)(rollup@4.41.1)(typescript@5.8.3)(vite@6.3.5(@types/node@22.15.21)(jiti@2.4.2)(lightningcss@1.30.1)(yaml@2.8.0))
       vitest:
-<<<<<<< HEAD
         specifier: ^3.2.0
-=======
-        specifier: ^3.1.4
->>>>>>> 6a64aa7d
         version: 3.2.0(@types/debug@4.1.12)(@types/node@22.15.21)(jiti@2.4.2)(jsdom@25.0.1)(lightningcss@1.30.1)(yaml@2.8.0)
 
   apps/extension/content-scripts/article-watcher:
@@ -534,11 +507,7 @@
         specifier: ^4.5.3
         version: 4.5.4(@types/node@22.15.21)(rollup@4.41.1)(typescript@5.8.3)(vite@6.3.5(@types/node@22.15.21)(jiti@2.4.2)(lightningcss@1.30.1)(yaml@2.8.0))
       vitest:
-<<<<<<< HEAD
         specifier: ^3.2.0
-=======
-        specifier: ^3.1.4
->>>>>>> 6a64aa7d
         version: 3.2.0(@types/debug@4.1.12)(@types/node@22.15.21)(jiti@2.4.2)(jsdom@25.0.1)(lightningcss@1.30.1)(yaml@2.8.0)
 
   apps/extension/content-scripts/pdf-watcher:
@@ -601,11 +570,7 @@
         specifier: ^4.5.3
         version: 4.5.4(@types/node@22.15.21)(rollup@4.41.1)(typescript@5.8.3)(vite@6.3.5(@types/node@22.15.21)(jiti@2.4.2)(lightningcss@1.30.1)(yaml@2.8.0))
       vitest:
-<<<<<<< HEAD
         specifier: ^3.2.0
-=======
-        specifier: ^3.1.4
->>>>>>> 6a64aa7d
         version: 3.2.0(@types/debug@4.1.12)(@types/node@22.15.21)(jiti@2.4.2)(jsdom@25.0.1)(lightningcss@1.30.1)(yaml@2.8.0)
 
   apps/extension/content-scripts/youtube-watcher:
@@ -669,11 +634,7 @@
         specifier: ^4.5.3
         version: 4.5.4(@types/node@22.15.21)(rollup@4.41.1)(typescript@5.8.3)(vite@6.3.5(@types/node@22.15.21)(jiti@2.4.2)(lightningcss@1.30.1)(yaml@2.8.0))
       vitest:
-<<<<<<< HEAD
         specifier: ^3.2.0
-=======
-        specifier: ^3.1.4
->>>>>>> 6a64aa7d
         version: 3.2.0(@types/debug@4.1.12)(@types/node@22.15.21)(jiti@2.4.2)(jsdom@25.0.1)(lightningcss@1.30.1)(yaml@2.8.0)
 
   apps/extension/popup:
@@ -722,11 +683,7 @@
         specifier: ^3.3.3
         version: 3.4.0(prettier@3.5.3)(svelte@5.33.14)
       svelte:
-<<<<<<< HEAD
         specifier: ^5.33.14
-=======
-        specifier: ^5.33.3
->>>>>>> 6a64aa7d
         version: 5.33.14
       svelte-check:
         specifier: ^4.2.1
@@ -744,11 +701,7 @@
         specifier: ^6.3.5
         version: 6.3.5(@types/node@22.15.21)(jiti@2.4.2)(lightningcss@1.30.1)(yaml@2.8.0)
       vitest:
-<<<<<<< HEAD
         specifier: ^3.2.0
-=======
-        specifier: ^3.1.4
->>>>>>> 6a64aa7d
         version: 3.2.0(@types/debug@4.1.12)(@types/node@22.15.21)(jiti@2.4.2)(jsdom@25.0.1)(lightningcss@1.30.1)(yaml@2.8.0)
 
   apps/web:
@@ -821,11 +774,7 @@
         specifier: ^3.3.3
         version: 3.4.0(prettier@3.5.3)(svelte@5.33.14)
       svelte:
-<<<<<<< HEAD
         specifier: ^5.33.14
-=======
-        specifier: ^5.33.3
->>>>>>> 6a64aa7d
         version: 5.33.14
       svelte-check:
         specifier: ^4.2.1
@@ -849,11 +798,7 @@
         specifier: ^6.3.5
         version: 6.3.5(@types/node@22.15.21)(jiti@2.4.2)(lightningcss@1.30.1)(yaml@2.8.0)
       vitest:
-<<<<<<< HEAD
         specifier: ^3.2.0
-=======
-        specifier: ^3.1.4
->>>>>>> 6a64aa7d
         version: 3.2.0(@types/debug@4.1.12)(@types/node@22.15.21)(jiti@2.4.2)(jsdom@25.0.1)(lightningcss@1.30.1)(yaml@2.8.0)
       zod:
         specifier: ^3.25.46
@@ -926,21 +871,13 @@
         specifier: ^3.3.3
         version: 3.4.0(prettier@3.5.3)(svelte@5.33.14)
       prettier-plugin-tailwindcss:
-<<<<<<< HEAD
         specifier: ^0.6.12
-=======
-        specifier: ^0.6.11
->>>>>>> 6a64aa7d
         version: 0.6.12(prettier-plugin-css-order@2.1.2(postcss@8.5.4)(prettier@3.5.3))(prettier-plugin-svelte@3.4.0(prettier@3.5.3)(svelte@5.33.14))(prettier@3.5.3)
       publint:
         specifier: ^0.3.12
         version: 0.3.12
       svelte:
-<<<<<<< HEAD
         specifier: ^5.33.14
-=======
-        specifier: ^5.33.3
->>>>>>> 6a64aa7d
         version: 5.33.14
       svelte-check:
         specifier: ^4.2.1
@@ -955,11 +892,7 @@
         specifier: ^6.3.5
         version: 6.3.5(@types/node@22.15.21)(jiti@2.4.2)(lightningcss@1.30.1)(yaml@2.8.0)
       vitest:
-<<<<<<< HEAD
         specifier: ^3.2.0
-=======
-        specifier: ^3.1.4
->>>>>>> 6a64aa7d
         version: 3.2.0(@types/debug@4.1.12)(@types/node@22.15.21)(jiti@2.4.2)(jsdom@25.0.1)(lightningcss@1.30.1)(yaml@2.8.0)
 
   packages/custom-components/katex:
@@ -1013,11 +946,7 @@
         specifier: ^11.1.2
         version: 11.1.2
       svelte:
-<<<<<<< HEAD
         specifier: ^5.33.14
-=======
-        specifier: ^5.33.3
->>>>>>> 6a64aa7d
         version: 5.33.14
       svelte-check:
         specifier: ^4.2.1
@@ -1032,11 +961,7 @@
         specifier: ^6.3.5
         version: 6.3.5(@types/node@22.15.21)(jiti@2.4.2)(lightningcss@1.30.1)(yaml@2.8.0)
       vitest:
-<<<<<<< HEAD
         specifier: ^3.2.0
-=======
-        specifier: ^3.1.4
->>>>>>> 6a64aa7d
         version: 3.2.0(@types/debug@4.1.12)(@types/node@22.15.21)(jiti@2.4.2)(jsdom@25.0.1)(lightningcss@1.30.1)(yaml@2.8.0)
 
   packages/eslint-config:
@@ -1105,11 +1030,7 @@
         specifier: ^1.33.5
         version: 1.40.0
       svelte:
-<<<<<<< HEAD
         specifier: ^5.33.14
-=======
-        specifier: ^5.33.3
->>>>>>> 6a64aa7d
         version: 5.33.14
 
   packages/prosemirror/ext-transcript:
@@ -1268,11 +1189,7 @@
         specifier: ^1.33.5
         version: 1.40.0
       svelte:
-<<<<<<< HEAD
         specifier: ^5.33.14
-=======
-        specifier: ^5.33.3
->>>>>>> 6a64aa7d
         version: 5.33.14
     devDependencies:
       '@eurora/ext-transcript':
@@ -1315,11 +1232,7 @@
         specifier: ^1.33.5
         version: 1.40.0
       svelte:
-<<<<<<< HEAD
         specifier: ^5.33.14
-=======
-        specifier: ^5.33.3
->>>>>>> 6a64aa7d
         version: 5.33.14
     devDependencies:
       '@eurora/ext-transcript':
@@ -1386,11 +1299,7 @@
         specifier: ^1.33.5
         version: 1.40.0
       svelte:
-<<<<<<< HEAD
         specifier: ^5.33.14
-=======
-        specifier: ^5.33.3
->>>>>>> 6a64aa7d
         version: 5.33.14
     devDependencies:
       '@eurora/ext-transcript':
@@ -1472,13 +1381,8 @@
         specifier: ^8.6.12
         version: 8.6.14(react@19.1.0)(storybook@8.6.14(prettier@3.5.3))
       '@storybook/addon-svelte-csf':
-<<<<<<< HEAD
         specifier: 5.0.3
         version: 5.0.3(@storybook/svelte@8.6.14(storybook@8.6.14(prettier@3.5.3))(svelte@5.33.14))(@sveltejs/vite-plugin-svelte@5.0.3(svelte@5.33.14)(vite@6.3.5(@types/node@22.15.21)(jiti@2.4.2)(lightningcss@1.30.1)(yaml@2.8.0)))(storybook@8.6.14(prettier@3.5.3))(svelte@5.33.14)(vite@6.3.5(@types/node@22.15.21)(jiti@2.4.2)(lightningcss@1.30.1)(yaml@2.8.0))
-=======
-        specifier: 5.0.0-next.23
-        version: 5.0.0-next.23(@storybook/svelte@8.6.14(storybook@8.6.14(prettier@3.5.3))(svelte@5.33.14))(@sveltejs/vite-plugin-svelte@5.0.3(svelte@5.33.14)(vite@6.3.5(@types/node@22.15.21)(jiti@2.4.2)(lightningcss@1.30.1)(yaml@2.8.0)))(storybook@8.6.14(prettier@3.5.3))(svelte@5.33.14)(vite@6.3.5(@types/node@22.15.21)(jiti@2.4.2)(lightningcss@1.30.1)(yaml@2.8.0))
->>>>>>> 6a64aa7d
       '@storybook/blocks':
         specifier: ^8.6.12
         version: 8.6.14(react-dom@19.1.0(react@19.1.0))(react@19.1.0)(storybook@8.6.14(prettier@3.5.3))
@@ -1558,13 +1462,8 @@
         specifier: ^25.0.1
         version: 25.0.1
       layerchart:
-<<<<<<< HEAD
-        specifier: 2.0.0-next.10
-        version: 2.0.0-next.10(svelte@5.33.14)
-=======
         specifier: 2.0.0-next.16
         version: 2.0.0-next.16(svelte@5.33.14)
->>>>>>> 6a64aa7d
       mode-watcher:
         specifier: ^1.0.7
         version: 1.0.7(svelte@5.33.14)
@@ -1596,11 +1495,7 @@
         specifier: ^3.3.3
         version: 3.4.0(prettier@3.5.3)(svelte@5.33.14)
       prettier-plugin-tailwindcss:
-<<<<<<< HEAD
         specifier: ^0.6.12
-=======
-        specifier: ^0.6.11
->>>>>>> 6a64aa7d
         version: 0.6.12(prettier-plugin-css-order@2.1.2(postcss@8.5.4)(prettier@3.5.3))(prettier-plugin-svelte@3.4.0(prettier@3.5.3)(svelte@5.33.14))(prettier@3.5.3)
       publint:
         specifier: ^0.3.12
@@ -1612,11 +1507,7 @@
         specifier: ^4.0.2
         version: 4.0.2(react-dom@19.1.0(react@19.1.0))(react@19.1.0)(storybook@8.6.14(prettier@3.5.3))
       svelte:
-<<<<<<< HEAD
         specifier: ^5.33.14
-=======
-        specifier: ^5.33.3
->>>>>>> 6a64aa7d
         version: 5.33.14
       svelte-check:
         specifier: ^4.2.1
@@ -1652,11 +1543,7 @@
         specifier: ^6.3.5
         version: 6.3.5(@types/node@22.15.21)(jiti@2.4.2)(lightningcss@1.30.1)(yaml@2.8.0)
       vitest:
-<<<<<<< HEAD
         specifier: ^3.2.0
-=======
-        specifier: ^3.1.4
->>>>>>> 6a64aa7d
         version: 3.2.0(@types/debug@4.1.12)(@types/node@22.15.21)(jiti@2.4.2)(jsdom@25.0.1)(lightningcss@1.30.1)(yaml@2.8.0)
 
   packages/website-modules/youtube/youtube-transcripts:
@@ -2164,14 +2051,8 @@
   '@floating-ui/core@1.7.0':
     resolution: {integrity: sha512-FRdBLykrPPA6P76GGGqlex/e7fbe0F1ykgxHYNXQsH/iTEtjMj/f9bpY5oQqbjt5VgZvgz/uKXbGuROijh3VLA==}
 
-  '@floating-ui/core@1.7.1':
-    resolution: {integrity: sha512-azI0DrjMMfIug/ExbBaeDVJXcY0a7EPvPjb2xAJPa4HeimBX+Z18HK8QQR3jb6356SnDDdxx+hinMLcJEDdOjw==}
-
   '@floating-ui/dom@1.7.0':
     resolution: {integrity: sha512-lGTor4VlXcesUMh1cupTUTDoCxMb0V6bm3CnxHzQcw8Eaf1jQbgQX4i02fYgT0vJ82tb5MZ4CZk1LRGkktJCzg==}
-
-  '@floating-ui/dom@1.7.1':
-    resolution: {integrity: sha512-cwsmW/zyw5ltYTUeeYJ60CnQuPqmGwuGVhG9w0PRaRKkAyi38BT5CKrpIbb+jtahSwUl04cWzSx9ZOIxeS6RsQ==}
 
   '@floating-ui/utils@0.2.9':
     resolution: {integrity: sha512-MDWhGtE+eHw5JW7lq4qhc5yRLS11ERl1c7Z6Xd0a58DozHES6EnNNwUWbMiG4J9Cgj053Bhk8zvlhFYKVhULwg==}
@@ -3102,13 +2983,8 @@
   '@types/chai@5.2.2':
     resolution: {integrity: sha512-8kB30R7Hwqf40JPiKhVzodJs2Qc1ZJ5zuT3uzw5Hq/dhNCl3G3l83jfpdI1e20BP348+fV7VIL/+FxaXkqBmWg==}
 
-<<<<<<< HEAD
   '@types/chrome@0.0.326':
     resolution: {integrity: sha512-WS7jKf3ZRZFHOX7dATCZwqNJgdfiSF0qBRFxaO0LhIOvTNBrfkab26bsZwp6EBpYtqp8loMHJTnD6vDTLWPKYw==}
-=======
-  '@types/chrome@0.0.323':
-    resolution: {integrity: sha512-ipiDwx41lmGeLnbiT6ENOayvWXdkqKqNwqDQWEuz6dujaX7slSkk1nbSt5Q5c6xnQ708+kuCFrC00VLltSbWVA==}
->>>>>>> 6a64aa7d
 
   '@types/conventional-commits-parser@5.0.1':
     resolution: {integrity: sha512-7uz5EHdzz2TqoMfV7ee61Egf5y6NkcO4FB/1iCCQnbeiI1F3xzv3vK5dBCXUCLQgGYS+mUeigK1iKQzvED+QnQ==}
@@ -3306,9 +3182,6 @@
 
   '@vitest/pretty-format@3.0.5':
     resolution: {integrity: sha512-CjUtdmpOcm4RVtB+up8r2vVDLR16Mgm/bYdkGFe3Yj/scRfCpbSi2W/BDSDcFK7ohw8UXvjMbOp9H4fByd/cOA==}
-
-  '@vitest/pretty-format@3.2.0':
-    resolution: {integrity: sha512-gUUhaUmPBHFkrqnOokmfMGRBMHhgpICud9nrz/xpNV3/4OXCn35oG+Pl8rYYsKaTNd/FAIrqRHnwpDpmYxCYZw==}
 
   '@vitest/pretty-format@3.2.0':
     resolution: {integrity: sha512-gUUhaUmPBHFkrqnOokmfMGRBMHhgpICud9nrz/xpNV3/4OXCn35oG+Pl8rYYsKaTNd/FAIrqRHnwpDpmYxCYZw==}
@@ -6534,10 +6407,6 @@
     resolution: {integrity: sha512-7CotroY9a8DKsKprEy/a14aCCm8jYVmR7aFy4fpkZM8sdpNJbKkixuNjgM50yCmip2ezc8z4N7k3oe2+rfRJCQ==}
     engines: {node: ^18.0.0 || >=20.0.0}
 
-  tinypool@1.1.0:
-    resolution: {integrity: sha512-7CotroY9a8DKsKprEy/a14aCCm8jYVmR7aFy4fpkZM8sdpNJbKkixuNjgM50yCmip2ezc8z4N7k3oe2+rfRJCQ==}
-    engines: {node: ^18.0.0 || >=20.0.0}
-
   tinyrainbow@1.2.0:
     resolution: {integrity: sha512-weEDEq7Z5eTHPDh4xjX789+fHfF+P8boiFB+0vbWzpbnbsEr/GRaohi/uMKxg8RZMXnl1ItAi/IUHWMsjDV7kQ==}
     engines: {node: '>=14.0.0'}
@@ -7134,8 +7003,8 @@
     peerDependencies:
       zod: ^3.24.1
 
-  zod@3.25.49:
-    resolution: {integrity: sha512-JMMPMy9ZBk3XFEdbM3iL1brx4NUSejd6xr3ELrrGEfGb355gjhiAWtG3K5o+AViV/3ZfkIrCzXsZn6SbLwTR8Q==}
+  zod@3.25.46:
+    resolution: {integrity: sha512-IqRxcHEIjqLd4LNS/zKffB3Jzg3NwqJxQQ0Ns7pdrvgGkwQsEBdEQcOHaBVqvvZArShRzI39+aMST3FBGmTrLQ==}
 
   zod@3.25.49:
     resolution: {integrity: sha512-JMMPMy9ZBk3XFEdbM3iL1brx4NUSejd6xr3ELrrGEfGb355gjhiAWtG3K5o+AViV/3ZfkIrCzXsZn6SbLwTR8Q==}
@@ -7630,18 +7499,9 @@
     dependencies:
       '@floating-ui/utils': 0.2.9
 
-  '@floating-ui/core@1.7.1':
-    dependencies:
-      '@floating-ui/utils': 0.2.9
-
   '@floating-ui/dom@1.7.0':
     dependencies:
       '@floating-ui/core': 1.7.0
-      '@floating-ui/utils': 0.2.9
-
-  '@floating-ui/dom@1.7.1':
-    dependencies:
-      '@floating-ui/core': 1.7.1
       '@floating-ui/utils': 0.2.9
 
   '@floating-ui/utils@0.2.9': {}
@@ -7725,7 +7585,7 @@
 
   '@layerstack/svelte-actions@1.0.1-next.4':
     dependencies:
-      '@floating-ui/dom': 1.7.1
+      '@floating-ui/dom': 1.7.0
       '@layerstack/utils': 2.0.0-next.4
       d3-array: 3.2.4
       d3-scale: 4.0.2
@@ -8147,28 +8007,16 @@
       storybook: 8.6.14(prettier@3.5.3)
       ts-dedent: 2.2.0
 
-<<<<<<< HEAD
   '@storybook/addon-svelte-csf@5.0.3(@storybook/svelte@8.6.14(storybook@8.6.14(prettier@3.5.3))(svelte@5.33.14))(@sveltejs/vite-plugin-svelte@5.0.3(svelte@5.33.14)(vite@6.3.5(@types/node@22.15.21)(jiti@2.4.2)(lightningcss@1.30.1)(yaml@2.8.0)))(storybook@8.6.14(prettier@3.5.3))(svelte@5.33.14)(vite@6.3.5(@types/node@22.15.21)(jiti@2.4.2)(lightningcss@1.30.1)(yaml@2.8.0))':
     dependencies:
       '@storybook/csf': 0.1.13
       '@storybook/svelte': 8.6.14(storybook@8.6.14(prettier@3.5.3))(svelte@5.33.14)
-=======
-  '@storybook/addon-svelte-csf@5.0.0-next.23(@storybook/svelte@8.6.14(storybook@8.6.14(prettier@3.5.3))(svelte@5.33.14))(@sveltejs/vite-plugin-svelte@5.0.3(svelte@5.33.14)(vite@6.3.5(@types/node@22.15.21)(jiti@2.4.2)(lightningcss@1.30.1)(yaml@2.8.0)))(storybook@8.6.14(prettier@3.5.3))(svelte@5.33.14)(vite@6.3.5(@types/node@22.15.21)(jiti@2.4.2)(lightningcss@1.30.1)(yaml@2.8.0))':
-    dependencies:
-      '@storybook/csf': 0.1.13
-      '@storybook/docs-tools': 8.6.14(storybook@8.6.14(prettier@3.5.3))
-      '@storybook/svelte': 8.6.14(storybook@8.6.14(prettier@3.5.3))(svelte@5.33.14)
-      '@storybook/types': 8.6.14(storybook@8.6.14(prettier@3.5.3))
->>>>>>> 6a64aa7d
       '@sveltejs/vite-plugin-svelte': 5.0.3(svelte@5.33.14)(vite@6.3.5(@types/node@22.15.21)(jiti@2.4.2)(lightningcss@1.30.1)(yaml@2.8.0))
       dedent: 1.6.0
       es-toolkit: 1.38.0
       esrap: 1.4.6
       magic-string: 0.30.17
-<<<<<<< HEAD
       storybook: 8.6.14(prettier@3.5.3)
-=======
->>>>>>> 6a64aa7d
       svelte: 5.33.14
       svelte-ast-print: 0.4.2(svelte@5.33.14)
       vite: 6.3.5(@types/node@22.15.21)(jiti@2.4.2)(lightningcss@1.30.1)(yaml@2.8.0)
@@ -8244,13 +8092,6 @@
     dependencies:
       type-fest: 2.19.0
 
-<<<<<<< HEAD
-=======
-  '@storybook/docs-tools@8.6.14(storybook@8.6.14(prettier@3.5.3))':
-    dependencies:
-      storybook: 8.6.14(prettier@3.5.3)
-
->>>>>>> 6a64aa7d
   '@storybook/experimental-addon-test@8.6.14(@vitest/runner@3.2.0)(react-dom@19.1.0(react@19.1.0))(react@19.1.0)(storybook@8.6.14(prettier@3.5.3))(vitest@3.2.0(@types/debug@4.1.12)(@types/node@22.15.21)(jiti@2.4.2)(jsdom@25.0.1)(lightningcss@1.30.1)(yaml@2.8.0))':
     dependencies:
       '@storybook/global': 5.0.0
@@ -8746,11 +8587,7 @@
     dependencies:
       '@types/deep-eql': 4.0.2
 
-<<<<<<< HEAD
   '@types/chrome@0.0.326':
-=======
-  '@types/chrome@0.0.323':
->>>>>>> 6a64aa7d
     dependencies:
       '@types/filesystem': 0.0.36
       '@types/har-format': 1.2.16
@@ -8858,7 +8695,6 @@
       - supports-color
 
   '@typescript-eslint/project-service@8.33.1(typescript@5.8.3)':
-<<<<<<< HEAD
     dependencies:
       '@typescript-eslint/tsconfig-utils': 8.33.1(typescript@5.8.3)
       '@typescript-eslint/types': 8.33.1
@@ -8878,27 +8714,6 @@
 
   '@typescript-eslint/type-utils@8.33.1(eslint@9.28.0(jiti@2.4.2))(typescript@5.8.3)':
     dependencies:
-=======
-    dependencies:
-      '@typescript-eslint/tsconfig-utils': 8.33.1(typescript@5.8.3)
-      '@typescript-eslint/types': 8.33.1
-      debug: 4.4.1
-      typescript: 5.8.3
-    transitivePeerDependencies:
-      - supports-color
-
-  '@typescript-eslint/scope-manager@8.33.1':
-    dependencies:
-      '@typescript-eslint/types': 8.33.1
-      '@typescript-eslint/visitor-keys': 8.33.1
-
-  '@typescript-eslint/tsconfig-utils@8.33.1(typescript@5.8.3)':
-    dependencies:
-      typescript: 5.8.3
-
-  '@typescript-eslint/type-utils@8.33.1(eslint@9.28.0(jiti@2.4.2))(typescript@5.8.3)':
-    dependencies:
->>>>>>> 6a64aa7d
       '@typescript-eslint/typescript-estree': 8.33.1(typescript@5.8.3)
       '@typescript-eslint/utils': 8.33.1(eslint@9.28.0(jiti@2.4.2))(typescript@5.8.3)
       debug: 4.4.1
@@ -9013,10 +8828,6 @@
       tinyrainbow: 1.2.0
 
   '@vitest/pretty-format@3.0.5':
-    dependencies:
-      tinyrainbow: 2.0.0
-
-  '@vitest/pretty-format@3.2.0':
     dependencies:
       tinyrainbow: 2.0.0
 
@@ -10913,11 +10724,7 @@
 
   kolorist@1.8.0: {}
 
-<<<<<<< HEAD
-  layerchart@2.0.0-next.10(svelte@5.33.14):
-=======
   layerchart@2.0.0-next.16(svelte@5.33.14):
->>>>>>> 6a64aa7d
     dependencies:
       '@dagrejs/dagre': 1.1.4
       '@layerstack/svelte-actions': 1.0.1-next.4
@@ -12589,8 +12396,8 @@
       superstruct: 2.0.2
       valibot: 1.0.0-rc.3(typescript@5.8.3)
       yup: 1.6.1
-      zod: 3.25.49
-      zod-to-json-schema: 3.24.5(zod@3.25.49)
+      zod: 3.25.46
+      zod-to-json-schema: 3.24.5(zod@3.25.46)
     transitivePeerDependencies:
       - '@types/json-schema'
       - typescript
@@ -12677,8 +12484,6 @@
       picomatch: 4.0.2
 
   tinykeys@2.1.0: {}
-
-  tinypool@1.1.0: {}
 
   tinypool@1.1.0: {}
 
@@ -13249,17 +13054,14 @@
 
   zimmerframe@1.1.2: {}
 
-  zod-to-json-schema@3.24.5(zod@3.25.49):
-    dependencies:
-      zod: 3.25.49
-    optional: true
-
-<<<<<<< HEAD
+  zod-to-json-schema@3.24.5(zod@3.25.46):
+    dependencies:
+      zod: 3.25.46
+    optional: true
+
   zod@3.25.46:
     optional: true
 
-=======
->>>>>>> 6a64aa7d
   zod@3.25.49: {}
 
   zwitch@2.0.4: {}