--- conflicted
+++ resolved
@@ -187,11 +187,7 @@
         specifier: ^8.28.0
         version: 8.28.0(eslint@9.23.0(jiti@2.4.2))(typescript@5.8.2)
       vite:
-<<<<<<< HEAD
-        specifier: ^6.2.0
-=======
         specifier: ^6.2.3
->>>>>>> f26733f1
         version: 6.2.3(@types/node@22.13.14)(jiti@2.4.2)(lightningcss@1.29.2)(yaml@2.7.0)
       vitest:
         specifier: ^3.0.6
@@ -240,19 +236,11 @@
         specifier: 5.8.2
         version: 5.8.2
       vite:
-<<<<<<< HEAD
-        specifier: ^6.2.0
-        version: 6.2.3(@types/node@22.13.14)(jiti@2.4.2)(lightningcss@1.29.2)(yaml@2.7.0)
-      vitest:
-        specifier: ^1.6.0
-        version: 1.6.1(@types/node@22.13.14)(jsdom@25.0.1)(lightningcss@1.29.2)
-=======
         specifier: ^6.2.3
         version: 6.2.3(@types/node@22.13.14)(jiti@2.4.2)(lightningcss@1.29.2)(yaml@2.7.0)
       vitest:
         specifier: ^3.0.6
         version: 3.0.8(@types/debug@4.1.12)(@types/node@22.13.14)(jiti@2.4.2)(jsdom@25.0.1)(lightningcss@1.29.2)(yaml@2.7.0)
->>>>>>> f26733f1
 
   apps/extension/background-script:
     dependencies:
@@ -309,11 +297,7 @@
         specifier: ^8.28.0
         version: 8.28.0(eslint@9.23.0(jiti@2.4.2))(typescript@5.8.2)
       vite:
-<<<<<<< HEAD
-        specifier: ^6.2.0
-=======
         specifier: ^6.2.3
->>>>>>> f26733f1
         version: 6.2.3(@types/node@22.13.14)(jiti@2.4.2)(lightningcss@1.29.2)(yaml@2.7.0)
       vite-plugin-dts:
         specifier: ^4.5.3
@@ -376,11 +360,7 @@
         specifier: ^8.28.0
         version: 8.28.0(eslint@9.23.0(jiti@2.4.2))(typescript@5.8.2)
       vite:
-<<<<<<< HEAD
-        specifier: ^6.2.0
-=======
         specifier: ^6.2.3
->>>>>>> f26733f1
         version: 6.2.3(@types/node@22.13.14)(jiti@2.4.2)(lightningcss@1.29.2)(yaml@2.7.0)
       vite-plugin-dts:
         specifier: ^4.5.3
@@ -443,11 +423,7 @@
         specifier: ^8.28.0
         version: 8.28.0(eslint@9.23.0(jiti@2.4.2))(typescript@5.8.2)
       vite:
-<<<<<<< HEAD
-        specifier: ^6.2.0
-=======
         specifier: ^6.2.3
->>>>>>> f26733f1
         version: 6.2.3(@types/node@22.13.14)(jiti@2.4.2)(lightningcss@1.29.2)(yaml@2.7.0)
       vite-plugin-dts:
         specifier: ^4.5.3
@@ -511,11 +487,7 @@
         specifier: ^8.28.0
         version: 8.28.0(eslint@9.23.0(jiti@2.4.2))(typescript@5.8.2)
       vite:
-<<<<<<< HEAD
-        specifier: ^6.2.0
-=======
         specifier: ^6.2.3
->>>>>>> f26733f1
         version: 6.2.3(@types/node@22.13.14)(jiti@2.4.2)(lightningcss@1.29.2)(yaml@2.7.0)
       vite-plugin-dts:
         specifier: ^4.5.3
@@ -582,17 +554,10 @@
         specifier: 5.8.2
         version: 5.8.2
       vite:
-<<<<<<< HEAD
-        specifier: ^6.2.0
-        version: 6.2.3(@types/node@22.13.14)(jiti@2.4.2)(lightningcss@1.29.2)(yaml@2.7.0)
-      vitest:
-        specifier: ^3.0.8
-=======
         specifier: ^6.2.3
         version: 6.2.3(@types/node@22.13.14)(jiti@2.4.2)(lightningcss@1.29.2)(yaml@2.7.0)
       vitest:
         specifier: ^3.0.6
->>>>>>> f26733f1
         version: 3.0.8(@types/debug@4.1.12)(@types/node@22.13.14)(jiti@2.4.2)(jsdom@25.0.1)(lightningcss@1.29.2)(yaml@2.7.0)
 
   packages/custom-components/ai-chat:
@@ -639,11 +604,7 @@
         version: 6.6.3
       '@testing-library/svelte':
         specifier: ^5.2.4
-<<<<<<< HEAD
-        version: 5.2.7(svelte@5.20.2)(vite@6.2.3(@types/node@22.13.14)(jiti@2.4.2)(lightningcss@1.29.2)(yaml@2.7.0))(vitest@3.0.6(@types/debug@4.1.12)(@types/node@22.13.14)(jiti@2.4.2)(jsdom@25.0.1)(lightningcss@1.29.2)(yaml@2.7.0))
-=======
         version: 5.2.7(svelte@5.20.2)(vite@6.2.3(@types/node@22.13.14)(jiti@2.4.2)(lightningcss@1.29.2)(yaml@2.7.0))(vitest@3.0.8(@types/debug@4.1.12)(@types/node@22.13.14)(jiti@2.4.2)(jsdom@25.0.1)(lightningcss@1.29.2)(yaml@2.7.0))
->>>>>>> f26733f1
       eslint:
         specifier: ^9.23.0
         version: 9.23.0(jiti@2.4.2)
@@ -684,19 +645,11 @@
         specifier: ^8.28.0
         version: 8.28.0(eslint@9.23.0(jiti@2.4.2))(typescript@5.8.2)
       vite:
-<<<<<<< HEAD
-        specifier: ^6.2.0
-        version: 6.2.3(@types/node@22.13.14)(jiti@2.4.2)(lightningcss@1.29.2)(yaml@2.7.0)
-      vitest:
-        specifier: ^3.0.0
-        version: 3.0.6(@types/debug@4.1.12)(@types/node@22.13.14)(jiti@2.4.2)(jsdom@25.0.1)(lightningcss@1.29.2)(yaml@2.7.0)
-=======
         specifier: ^6.2.3
         version: 6.2.3(@types/node@22.13.14)(jiti@2.4.2)(lightningcss@1.29.2)(yaml@2.7.0)
       vitest:
         specifier: ^3.0.6
         version: 3.0.8(@types/debug@4.1.12)(@types/node@22.13.14)(jiti@2.4.2)(jsdom@25.0.1)(lightningcss@1.29.2)(yaml@2.7.0)
->>>>>>> f26733f1
 
   packages/custom-components/katex:
     devDependencies:
@@ -755,16 +708,11 @@
         specifier: ^11.0.5
         version: 11.0.5
       vite:
-<<<<<<< HEAD
-        specifier: ^6.2.0
-        version: 6.2.3(@types/node@22.13.14)(jiti@2.4.2)(lightningcss@1.29.2)(yaml@2.7.0)
-=======
         specifier: ^6.2.3
         version: 6.2.3(@types/node@22.13.14)(jiti@2.4.2)(lightningcss@1.29.2)(yaml@2.7.0)
       vitest:
         specifier: ^3.0.6
         version: 3.0.8(@types/debug@4.1.12)(@types/node@22.13.14)(jiti@2.4.2)(jsdom@25.0.1)(lightningcss@1.29.2)(yaml@2.7.0)
->>>>>>> f26733f1
 
   packages/custom-components/main-sidebar:
     dependencies:
@@ -807,11 +755,7 @@
         version: 6.6.3
       '@testing-library/svelte':
         specifier: ^5.2.4
-<<<<<<< HEAD
-        version: 5.2.7(svelte@5.20.2)(vite@6.2.3(@types/node@22.13.14)(jiti@2.4.2)(lightningcss@1.29.2)(yaml@2.7.0))(vitest@3.0.6(@types/debug@4.1.12)(@types/node@22.13.14)(jiti@2.4.2)(jsdom@25.0.1)(lightningcss@1.29.2)(yaml@2.7.0))
-=======
         version: 5.2.7(svelte@5.20.2)(vite@6.2.3(@types/node@22.13.14)(jiti@2.4.2)(lightningcss@1.29.2)(yaml@2.7.0))(vitest@3.0.8(@types/debug@4.1.12)(@types/node@22.13.14)(jiti@2.4.2)(jsdom@25.0.1)(lightningcss@1.29.2)(yaml@2.7.0))
->>>>>>> f26733f1
       eslint:
         specifier: ^9.23.0
         version: 9.23.0(jiti@2.4.2)
@@ -852,19 +796,11 @@
         specifier: ^8.28.0
         version: 8.28.0(eslint@9.23.0(jiti@2.4.2))(typescript@5.8.2)
       vite:
-<<<<<<< HEAD
-        specifier: ^6.2.0
-        version: 6.2.3(@types/node@22.13.14)(jiti@2.4.2)(lightningcss@1.29.2)(yaml@2.7.0)
-      vitest:
-        specifier: ^3.0.0
-        version: 3.0.6(@types/debug@4.1.12)(@types/node@22.13.14)(jiti@2.4.2)(jsdom@25.0.1)(lightningcss@1.29.2)(yaml@2.7.0)
-=======
         specifier: ^6.2.3
         version: 6.2.3(@types/node@22.13.14)(jiti@2.4.2)(lightningcss@1.29.2)(yaml@2.7.0)
       vitest:
         specifier: ^3.0.6
         version: 3.0.8(@types/debug@4.1.12)(@types/node@22.13.14)(jiti@2.4.2)(jsdom@25.0.1)(lightningcss@1.29.2)(yaml@2.7.0)
->>>>>>> f26733f1
 
   packages/eslint-config:
     devDependencies:
@@ -969,11 +905,7 @@
         version: 6.6.3
       '@testing-library/svelte':
         specifier: ^5.2.4
-<<<<<<< HEAD
-        version: 5.2.7(svelte@5.20.2)(vite@6.2.3(@types/node@22.13.14)(jiti@2.4.2)(lightningcss@1.29.2)(yaml@2.7.0))(vitest@3.0.6(@types/debug@4.1.12)(@types/node@22.13.14)(jiti@2.4.2)(jsdom@25.0.1)(lightningcss@1.29.2)(yaml@2.7.0))
-=======
         version: 5.2.7(svelte@5.20.2)(vite@6.2.3(@types/node@22.13.14)(jiti@2.4.2)(lightningcss@1.29.2)(yaml@2.7.0))(vitest@3.0.8(@types/debug@4.1.12)(@types/node@22.13.14)(jiti@2.4.2)(jsdom@25.0.1)(lightningcss@1.29.2)(yaml@2.7.0))
->>>>>>> f26733f1
       autoprefixer:
         specifier: ^10.4.21
         version: 10.4.21(postcss@8.5.3)
@@ -999,13 +931,8 @@
         specifier: ^25.0.1
         version: 25.0.1
       lucide-svelte:
-<<<<<<< HEAD
-        specifier: ^0.484.0
-        version: 0.484.0(svelte@5.20.2)
-=======
         specifier: ^0.485.0
         version: 0.485.0(svelte@5.20.2)
->>>>>>> f26733f1
       postcss-import:
         specifier: ^16.1.0
         version: 16.1.0(postcss@8.5.3)
@@ -1046,19 +973,11 @@
         specifier: ^8.28.0
         version: 8.28.0(eslint@9.23.0(jiti@2.4.2))(typescript@5.8.2)
       vite:
-<<<<<<< HEAD
-        specifier: ^6.2.0
-        version: 6.2.3(@types/node@22.13.14)(jiti@2.4.2)(lightningcss@1.29.2)(yaml@2.7.0)
-      vitest:
-        specifier: ^3.0.0
-        version: 3.0.6(@types/debug@4.1.12)(@types/node@22.13.14)(jiti@2.4.2)(jsdom@25.0.1)(lightningcss@1.29.2)(yaml@2.7.0)
-=======
         specifier: ^6.2.3
         version: 6.2.3(@types/node@22.13.14)(jiti@2.4.2)(lightningcss@1.29.2)(yaml@2.7.0)
       vitest:
         specifier: ^3.0.6
         version: 3.0.8(@types/debug@4.1.12)(@types/node@22.13.14)(jiti@2.4.2)(jsdom@25.0.1)(lightningcss@1.29.2)(yaml@2.7.0)
->>>>>>> f26733f1
 
   packages/website-modules/youtube/youtube-transcripts:
     devDependencies:
@@ -1145,7 +1064,6 @@
 
   '@babel/template@7.27.0':
     resolution: {integrity: sha512-2ncevenBqXI6qRMukPlXwHKHchC7RyMuu4xv5JBXRfOGVcTy1mXCD12qrp7Jsoxll1EV3+9sE4GugBVRjT2jFA==}
-<<<<<<< HEAD
     engines: {node: '>=6.9.0'}
 
   '@babel/traverse@7.27.0':
@@ -1156,18 +1074,6 @@
     resolution: {integrity: sha512-H45s8fVLYjbhFH62dIJ3WtmJ6RSPt/3DRO0ZcT2SUiYiQyz3BLVb9ADEnLl91m74aQPS3AzzeajZHYOalWe3bg==}
     engines: {node: '>=6.9.0'}
 
-=======
-    engines: {node: '>=6.9.0'}
-
-  '@babel/traverse@7.27.0':
-    resolution: {integrity: sha512-19lYZFzYVQkkHkl4Cy4WrAVcqBkgvV2YM2TU3xG6DIwO7O3ecbDPfW3yM3bjAGcqcQHi+CCtjMR3dIEHxsd6bA==}
-    engines: {node: '>=6.9.0'}
-
-  '@babel/types@7.27.0':
-    resolution: {integrity: sha512-H45s8fVLYjbhFH62dIJ3WtmJ6RSPt/3DRO0ZcT2SUiYiQyz3BLVb9ADEnLl91m74aQPS3AzzeajZHYOalWe3bg==}
-    engines: {node: '>=6.9.0'}
-
->>>>>>> f26733f1
   '@bufbuild/buf-darwin-arm64@1.50.1':
     resolution: {integrity: sha512-uoRLgqucLP5qLIIDovsHN+7QoeBC0fqfZ1LhwZfNUd95py3ymEOmOFmP0JCbW349a8zmH2HhS5yOySe1yXwP2w==}
     engines: {node: '>=12'}
@@ -1305,7 +1211,6 @@
 
   '@commitlint/resolve-extends@19.8.0':
     resolution: {integrity: sha512-CLanRQwuG2LPfFVvrkTrBR/L/DMy3+ETsgBqW1OvRxmzp/bbVJW0Xw23LnnExgYcsaFtos967lul1CsbsnJlzQ==}
-<<<<<<< HEAD
     engines: {node: '>=v18'}
 
   '@commitlint/rules@19.8.0':
@@ -1320,22 +1225,6 @@
     resolution: {integrity: sha512-Rphgoc/omYZisoNkcfaBRPQr4myZEHhLPx2/vTXNLjiCw4RgfPR1wEgUpJ9OOmDCiv5ZyIExhprNLhteqH4FuQ==}
     engines: {node: '>=v18'}
 
-=======
-    engines: {node: '>=v18'}
-
-  '@commitlint/rules@19.8.0':
-    resolution: {integrity: sha512-IZ5IE90h6DSWNuNK/cwjABLAKdy8tP8OgGVGbXe1noBEX5hSsu00uRlLu6JuruiXjWJz2dZc+YSw3H0UZyl/mA==}
-    engines: {node: '>=v18'}
-
-  '@commitlint/to-lines@19.8.0':
-    resolution: {integrity: sha512-3CKLUw41Cur8VMjh16y8LcsOaKbmQjAKCWlXx6B0vOUREplp6em9uIVhI8Cv934qiwkbi2+uv+mVZPnXJi1o9A==}
-    engines: {node: '>=v18'}
-
-  '@commitlint/top-level@19.8.0':
-    resolution: {integrity: sha512-Rphgoc/omYZisoNkcfaBRPQr4myZEHhLPx2/vTXNLjiCw4RgfPR1wEgUpJ9OOmDCiv5ZyIExhprNLhteqH4FuQ==}
-    engines: {node: '>=v18'}
-
->>>>>>> f26733f1
   '@commitlint/types@19.8.0':
     resolution: {integrity: sha512-LRjP623jPyf3Poyfb0ohMj8I3ORyBDOwXAgxxVPbSD0unJuW2mJWeiRfaQinjtccMqC5Wy1HOMfa4btKjbNxbg==}
     engines: {node: '>=v18'}
@@ -1380,255 +1269,102 @@
     peerDependencies:
       postcss-selector-parser: ^7.0.0
 
-<<<<<<< HEAD
-  '@esbuild/aix-ppc64@0.21.5':
-    resolution: {integrity: sha512-1SDgH6ZSPTlggy1yI6+Dbkiz8xzpHJEVAlF/AM1tHPLsf5STom9rwtjE4hKAF20FfXXNTFqEYXyJNWh1GiZedQ==}
-    engines: {node: '>=12'}
-    cpu: [ppc64]
-    os: [aix]
-
-=======
->>>>>>> f26733f1
   '@esbuild/aix-ppc64@0.25.1':
     resolution: {integrity: sha512-kfYGy8IdzTGy+z0vFGvExZtxkFlA4zAxgKEahG9KE1ScBjpQnFsNOX8KTU5ojNru5ed5CVoJYXFtoxaq5nFbjQ==}
     engines: {node: '>=18'}
     cpu: [ppc64]
     os: [aix]
 
-<<<<<<< HEAD
-  '@esbuild/android-arm64@0.21.5':
-    resolution: {integrity: sha512-c0uX9VAUBQ7dTDCjq+wdyGLowMdtR/GoC2U5IYk/7D1H1JYC0qseD7+11iMP2mRLN9RcCMRcjC4YMclCzGwS/A==}
-    engines: {node: '>=12'}
-    cpu: [arm64]
-    os: [android]
-
-=======
->>>>>>> f26733f1
   '@esbuild/android-arm64@0.25.1':
     resolution: {integrity: sha512-50tM0zCJW5kGqgG7fQ7IHvQOcAn9TKiVRuQ/lN0xR+T2lzEFvAi1ZcS8DiksFcEpf1t/GYOeOfCAgDHFpkiSmA==}
     engines: {node: '>=18'}
     cpu: [arm64]
     os: [android]
 
-<<<<<<< HEAD
-  '@esbuild/android-arm@0.21.5':
-    resolution: {integrity: sha512-vCPvzSjpPHEi1siZdlvAlsPxXl7WbOVUBBAowWug4rJHb68Ox8KualB+1ocNvT5fjv6wpkX6o/iEpbDrf68zcg==}
-    engines: {node: '>=12'}
-    cpu: [arm]
-    os: [android]
-
-=======
->>>>>>> f26733f1
   '@esbuild/android-arm@0.25.1':
     resolution: {integrity: sha512-dp+MshLYux6j/JjdqVLnMglQlFu+MuVeNrmT5nk6q07wNhCdSnB7QZj+7G8VMUGh1q+vj2Bq8kRsuyA00I/k+Q==}
     engines: {node: '>=18'}
     cpu: [arm]
     os: [android]
 
-<<<<<<< HEAD
-  '@esbuild/android-x64@0.21.5':
-    resolution: {integrity: sha512-D7aPRUUNHRBwHxzxRvp856rjUHRFW1SdQATKXH2hqA0kAZb1hKmi02OpYRacl0TxIGz/ZmXWlbZgjwWYaCakTA==}
-    engines: {node: '>=12'}
-    cpu: [x64]
-    os: [android]
-
-=======
->>>>>>> f26733f1
   '@esbuild/android-x64@0.25.1':
     resolution: {integrity: sha512-GCj6WfUtNldqUzYkN/ITtlhwQqGWu9S45vUXs7EIYf+7rCiiqH9bCloatO9VhxsL0Pji+PF4Lz2XXCES+Q8hDw==}
     engines: {node: '>=18'}
     cpu: [x64]
     os: [android]
 
-<<<<<<< HEAD
-  '@esbuild/darwin-arm64@0.21.5':
-    resolution: {integrity: sha512-DwqXqZyuk5AiWWf3UfLiRDJ5EDd49zg6O9wclZ7kUMv2WRFr4HKjXp/5t8JZ11QbQfUS6/cRCKGwYhtNAY88kQ==}
-    engines: {node: '>=12'}
-    cpu: [arm64]
-    os: [darwin]
-
-=======
->>>>>>> f26733f1
   '@esbuild/darwin-arm64@0.25.1':
     resolution: {integrity: sha512-5hEZKPf+nQjYoSr/elb62U19/l1mZDdqidGfmFutVUjjUZrOazAtwK+Kr+3y0C/oeJfLlxo9fXb1w7L+P7E4FQ==}
     engines: {node: '>=18'}
     cpu: [arm64]
     os: [darwin]
 
-<<<<<<< HEAD
-  '@esbuild/darwin-x64@0.21.5':
-    resolution: {integrity: sha512-se/JjF8NlmKVG4kNIuyWMV/22ZaerB+qaSi5MdrXtd6R08kvs2qCN4C09miupktDitvh8jRFflwGFBQcxZRjbw==}
-    engines: {node: '>=12'}
-    cpu: [x64]
-    os: [darwin]
-
-=======
->>>>>>> f26733f1
   '@esbuild/darwin-x64@0.25.1':
     resolution: {integrity: sha512-hxVnwL2Dqs3fM1IWq8Iezh0cX7ZGdVhbTfnOy5uURtao5OIVCEyj9xIzemDi7sRvKsuSdtCAhMKarxqtlyVyfA==}
     engines: {node: '>=18'}
     cpu: [x64]
     os: [darwin]
 
-<<<<<<< HEAD
-  '@esbuild/freebsd-arm64@0.21.5':
-    resolution: {integrity: sha512-5JcRxxRDUJLX8JXp/wcBCy3pENnCgBR9bN6JsY4OmhfUtIHe3ZW0mawA7+RDAcMLrMIZaf03NlQiX9DGyB8h4g==}
-    engines: {node: '>=12'}
-    cpu: [arm64]
-    os: [freebsd]
-
-=======
->>>>>>> f26733f1
   '@esbuild/freebsd-arm64@0.25.1':
     resolution: {integrity: sha512-1MrCZs0fZa2g8E+FUo2ipw6jw5qqQiH+tERoS5fAfKnRx6NXH31tXBKI3VpmLijLH6yriMZsxJtaXUyFt/8Y4A==}
     engines: {node: '>=18'}
     cpu: [arm64]
     os: [freebsd]
 
-<<<<<<< HEAD
-  '@esbuild/freebsd-x64@0.21.5':
-    resolution: {integrity: sha512-J95kNBj1zkbMXtHVH29bBriQygMXqoVQOQYA+ISs0/2l3T9/kj42ow2mpqerRBxDJnmkUDCaQT/dfNXWX/ZZCQ==}
-    engines: {node: '>=12'}
-    cpu: [x64]
-    os: [freebsd]
-
-=======
->>>>>>> f26733f1
   '@esbuild/freebsd-x64@0.25.1':
     resolution: {integrity: sha512-0IZWLiTyz7nm0xuIs0q1Y3QWJC52R8aSXxe40VUxm6BB1RNmkODtW6LHvWRrGiICulcX7ZvyH6h5fqdLu4gkww==}
     engines: {node: '>=18'}
     cpu: [x64]
     os: [freebsd]
 
-<<<<<<< HEAD
-  '@esbuild/linux-arm64@0.21.5':
-    resolution: {integrity: sha512-ibKvmyYzKsBeX8d8I7MH/TMfWDXBF3db4qM6sy+7re0YXya+K1cem3on9XgdT2EQGMu4hQyZhan7TeQ8XkGp4Q==}
-    engines: {node: '>=12'}
-    cpu: [arm64]
-    os: [linux]
-
-=======
->>>>>>> f26733f1
   '@esbuild/linux-arm64@0.25.1':
     resolution: {integrity: sha512-jaN3dHi0/DDPelk0nLcXRm1q7DNJpjXy7yWaWvbfkPvI+7XNSc/lDOnCLN7gzsyzgu6qSAmgSvP9oXAhP973uQ==}
     engines: {node: '>=18'}
     cpu: [arm64]
     os: [linux]
 
-<<<<<<< HEAD
-  '@esbuild/linux-arm@0.21.5':
-    resolution: {integrity: sha512-bPb5AHZtbeNGjCKVZ9UGqGwo8EUu4cLq68E95A53KlxAPRmUyYv2D6F0uUI65XisGOL1hBP5mTronbgo+0bFcA==}
-    engines: {node: '>=12'}
-    cpu: [arm]
-    os: [linux]
-
-=======
->>>>>>> f26733f1
   '@esbuild/linux-arm@0.25.1':
     resolution: {integrity: sha512-NdKOhS4u7JhDKw9G3cY6sWqFcnLITn6SqivVArbzIaf3cemShqfLGHYMx8Xlm/lBit3/5d7kXvriTUGa5YViuQ==}
     engines: {node: '>=18'}
     cpu: [arm]
     os: [linux]
 
-<<<<<<< HEAD
-  '@esbuild/linux-ia32@0.21.5':
-    resolution: {integrity: sha512-YvjXDqLRqPDl2dvRODYmmhz4rPeVKYvppfGYKSNGdyZkA01046pLWyRKKI3ax8fbJoK5QbxblURkwK/MWY18Tg==}
-    engines: {node: '>=12'}
-    cpu: [ia32]
-    os: [linux]
-
-=======
->>>>>>> f26733f1
   '@esbuild/linux-ia32@0.25.1':
     resolution: {integrity: sha512-OJykPaF4v8JidKNGz8c/q1lBO44sQNUQtq1KktJXdBLn1hPod5rE/Hko5ugKKZd+D2+o1a9MFGUEIUwO2YfgkQ==}
     engines: {node: '>=18'}
     cpu: [ia32]
     os: [linux]
 
-<<<<<<< HEAD
-  '@esbuild/linux-loong64@0.21.5':
-    resolution: {integrity: sha512-uHf1BmMG8qEvzdrzAqg2SIG/02+4/DHB6a9Kbya0XDvwDEKCoC8ZRWI5JJvNdUjtciBGFQ5PuBlpEOXQj+JQSg==}
-    engines: {node: '>=12'}
-    cpu: [loong64]
-    os: [linux]
-
-=======
->>>>>>> f26733f1
   '@esbuild/linux-loong64@0.25.1':
     resolution: {integrity: sha512-nGfornQj4dzcq5Vp835oM/o21UMlXzn79KobKlcs3Wz9smwiifknLy4xDCLUU0BWp7b/houtdrgUz7nOGnfIYg==}
     engines: {node: '>=18'}
     cpu: [loong64]
     os: [linux]
 
-<<<<<<< HEAD
-  '@esbuild/linux-mips64el@0.21.5':
-    resolution: {integrity: sha512-IajOmO+KJK23bj52dFSNCMsz1QP1DqM6cwLUv3W1QwyxkyIWecfafnI555fvSGqEKwjMXVLokcV5ygHW5b3Jbg==}
-    engines: {node: '>=12'}
-    cpu: [mips64el]
-    os: [linux]
-
-=======
->>>>>>> f26733f1
   '@esbuild/linux-mips64el@0.25.1':
     resolution: {integrity: sha512-1osBbPEFYwIE5IVB/0g2X6i1qInZa1aIoj1TdL4AaAb55xIIgbg8Doq6a5BzYWgr+tEcDzYH67XVnTmUzL+nXg==}
     engines: {node: '>=18'}
     cpu: [mips64el]
     os: [linux]
 
-<<<<<<< HEAD
-  '@esbuild/linux-ppc64@0.21.5':
-    resolution: {integrity: sha512-1hHV/Z4OEfMwpLO8rp7CvlhBDnjsC3CttJXIhBi+5Aj5r+MBvy4egg7wCbe//hSsT+RvDAG7s81tAvpL2XAE4w==}
-    engines: {node: '>=12'}
-    cpu: [ppc64]
-    os: [linux]
-
-=======
->>>>>>> f26733f1
   '@esbuild/linux-ppc64@0.25.1':
     resolution: {integrity: sha512-/6VBJOwUf3TdTvJZ82qF3tbLuWsscd7/1w+D9LH0W/SqUgM5/JJD0lrJ1fVIfZsqB6RFmLCe0Xz3fmZc3WtyVg==}
     engines: {node: '>=18'}
     cpu: [ppc64]
     os: [linux]
 
-<<<<<<< HEAD
-  '@esbuild/linux-riscv64@0.21.5':
-    resolution: {integrity: sha512-2HdXDMd9GMgTGrPWnJzP2ALSokE/0O5HhTUvWIbD3YdjME8JwvSCnNGBnTThKGEB91OZhzrJ4qIIxk/SBmyDDA==}
-    engines: {node: '>=12'}
-    cpu: [riscv64]
-    os: [linux]
-
-=======
->>>>>>> f26733f1
   '@esbuild/linux-riscv64@0.25.1':
     resolution: {integrity: sha512-nSut/Mx5gnilhcq2yIMLMe3Wl4FK5wx/o0QuuCLMtmJn+WeWYoEGDN1ipcN72g1WHsnIbxGXd4i/MF0gTcuAjQ==}
     engines: {node: '>=18'}
     cpu: [riscv64]
     os: [linux]
 
-<<<<<<< HEAD
-  '@esbuild/linux-s390x@0.21.5':
-    resolution: {integrity: sha512-zus5sxzqBJD3eXxwvjN1yQkRepANgxE9lgOW2qLnmr8ikMTphkjgXu1HR01K4FJg8h1kEEDAqDcZQtbrRnB41A==}
-    engines: {node: '>=12'}
-    cpu: [s390x]
-    os: [linux]
-
-=======
->>>>>>> f26733f1
   '@esbuild/linux-s390x@0.25.1':
     resolution: {integrity: sha512-cEECeLlJNfT8kZHqLarDBQso9a27o2Zd2AQ8USAEoGtejOrCYHNtKP8XQhMDJMtthdF4GBmjR2au3x1udADQQQ==}
     engines: {node: '>=18'}
     cpu: [s390x]
     os: [linux]
 
-<<<<<<< HEAD
-  '@esbuild/linux-x64@0.21.5':
-    resolution: {integrity: sha512-1rYdTpyv03iycF1+BhzrzQJCdOuAOtaqHTWJZCWvijKD2N5Xu0TtVC8/+1faWqcP9iBCWOmjmhoH94dH82BxPQ==}
-    engines: {node: '>=12'}
-    cpu: [x64]
-    os: [linux]
-
-=======
->>>>>>> f26733f1
   '@esbuild/linux-x64@0.25.1':
     resolution: {integrity: sha512-xbfUhu/gnvSEg+EGovRc+kjBAkrvtk38RlerAzQxvMzlB4fXpCFCeUAYzJvrnhFtdeyVCDANSjJvOvGYoeKzFA==}
     engines: {node: '>=18'}
@@ -1641,15 +1377,6 @@
     cpu: [arm64]
     os: [netbsd]
 
-<<<<<<< HEAD
-  '@esbuild/netbsd-x64@0.21.5':
-    resolution: {integrity: sha512-Woi2MXzXjMULccIwMnLciyZH4nCIMpWQAs049KEeMvOcNADVxo0UBIQPfSmxB3CWKedngg7sWZdLvLczpe0tLg==}
-    engines: {node: '>=12'}
-    cpu: [x64]
-    os: [netbsd]
-
-=======
->>>>>>> f26733f1
   '@esbuild/netbsd-x64@0.25.1':
     resolution: {integrity: sha512-X53z6uXip6KFXBQ+Krbx25XHV/NCbzryM6ehOAeAil7X7oa4XIq+394PWGnwaSQ2WRA0KI6PUO6hTO5zeF5ijA==}
     engines: {node: '>=18'}
@@ -1662,75 +1389,30 @@
     cpu: [arm64]
     os: [openbsd]
 
-<<<<<<< HEAD
-  '@esbuild/openbsd-x64@0.21.5':
-    resolution: {integrity: sha512-HLNNw99xsvx12lFBUwoT8EVCsSvRNDVxNpjZ7bPn947b8gJPzeHWyNVhFsaerc0n3TsbOINvRP2byTZ5LKezow==}
-    engines: {node: '>=12'}
-    cpu: [x64]
-    os: [openbsd]
-
-=======
->>>>>>> f26733f1
   '@esbuild/openbsd-x64@0.25.1':
     resolution: {integrity: sha512-T3H78X2h1tszfRSf+txbt5aOp/e7TAz3ptVKu9Oyir3IAOFPGV6O9c2naym5TOriy1l0nNf6a4X5UXRZSGX/dw==}
     engines: {node: '>=18'}
     cpu: [x64]
     os: [openbsd]
 
-<<<<<<< HEAD
-  '@esbuild/sunos-x64@0.21.5':
-    resolution: {integrity: sha512-6+gjmFpfy0BHU5Tpptkuh8+uw3mnrvgs+dSPQXQOv3ekbordwnzTVEb4qnIvQcYXq6gzkyTnoZ9dZG+D4garKg==}
-    engines: {node: '>=12'}
-    cpu: [x64]
-    os: [sunos]
-
-=======
->>>>>>> f26733f1
   '@esbuild/sunos-x64@0.25.1':
     resolution: {integrity: sha512-2H3RUvcmULO7dIE5EWJH8eubZAI4xw54H1ilJnRNZdeo8dTADEZ21w6J22XBkXqGJbe0+wnNJtw3UXRoLJnFEg==}
     engines: {node: '>=18'}
     cpu: [x64]
     os: [sunos]
 
-<<<<<<< HEAD
-  '@esbuild/win32-arm64@0.21.5':
-    resolution: {integrity: sha512-Z0gOTd75VvXqyq7nsl93zwahcTROgqvuAcYDUr+vOv8uHhNSKROyU961kgtCD1e95IqPKSQKH7tBTslnS3tA8A==}
-    engines: {node: '>=12'}
-    cpu: [arm64]
-    os: [win32]
-
-=======
->>>>>>> f26733f1
   '@esbuild/win32-arm64@0.25.1':
     resolution: {integrity: sha512-GE7XvrdOzrb+yVKB9KsRMq+7a2U/K5Cf/8grVFRAGJmfADr/e/ODQ134RK2/eeHqYV5eQRFxb1hY7Nr15fv1NQ==}
     engines: {node: '>=18'}
     cpu: [arm64]
     os: [win32]
 
-<<<<<<< HEAD
-  '@esbuild/win32-ia32@0.21.5':
-    resolution: {integrity: sha512-SWXFF1CL2RVNMaVs+BBClwtfZSvDgtL//G/smwAc5oVK/UPu2Gu9tIaRgFmYFFKrmg3SyAjSrElf0TiJ1v8fYA==}
-    engines: {node: '>=12'}
-    cpu: [ia32]
-    os: [win32]
-
-=======
->>>>>>> f26733f1
   '@esbuild/win32-ia32@0.25.1':
     resolution: {integrity: sha512-uOxSJCIcavSiT6UnBhBzE8wy3n0hOkJsBOzy7HDAuTDE++1DJMRRVCPGisULScHL+a/ZwdXPpXD3IyFKjA7K8A==}
     engines: {node: '>=18'}
     cpu: [ia32]
     os: [win32]
 
-<<<<<<< HEAD
-  '@esbuild/win32-x64@0.21.5':
-    resolution: {integrity: sha512-tQd/1efJuzPC6rCFwEvLtci/xNFcTZknmXs98FYDfGE4wP9ClFV98nyKrzJKVPMhdDnjzLhdUyMX4PsQAPjwIw==}
-    engines: {node: '>=12'}
-    cpu: [x64]
-    os: [win32]
-
-=======
->>>>>>> f26733f1
   '@esbuild/win32-x64@0.25.1':
     resolution: {integrity: sha512-Y1EQdcfwMSeQN/ujR5VayLOJ1BHaK+ssyk0AEzPjC+t1lITgsnccPqFjb6V+LsTp/9Iov4ysfjxLaGJ9RPtkVg==}
     engines: {node: '>=18'}
@@ -3289,14 +2971,6 @@
   es6-promise@3.3.1:
     resolution: {integrity: sha512-SOp9Phqvqn7jtEUxPWdWfWoLmyt2VaJ6MpvP9Comy1MceMXqE6bxvaTu4iaxpYYPzhny28Lc+M87/c2cPK6lDg==}
 
-<<<<<<< HEAD
-  esbuild@0.21.5:
-    resolution: {integrity: sha512-mg3OPMV4hXywwpoDxu3Qda5xCKQi+vCTZq8S9J/EpkhB2HzKXq4SNFZE3+NK93JYxc8VMSep+lOUSC/RVKaBqw==}
-    engines: {node: '>=12'}
-    hasBin: true
-
-=======
->>>>>>> f26733f1
   esbuild@0.25.1:
     resolution: {integrity: sha512-BGO5LtrGC7vxnqucAe/rmvKdJllfGaYWdyABvyMoXQlfYMb2bbRuReWR5tEGE//4LcNJj9XrkovTqNYRFZHAMQ==}
     engines: {node: '>=18'}
@@ -3974,10 +3648,6 @@
     resolution: {integrity: sha512-WunYko2W1NcdfAFpuLUoucsgULmgDBRkdxHxWQ7mK0cQqwPiy8E1enjuRBrhLtZkB5iScJ1XIPdhVEFK8aOLSg==}
     engines: {node: '>=14'}
 
-  local-pkg@1.1.1:
-    resolution: {integrity: sha512-WunYko2W1NcdfAFpuLUoucsgULmgDBRkdxHxWQ7mK0cQqwPiy8E1enjuRBrhLtZkB5iScJ1XIPdhVEFK8aOLSg==}
-    engines: {node: '>=14'}
-
   locate-character@3.0.0:
     resolution: {integrity: sha512-SW13ws7BjaeJ6p7Q6CO2nchbYEc3X3J6WrmTTDto7yMPqVSZTUyY5Tjbid+Ab8gLnATtygYtiDIJGQRRn2ZOiA==}
 
@@ -4054,14 +3724,11 @@
 
   lucide-svelte@0.484.0:
     resolution: {integrity: sha512-QCPrcz+fqWP3jKtcWrzPemI1vcb/IgHNrwMbgm2YHgkmYH1V4L8wxGeEP3EGrLpC0Kiv4W0vN/haHLksg5bW7A==}
-<<<<<<< HEAD
-=======
     peerDependencies:
       svelte: ^3 || ^4 || ^5.0.0-next.42
 
   lucide-svelte@0.485.0:
     resolution: {integrity: sha512-YLV/HXmHa3Zn6W7aMstdqQVyHxOorWDdw2o+c5Ae6Lqv138i1+KgJeVlZg6spGRZPIkddHarqO9HeVT2b6IK2Q==}
->>>>>>> f26733f1
     peerDependencies:
       svelte: ^3 || ^4 || ^5.0.0-next.42
 
@@ -5249,40 +4916,6 @@
       vite:
         optional: true
 
-<<<<<<< HEAD
-  vite@5.4.15:
-    resolution: {integrity: sha512-6ANcZRivqL/4WtwPGTKNaosuNJr5tWiftOC7liM7G9+rMb8+oeJeyzymDu4rTN93seySBmbjSfsS3Vzr19KNtA==}
-    engines: {node: ^18.0.0 || >=20.0.0}
-    hasBin: true
-    peerDependencies:
-      '@types/node': ^18.0.0 || >=20.0.0
-      less: '*'
-      lightningcss: ^1.21.0
-      sass: '*'
-      sass-embedded: '*'
-      stylus: '*'
-      sugarss: '*'
-      terser: ^5.4.0
-    peerDependenciesMeta:
-      '@types/node':
-        optional: true
-      less:
-        optional: true
-      lightningcss:
-        optional: true
-      sass:
-        optional: true
-      sass-embedded:
-        optional: true
-      stylus:
-        optional: true
-      sugarss:
-        optional: true
-      terser:
-        optional: true
-
-=======
->>>>>>> f26733f1
   vite@6.2.3:
     resolution: {integrity: sha512-IzwM54g4y9JA/xAeBPNaDXiBF8Jsgl3VBQ2YQ/wOY6fyW3xMdSoltIV3Bo59DErdqdE6RxUfv8W69DvUorE4Eg==}
     engines: {node: ^18.0.0 || ^20.0.0 || >=22.0.0}
@@ -5524,10 +5157,6 @@
     resolution: {integrity: sha512-AyeEbWOu/TAXdxlV9wmGcR0+yh2j3vYPGOECcIj2S7MkrLyC7ne+oye2BKTItt0ii2PHk4cDy+95+LshzbXnGg==}
     engines: {node: '>=12.20'}
 
-  yocto-queue@1.2.1:
-    resolution: {integrity: sha512-AyeEbWOu/TAXdxlV9wmGcR0+yh2j3vYPGOECcIj2S7MkrLyC7ne+oye2BKTItt0ii2PHk4cDy+95+LshzbXnGg==}
-    engines: {node: '>=12.20'}
-
   yoctocolors-cjs@2.1.2:
     resolution: {integrity: sha512-cYVsTjKl8b+FrnidjibDWskAv7UKOfcwaVZdp/it9n1s9fU3IkgDbhdIRKCW4JDsAlECJY0ytoVPT3sK6kideA==}
     engines: {node: '>=18'}
@@ -5788,8 +5417,6 @@
       '@commitlint/execute-rule': 19.5.0
       '@commitlint/resolve-extends': 19.5.0
       '@commitlint/types': 19.8.0
-<<<<<<< HEAD
-=======
       chalk: 5.4.1
       cosmiconfig: 9.0.0(typescript@5.8.2)
       cosmiconfig-typescript-loader: 6.1.0(@types/node@22.13.14)(cosmiconfig@9.0.0(typescript@5.8.2))(typescript@5.8.2)
@@ -5801,25 +5428,6 @@
       - typescript
     optional: true
 
-  '@commitlint/load@19.8.0(@types/node@22.13.14)(typescript@5.8.2)':
-    dependencies:
-      '@commitlint/config-validator': 19.8.0
-      '@commitlint/execute-rule': 19.8.0
-      '@commitlint/resolve-extends': 19.8.0
-      '@commitlint/types': 19.8.0
->>>>>>> f26733f1
-      chalk: 5.4.1
-      cosmiconfig: 9.0.0(typescript@5.8.2)
-      cosmiconfig-typescript-loader: 6.1.0(@types/node@22.13.14)(cosmiconfig@9.0.0(typescript@5.8.2))(typescript@5.8.2)
-      lodash.isplainobject: 4.0.6
-      lodash.merge: 4.6.2
-      lodash.uniq: 4.5.0
-    transitivePeerDependencies:
-      - '@types/node'
-      - typescript
-    optional: true
-
-<<<<<<< HEAD
   '@commitlint/load@19.8.0(@types/node@22.13.14)(typescript@5.8.2)':
     dependencies:
       '@commitlint/config-validator': 19.8.0
@@ -5836,8 +5444,6 @@
       - '@types/node'
       - typescript
 
-=======
->>>>>>> f26733f1
   '@commitlint/message@19.8.0': {}
 
   '@commitlint/parse@19.8.0':
@@ -5858,26 +5464,12 @@
     dependencies:
       '@commitlint/config-validator': 19.5.0
       '@commitlint/types': 19.8.0
-<<<<<<< HEAD
-=======
       global-directory: 4.0.1
       import-meta-resolve: 4.1.0
       lodash.mergewith: 4.6.2
       resolve-from: 5.0.0
     optional: true
 
-  '@commitlint/resolve-extends@19.8.0':
-    dependencies:
-      '@commitlint/config-validator': 19.8.0
-      '@commitlint/types': 19.8.0
->>>>>>> f26733f1
-      global-directory: 4.0.1
-      import-meta-resolve: 4.1.0
-      lodash.mergewith: 4.6.2
-      resolve-from: 5.0.0
-    optional: true
-
-<<<<<<< HEAD
   '@commitlint/resolve-extends@19.8.0':
     dependencies:
       '@commitlint/config-validator': 19.8.0
@@ -5896,17 +5488,6 @@
 
   '@commitlint/to-lines@19.8.0': {}
 
-=======
-  '@commitlint/rules@19.8.0':
-    dependencies:
-      '@commitlint/ensure': 19.8.0
-      '@commitlint/message': 19.8.0
-      '@commitlint/to-lines': 19.8.0
-      '@commitlint/types': 19.8.0
-
-  '@commitlint/to-lines@19.8.0': {}
-
->>>>>>> f26733f1
   '@commitlint/top-level@19.8.0':
     dependencies:
       find-up: 7.0.0
@@ -5943,216 +5524,83 @@
   '@csstools/selector-specificity@5.0.0(postcss-selector-parser@7.1.0)':
     dependencies:
       postcss-selector-parser: 7.1.0
-<<<<<<< HEAD
-
-  '@esbuild/aix-ppc64@0.21.5':
-    optional: true
 
   '@esbuild/aix-ppc64@0.25.1':
     optional: true
 
-  '@esbuild/android-arm64@0.21.5':
-    optional: true
-
   '@esbuild/android-arm64@0.25.1':
     optional: true
 
-  '@esbuild/android-arm@0.21.5':
-    optional: true
-
   '@esbuild/android-arm@0.25.1':
     optional: true
 
-  '@esbuild/android-x64@0.21.5':
-    optional: true
-
   '@esbuild/android-x64@0.25.1':
     optional: true
 
-  '@esbuild/darwin-arm64@0.21.5':
-    optional: true
-
   '@esbuild/darwin-arm64@0.25.1':
     optional: true
 
-  '@esbuild/darwin-x64@0.21.5':
-    optional: true
-
   '@esbuild/darwin-x64@0.25.1':
     optional: true
 
-  '@esbuild/freebsd-arm64@0.21.5':
-    optional: true
-
   '@esbuild/freebsd-arm64@0.25.1':
     optional: true
 
-  '@esbuild/freebsd-x64@0.21.5':
-    optional: true
-
   '@esbuild/freebsd-x64@0.25.1':
     optional: true
 
-  '@esbuild/linux-arm64@0.21.5':
-    optional: true
-
   '@esbuild/linux-arm64@0.25.1':
     optional: true
 
-  '@esbuild/linux-arm@0.21.5':
-    optional: true
-
   '@esbuild/linux-arm@0.25.1':
     optional: true
 
-  '@esbuild/linux-ia32@0.21.5':
-    optional: true
-
   '@esbuild/linux-ia32@0.25.1':
     optional: true
 
-  '@esbuild/linux-loong64@0.21.5':
-    optional: true
-
   '@esbuild/linux-loong64@0.25.1':
     optional: true
 
-  '@esbuild/linux-mips64el@0.21.5':
-    optional: true
-
   '@esbuild/linux-mips64el@0.25.1':
-=======
-
-  '@esbuild/aix-ppc64@0.25.1':
-    optional: true
-
-  '@esbuild/android-arm64@0.25.1':
->>>>>>> f26733f1
-    optional: true
-
-  '@esbuild/android-arm@0.25.1':
-    optional: true
-
-<<<<<<< HEAD
+    optional: true
+
   '@esbuild/linux-ppc64@0.25.1':
-=======
-  '@esbuild/android-x64@0.25.1':
-    optional: true
-
-  '@esbuild/darwin-arm64@0.25.1':
->>>>>>> f26733f1
-    optional: true
-
-  '@esbuild/darwin-x64@0.25.1':
-    optional: true
-
-<<<<<<< HEAD
+    optional: true
+
   '@esbuild/linux-riscv64@0.25.1':
-=======
-  '@esbuild/freebsd-arm64@0.25.1':
-    optional: true
-
-  '@esbuild/freebsd-x64@0.25.1':
->>>>>>> f26733f1
-    optional: true
-
-  '@esbuild/linux-arm64@0.25.1':
-    optional: true
-
-<<<<<<< HEAD
+    optional: true
+
   '@esbuild/linux-s390x@0.25.1':
-=======
-  '@esbuild/linux-arm@0.25.1':
-    optional: true
-
-  '@esbuild/linux-ia32@0.25.1':
->>>>>>> f26733f1
-    optional: true
-
-  '@esbuild/linux-loong64@0.25.1':
-    optional: true
-
-<<<<<<< HEAD
+    optional: true
+
   '@esbuild/linux-x64@0.25.1':
     optional: true
 
   '@esbuild/netbsd-arm64@0.25.1':
-=======
-  '@esbuild/linux-mips64el@0.25.1':
-    optional: true
-
-  '@esbuild/linux-ppc64@0.25.1':
-    optional: true
-
-  '@esbuild/linux-riscv64@0.25.1':
-    optional: true
-
-  '@esbuild/linux-s390x@0.25.1':
->>>>>>> f26733f1
-    optional: true
-
-  '@esbuild/linux-x64@0.25.1':
-    optional: true
-
-<<<<<<< HEAD
-=======
-  '@esbuild/netbsd-arm64@0.25.1':
-    optional: true
-
->>>>>>> f26733f1
+    optional: true
+
   '@esbuild/netbsd-x64@0.25.1':
     optional: true
 
   '@esbuild/openbsd-arm64@0.25.1':
     optional: true
 
-<<<<<<< HEAD
-  '@esbuild/openbsd-x64@0.21.5':
-    optional: true
-
   '@esbuild/openbsd-x64@0.25.1':
     optional: true
 
-  '@esbuild/sunos-x64@0.21.5':
-    optional: true
-
   '@esbuild/sunos-x64@0.25.1':
     optional: true
 
-  '@esbuild/win32-arm64@0.21.5':
-    optional: true
-
   '@esbuild/win32-arm64@0.25.1':
     optional: true
 
-  '@esbuild/win32-ia32@0.21.5':
-    optional: true
-
   '@esbuild/win32-ia32@0.25.1':
     optional: true
 
-  '@esbuild/win32-x64@0.21.5':
-    optional: true
-
-=======
-  '@esbuild/openbsd-x64@0.25.1':
-    optional: true
-
-  '@esbuild/sunos-x64@0.25.1':
-    optional: true
-
-  '@esbuild/win32-arm64@0.25.1':
-    optional: true
-
-  '@esbuild/win32-ia32@0.25.1':
-    optional: true
-
->>>>>>> f26733f1
   '@esbuild/win32-x64@0.25.1':
     optional: true
 
   '@eslint-community/eslint-utils@4.4.1(eslint@9.23.0(jiti@2.4.2))':
-<<<<<<< HEAD
     dependencies:
       eslint: 9.23.0(jiti@2.4.2)
       eslint-visitor-keys: 3.4.3
@@ -6160,15 +5608,6 @@
   '@eslint-community/eslint-utils@4.5.1(eslint@9.23.0(jiti@2.4.2))':
     dependencies:
       eslint: 9.23.0(jiti@2.4.2)
-=======
-    dependencies:
-      eslint: 9.23.0(jiti@2.4.2)
-      eslint-visitor-keys: 3.4.3
-
-  '@eslint-community/eslint-utils@4.5.1(eslint@9.23.0(jiti@2.4.2))':
-    dependencies:
-      eslint: 9.23.0(jiti@2.4.2)
->>>>>>> f26733f1
       eslint-visitor-keys: 3.4.3
 
   '@eslint-community/regexpp@4.12.1': {}
@@ -6876,7 +6315,6 @@
       lightningcss: 1.29.2
       tailwindcss: 4.0.17
       vite: 6.2.3(@types/node@22.13.14)(jiti@2.4.2)(lightningcss@1.29.2)(yaml@2.7.0)
-<<<<<<< HEAD
 
   '@tauri-apps/api@2.4.0': {}
 
@@ -6913,44 +6351,6 @@
   '@tauri-apps/cli-win32-x64-msvc@2.4.0':
     optional: true
 
-=======
-
-  '@tauri-apps/api@2.4.0': {}
-
-  '@tauri-apps/cli-darwin-arm64@2.4.0':
-    optional: true
-
-  '@tauri-apps/cli-darwin-x64@2.4.0':
-    optional: true
-
-  '@tauri-apps/cli-linux-arm-gnueabihf@2.4.0':
-    optional: true
-
-  '@tauri-apps/cli-linux-arm64-gnu@2.4.0':
-    optional: true
-
-  '@tauri-apps/cli-linux-arm64-musl@2.4.0':
-    optional: true
-
-  '@tauri-apps/cli-linux-riscv64-gnu@2.4.0':
-    optional: true
-
-  '@tauri-apps/cli-linux-x64-gnu@2.4.0':
-    optional: true
-
-  '@tauri-apps/cli-linux-x64-musl@2.4.0':
-    optional: true
-
-  '@tauri-apps/cli-win32-arm64-msvc@2.4.0':
-    optional: true
-
-  '@tauri-apps/cli-win32-ia32-msvc@2.4.0':
-    optional: true
-
-  '@tauri-apps/cli-win32-x64-msvc@2.4.0':
-    optional: true
-
->>>>>>> f26733f1
   '@tauri-apps/cli@2.4.0':
     optionalDependencies:
       '@tauri-apps/cli-darwin-arm64': 2.4.0
@@ -7023,8 +6423,6 @@
       redent: 3.0.0
 
   '@testing-library/svelte@5.2.7(svelte@5.20.2)(vite@6.2.3(@types/node@22.13.14)(jiti@2.4.2)(lightningcss@1.29.2)(yaml@2.7.0))(vitest@3.0.6(@types/debug@4.1.12)(@types/node@22.13.14)(jiti@2.4.2)(jsdom@25.0.1)(lightningcss@1.29.2)(yaml@2.7.0))':
-<<<<<<< HEAD
-=======
     dependencies:
       '@testing-library/dom': 10.4.0
       svelte: 5.20.2
@@ -7033,17 +6431,12 @@
       vitest: 3.0.6(@types/debug@4.1.12)(@types/node@22.13.14)(jiti@2.4.2)(jsdom@25.0.1)(lightningcss@1.29.2)(yaml@2.7.0)
 
   '@testing-library/svelte@5.2.7(svelte@5.20.2)(vite@6.2.3(@types/node@22.13.14)(jiti@2.4.2)(lightningcss@1.29.2)(yaml@2.7.0))(vitest@3.0.8(@types/debug@4.1.12)(@types/node@22.13.14)(jiti@2.4.2)(jsdom@25.0.1)(lightningcss@1.29.2)(yaml@2.7.0))':
->>>>>>> f26733f1
     dependencies:
       '@testing-library/dom': 10.4.0
       svelte: 5.20.2
     optionalDependencies:
       vite: 6.2.3(@types/node@22.13.14)(jiti@2.4.2)(lightningcss@1.29.2)(yaml@2.7.0)
-<<<<<<< HEAD
-      vitest: 3.0.6(@types/debug@4.1.12)(@types/node@22.13.14)(jiti@2.4.2)(jsdom@25.0.1)(lightningcss@1.29.2)(yaml@2.7.0)
-=======
       vitest: 3.0.8(@types/debug@4.1.12)(@types/node@22.13.14)(jiti@2.4.2)(jsdom@25.0.1)(lightningcss@1.29.2)(yaml@2.7.0)
->>>>>>> f26733f1
 
   '@types/argparse@1.0.38': {}
 
@@ -7831,35 +7224,6 @@
 
   es6-promise@3.3.1: {}
 
-<<<<<<< HEAD
-  esbuild@0.21.5:
-    optionalDependencies:
-      '@esbuild/aix-ppc64': 0.21.5
-      '@esbuild/android-arm': 0.21.5
-      '@esbuild/android-arm64': 0.21.5
-      '@esbuild/android-x64': 0.21.5
-      '@esbuild/darwin-arm64': 0.21.5
-      '@esbuild/darwin-x64': 0.21.5
-      '@esbuild/freebsd-arm64': 0.21.5
-      '@esbuild/freebsd-x64': 0.21.5
-      '@esbuild/linux-arm': 0.21.5
-      '@esbuild/linux-arm64': 0.21.5
-      '@esbuild/linux-ia32': 0.21.5
-      '@esbuild/linux-loong64': 0.21.5
-      '@esbuild/linux-mips64el': 0.21.5
-      '@esbuild/linux-ppc64': 0.21.5
-      '@esbuild/linux-riscv64': 0.21.5
-      '@esbuild/linux-s390x': 0.21.5
-      '@esbuild/linux-x64': 0.21.5
-      '@esbuild/netbsd-x64': 0.21.5
-      '@esbuild/openbsd-x64': 0.21.5
-      '@esbuild/sunos-x64': 0.21.5
-      '@esbuild/win32-arm64': 0.21.5
-      '@esbuild/win32-ia32': 0.21.5
-      '@esbuild/win32-x64': 0.21.5
-
-=======
->>>>>>> f26733f1
   esbuild@0.25.1:
     optionalDependencies:
       '@esbuild/aix-ppc64': 0.25.1
@@ -8488,11 +7852,6 @@
   is-reference@3.0.3:
     dependencies:
       '@types/estree': 1.0.7
-<<<<<<< HEAD
-
-  is-stream@3.0.0: {}
-=======
->>>>>>> f26733f1
 
   is-text-path@2.0.0:
     dependencies:
@@ -8650,12 +8009,6 @@
       pkg-types: 2.1.0
       quansync: 0.2.10
 
-  local-pkg@1.1.1:
-    dependencies:
-      mlly: 1.7.4
-      pkg-types: 2.1.0
-      quansync: 0.2.10
-
   locate-character@3.0.0: {}
 
   locate-path@6.0.0:
@@ -9085,13 +8438,6 @@
   p-limit@4.0.0:
     dependencies:
       yocto-queue: 1.2.1
-<<<<<<< HEAD
-
-  p-limit@5.0.0:
-    dependencies:
-      yocto-queue: 1.1.1
-=======
->>>>>>> f26733f1
 
   p-locate@5.0.0:
     dependencies:
@@ -9179,15 +8525,9 @@
       confbox: 0.2.1
       exsolve: 1.0.4
       pathe: 2.0.3
-<<<<<<< HEAD
 
   playwright-core@1.51.1: {}
 
-=======
-
-  playwright-core@1.51.1: {}
-
->>>>>>> f26733f1
   playwright@1.51.1:
     dependencies:
       playwright-core: 1.51.1
@@ -10042,27 +9382,6 @@
       '@types/unist': 3.0.3
       vfile-message: 4.0.2
 
-<<<<<<< HEAD
-  vite-node@1.6.1(@types/node@22.13.14)(lightningcss@1.29.2):
-    dependencies:
-      cac: 6.7.14
-      debug: 4.4.0
-      pathe: 1.1.2
-      picocolors: 1.1.1
-      vite: 5.4.15(@types/node@22.13.14)(lightningcss@1.29.2)
-    transitivePeerDependencies:
-      - '@types/node'
-      - less
-      - lightningcss
-      - sass
-      - sass-embedded
-      - stylus
-      - sugarss
-      - supports-color
-      - terser
-
-=======
->>>>>>> f26733f1
   vite-node@3.0.6(@types/node@22.13.14)(jiti@2.4.2)(lightningcss@1.29.2)(yaml@2.7.0):
     dependencies:
       cac: 6.7.14
@@ -10124,19 +9443,6 @@
       - rollup
       - supports-color
 
-<<<<<<< HEAD
-  vite@5.4.15(@types/node@22.13.14)(lightningcss@1.29.2):
-    dependencies:
-      esbuild: 0.21.5
-      postcss: 8.5.3
-      rollup: 4.37.0
-    optionalDependencies:
-      '@types/node': 22.13.14
-      fsevents: 2.3.3
-      lightningcss: 1.29.2
-
-=======
->>>>>>> f26733f1
   vite@6.2.3(@types/node@22.13.14)(jiti@2.4.2)(lightningcss@1.29.2)(yaml@2.7.0):
     dependencies:
       esbuild: 0.25.1
@@ -10154,48 +9460,8 @@
       vite: 6.2.3(@types/node@22.13.14)(jiti@2.4.2)(lightningcss@1.29.2)(yaml@2.7.0)
 
   vitefu@1.0.5(vite@6.2.3(@types/node@22.13.14)(jiti@2.4.2)(lightningcss@1.29.2)(yaml@2.7.0)):
-<<<<<<< HEAD
     optionalDependencies:
       vite: 6.2.3(@types/node@22.13.14)(jiti@2.4.2)(lightningcss@1.29.2)(yaml@2.7.0)
-
-  vitest@1.6.1(@types/node@22.13.14)(jsdom@25.0.1)(lightningcss@1.29.2):
-    dependencies:
-      '@vitest/expect': 1.6.1
-      '@vitest/runner': 1.6.1
-      '@vitest/snapshot': 1.6.1
-      '@vitest/spy': 1.6.1
-      '@vitest/utils': 1.6.1
-      acorn-walk: 8.3.4
-      chai: 4.5.0
-      debug: 4.4.0
-      execa: 8.0.1
-      local-pkg: 0.5.1
-      magic-string: 0.30.17
-      pathe: 1.1.2
-      picocolors: 1.1.1
-      std-env: 3.8.0
-      strip-literal: 2.1.1
-      tinybench: 2.9.0
-      tinypool: 0.8.4
-      vite: 5.4.15(@types/node@22.13.14)(lightningcss@1.29.2)
-      vite-node: 1.6.1(@types/node@22.13.14)(lightningcss@1.29.2)
-      why-is-node-running: 2.3.0
-    optionalDependencies:
-      '@types/node': 22.13.14
-      jsdom: 25.0.1
-    transitivePeerDependencies:
-      - less
-      - lightningcss
-      - sass
-      - sass-embedded
-      - stylus
-      - sugarss
-      - supports-color
-      - terser
-=======
-    optionalDependencies:
-      vite: 6.2.3(@types/node@22.13.14)(jiti@2.4.2)(lightningcss@1.29.2)(yaml@2.7.0)
->>>>>>> f26733f1
 
   vitest@3.0.6(@types/debug@4.1.12)(@types/node@22.13.14)(jiti@2.4.2)(jsdom@25.0.1)(lightningcss@1.29.2)(yaml@2.7.0):
     dependencies:
@@ -10380,8 +9646,6 @@
 
   yocto-queue@1.2.1: {}
 
-  yocto-queue@1.2.1: {}
-
   yoctocolors-cjs@2.1.2: {}
 
   zimmerframe@1.1.2: {}
