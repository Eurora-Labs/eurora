--- conflicted
+++ resolved
@@ -42,11 +42,7 @@
 		"rxjs": "^7.8.2",
 		"typescript": "^5.8.2",
 		"typescript-eslint": "^8.28.0",
-<<<<<<< HEAD
-		"vite": "^6.2.0",
-=======
 		"vite": "^6.2.3",
->>>>>>> f26733f1
 		"vite-plugin-dts": "^4.5.3",
 		"vitest": "^3.0.6"
 	}
